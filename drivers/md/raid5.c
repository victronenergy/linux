/*
 * raid5.c : Multiple Devices driver for Linux
 *	   Copyright (C) 1996, 1997 Ingo Molnar, Miguel de Icaza, Gadi Oxman
 *	   Copyright (C) 1999, 2000 Ingo Molnar
 *	   Copyright (C) 2002, 2003 H. Peter Anvin
 *
 * RAID-4/5/6 management functions.
 * Thanks to Penguin Computing for making the RAID-6 development possible
 * by donating a test server!
 *
 * This program is free software; you can redistribute it and/or modify
 * it under the terms of the GNU General Public License as published by
 * the Free Software Foundation; either version 2, or (at your option)
 * any later version.
 *
 * You should have received a copy of the GNU General Public License
 * (for example /usr/src/linux/COPYING); if not, write to the Free
 * Software Foundation, Inc., 675 Mass Ave, Cambridge, MA 02139, USA.
 */

/*
 * BITMAP UNPLUGGING:
 *
 * The sequencing for updating the bitmap reliably is a little
 * subtle (and I got it wrong the first time) so it deserves some
 * explanation.
 *
 * We group bitmap updates into batches.  Each batch has a number.
 * We may write out several batches at once, but that isn't very important.
 * conf->bm_write is the number of the last batch successfully written.
 * conf->bm_flush is the number of the last batch that was closed to
 *    new additions.
 * When we discover that we will need to write to any block in a stripe
 * (in add_stripe_bio) we update the in-memory bitmap and record in sh->bm_seq
 * the number of the batch it will be in. This is bm_flush+1.
 * When we are ready to do a write, if that batch hasn't been written yet,
 *   we plug the array and queue the stripe for later.
 * When an unplug happens, we increment bm_flush, thus closing the current
 *   batch.
 * When we notice that bm_flush > bm_write, we write out all pending updates
 * to the bitmap, and advance bm_write to where bm_flush was.
 * This may occasionally write a bit out twice, but is sure never to
 * miss any bits.
 */

#include <linux/blkdev.h>
#include <linux/kthread.h>
#include <linux/raid/pq.h>
#include <linux/async_tx.h>
#include <linux/async.h>
#include <linux/seq_file.h>
#include <linux/cpu.h>
#include "md.h"
#include "raid5.h"
#include "bitmap.h"

/*
 * Stripe cache
 */

#define NR_STRIPES		256
#define STRIPE_SIZE		PAGE_SIZE
#define STRIPE_SHIFT		(PAGE_SHIFT - 9)
#define STRIPE_SECTORS		(STRIPE_SIZE>>9)
#define	IO_THRESHOLD		1
#define BYPASS_THRESHOLD	1
#define NR_HASH			(PAGE_SIZE / sizeof(struct hlist_head))
#define HASH_MASK		(NR_HASH - 1)

#define stripe_hash(conf, sect)	(&((conf)->stripe_hashtbl[((sect) >> STRIPE_SHIFT) & HASH_MASK]))

/* bio's attached to a stripe+device for I/O are linked together in bi_sector
 * order without overlap.  There may be several bio's per stripe+device, and
 * a bio could span several devices.
 * When walking this list for a particular stripe+device, we must never proceed
 * beyond a bio that extends past this device, as the next bio might no longer
 * be valid.
 * This macro is used to determine the 'next' bio in the list, given the sector
 * of the current stripe+device
 */
#define r5_next_bio(bio, sect) ( ( (bio)->bi_sector + ((bio)->bi_size>>9) < sect + STRIPE_SECTORS) ? (bio)->bi_next : NULL)
/*
 * The following can be used to debug the driver
 */
#define RAID5_PARANOIA	1
#if RAID5_PARANOIA && defined(CONFIG_SMP)
# define CHECK_DEVLOCK() assert_spin_locked(&conf->device_lock)
#else
# define CHECK_DEVLOCK()
#endif

#ifdef DEBUG
#define inline
#define __inline__
#endif

#define printk_rl(args...) ((void) (printk_ratelimit() && printk(args)))

/*
 * We maintain a biased count of active stripes in the bottom 16 bits of
 * bi_phys_segments, and a count of processed stripes in the upper 16 bits
 */
static inline int raid5_bi_phys_segments(struct bio *bio)
{
	return bio->bi_phys_segments & 0xffff;
}

static inline int raid5_bi_hw_segments(struct bio *bio)
{
	return (bio->bi_phys_segments >> 16) & 0xffff;
}

static inline int raid5_dec_bi_phys_segments(struct bio *bio)
{
	--bio->bi_phys_segments;
	return raid5_bi_phys_segments(bio);
}

static inline int raid5_dec_bi_hw_segments(struct bio *bio)
{
	unsigned short val = raid5_bi_hw_segments(bio);

	--val;
	bio->bi_phys_segments = (val << 16) | raid5_bi_phys_segments(bio);
	return val;
}

static inline void raid5_set_bi_hw_segments(struct bio *bio, unsigned int cnt)
{
	bio->bi_phys_segments = raid5_bi_phys_segments(bio) || (cnt << 16);
}

/* Find first data disk in a raid6 stripe */
static inline int raid6_d0(struct stripe_head *sh)
{
	if (sh->ddf_layout)
		/* ddf always start from first device */
		return 0;
	/* md starts just after Q block */
	if (sh->qd_idx == sh->disks - 1)
		return 0;
	else
		return sh->qd_idx + 1;
}
static inline int raid6_next_disk(int disk, int raid_disks)
{
	disk++;
	return (disk < raid_disks) ? disk : 0;
}

/* When walking through the disks in a raid5, starting at raid6_d0,
 * We need to map each disk to a 'slot', where the data disks are slot
 * 0 .. raid_disks-3, the parity disk is raid_disks-2 and the Q disk
 * is raid_disks-1.  This help does that mapping.
 */
static int raid6_idx_to_slot(int idx, struct stripe_head *sh,
			     int *count, int syndrome_disks)
{
	int slot;

	if (idx == sh->pd_idx)
		return syndrome_disks;
	if (idx == sh->qd_idx)
		return syndrome_disks + 1;
	slot = (*count)++;
	return slot;
}

static void return_io(struct bio *return_bi)
{
	struct bio *bi = return_bi;
	while (bi) {

		return_bi = bi->bi_next;
		bi->bi_next = NULL;
		bi->bi_size = 0;
		bio_endio(bi, 0);
		bi = return_bi;
	}
}

static void print_raid5_conf (raid5_conf_t *conf);

static int stripe_operations_active(struct stripe_head *sh)
{
	return sh->check_state || sh->reconstruct_state ||
	       test_bit(STRIPE_BIOFILL_RUN, &sh->state) ||
	       test_bit(STRIPE_COMPUTE_RUN, &sh->state);
}

static void __release_stripe(raid5_conf_t *conf, struct stripe_head *sh)
{
	if (atomic_dec_and_test(&sh->count)) {
		BUG_ON(!list_empty(&sh->lru));
		BUG_ON(atomic_read(&conf->active_stripes)==0);
		if (test_bit(STRIPE_HANDLE, &sh->state)) {
			if (test_bit(STRIPE_DELAYED, &sh->state)) {
				list_add_tail(&sh->lru, &conf->delayed_list);
				blk_plug_device(conf->mddev->queue);
			} else if (test_bit(STRIPE_BIT_DELAY, &sh->state) &&
				   sh->bm_seq - conf->seq_write > 0) {
				list_add_tail(&sh->lru, &conf->bitmap_list);
				blk_plug_device(conf->mddev->queue);
			} else {
				clear_bit(STRIPE_BIT_DELAY, &sh->state);
				list_add_tail(&sh->lru, &conf->handle_list);
			}
			md_wakeup_thread(conf->mddev->thread);
		} else {
			BUG_ON(stripe_operations_active(sh));
			if (test_and_clear_bit(STRIPE_PREREAD_ACTIVE, &sh->state)) {
				atomic_dec(&conf->preread_active_stripes);
				if (atomic_read(&conf->preread_active_stripes) < IO_THRESHOLD)
					md_wakeup_thread(conf->mddev->thread);
			}
			atomic_dec(&conf->active_stripes);
			if (!test_bit(STRIPE_EXPANDING, &sh->state)) {
				list_add_tail(&sh->lru, &conf->inactive_list);
				wake_up(&conf->wait_for_stripe);
				if (conf->retry_read_aligned)
					md_wakeup_thread(conf->mddev->thread);
			}
		}
	}
}

static void release_stripe(struct stripe_head *sh)
{
	raid5_conf_t *conf = sh->raid_conf;
	unsigned long flags;

	spin_lock_irqsave(&conf->device_lock, flags);
	__release_stripe(conf, sh);
	spin_unlock_irqrestore(&conf->device_lock, flags);
}

static inline void remove_hash(struct stripe_head *sh)
{
	pr_debug("remove_hash(), stripe %llu\n",
		(unsigned long long)sh->sector);

	hlist_del_init(&sh->hash);
}

static inline void insert_hash(raid5_conf_t *conf, struct stripe_head *sh)
{
	struct hlist_head *hp = stripe_hash(conf, sh->sector);

	pr_debug("insert_hash(), stripe %llu\n",
		(unsigned long long)sh->sector);

	CHECK_DEVLOCK();
	hlist_add_head(&sh->hash, hp);
}


/* find an idle stripe, make sure it is unhashed, and return it. */
static struct stripe_head *get_free_stripe(raid5_conf_t *conf)
{
	struct stripe_head *sh = NULL;
	struct list_head *first;

	CHECK_DEVLOCK();
	if (list_empty(&conf->inactive_list))
		goto out;
	first = conf->inactive_list.next;
	sh = list_entry(first, struct stripe_head, lru);
	list_del_init(first);
	remove_hash(sh);
	atomic_inc(&conf->active_stripes);
out:
	return sh;
}

static void shrink_buffers(struct stripe_head *sh, int num)
{
	struct page *p;
	int i;

	for (i=0; i<num ; i++) {
		p = sh->dev[i].page;
		if (!p)
			continue;
		sh->dev[i].page = NULL;
		put_page(p);
	}
}

static int grow_buffers(struct stripe_head *sh, int num)
{
	int i;

	for (i=0; i<num; i++) {
		struct page *page;

		if (!(page = alloc_page(GFP_KERNEL))) {
			return 1;
		}
		sh->dev[i].page = page;
	}
	return 0;
}

static void raid5_build_block(struct stripe_head *sh, int i, int previous);
static void stripe_set_idx(sector_t stripe, raid5_conf_t *conf, int previous,
			    struct stripe_head *sh);

static void init_stripe(struct stripe_head *sh, sector_t sector, int previous)
{
	raid5_conf_t *conf = sh->raid_conf;
	int i;

	BUG_ON(atomic_read(&sh->count) != 0);
	BUG_ON(test_bit(STRIPE_HANDLE, &sh->state));
	BUG_ON(stripe_operations_active(sh));

	CHECK_DEVLOCK();
	pr_debug("init_stripe called, stripe %llu\n",
		(unsigned long long)sh->sector);

	remove_hash(sh);

	sh->generation = conf->generation - previous;
	sh->disks = previous ? conf->previous_raid_disks : conf->raid_disks;
	sh->sector = sector;
	stripe_set_idx(sector, conf, previous, sh);
	sh->state = 0;


	for (i = sh->disks; i--; ) {
		struct r5dev *dev = &sh->dev[i];

		if (dev->toread || dev->read || dev->towrite || dev->written ||
		    test_bit(R5_LOCKED, &dev->flags)) {
			printk(KERN_ERR "sector=%llx i=%d %p %p %p %p %d\n",
			       (unsigned long long)sh->sector, i, dev->toread,
			       dev->read, dev->towrite, dev->written,
			       test_bit(R5_LOCKED, &dev->flags));
			BUG();
		}
		dev->flags = 0;
		raid5_build_block(sh, i, previous);
	}
	insert_hash(conf, sh);
}

static struct stripe_head *__find_stripe(raid5_conf_t *conf, sector_t sector,
					 short generation)
{
	struct stripe_head *sh;
	struct hlist_node *hn;

	CHECK_DEVLOCK();
	pr_debug("__find_stripe, sector %llu\n", (unsigned long long)sector);
	hlist_for_each_entry(sh, hn, stripe_hash(conf, sector), hash)
		if (sh->sector == sector && sh->generation == generation)
			return sh;
	pr_debug("__stripe %llu not in cache\n", (unsigned long long)sector);
	return NULL;
}

static void unplug_slaves(mddev_t *mddev);
static void raid5_unplug_device(struct request_queue *q);

static struct stripe_head *
get_active_stripe(raid5_conf_t *conf, sector_t sector,
		  int previous, int noblock, int noquiesce)
{
	struct stripe_head *sh;

	pr_debug("get_stripe, sector %llu\n", (unsigned long long)sector);

	spin_lock_irq(&conf->device_lock);

	do {
		wait_event_lock_irq(conf->wait_for_stripe,
				    conf->quiesce == 0 || noquiesce,
				    conf->device_lock, /* nothing */);
		sh = __find_stripe(conf, sector, conf->generation - previous);
		if (!sh) {
			if (!conf->inactive_blocked)
				sh = get_free_stripe(conf);
			if (noblock && sh == NULL)
				break;
			if (!sh) {
				conf->inactive_blocked = 1;
				wait_event_lock_irq(conf->wait_for_stripe,
						    !list_empty(&conf->inactive_list) &&
						    (atomic_read(&conf->active_stripes)
						     < (conf->max_nr_stripes *3/4)
						     || !conf->inactive_blocked),
						    conf->device_lock,
						    raid5_unplug_device(conf->mddev->queue)
					);
				conf->inactive_blocked = 0;
			} else
				init_stripe(sh, sector, previous);
		} else {
			if (atomic_read(&sh->count)) {
				BUG_ON(!list_empty(&sh->lru)
				    && !test_bit(STRIPE_EXPANDING, &sh->state));
			} else {
				if (!test_bit(STRIPE_HANDLE, &sh->state))
					atomic_inc(&conf->active_stripes);
				if (list_empty(&sh->lru) &&
				    !test_bit(STRIPE_EXPANDING, &sh->state))
					BUG();
				list_del_init(&sh->lru);
			}
		}
	} while (sh == NULL);

	if (sh)
		atomic_inc(&sh->count);

	spin_unlock_irq(&conf->device_lock);
	return sh;
}

static void
raid5_end_read_request(struct bio *bi, int error);
static void
raid5_end_write_request(struct bio *bi, int error);

static void ops_run_io(struct stripe_head *sh, struct stripe_head_state *s)
{
	raid5_conf_t *conf = sh->raid_conf;
	int i, disks = sh->disks;

	might_sleep();

	for (i = disks; i--; ) {
		int rw;
		struct bio *bi;
		mdk_rdev_t *rdev;
		if (test_and_clear_bit(R5_Wantwrite, &sh->dev[i].flags))
			rw = WRITE;
		else if (test_and_clear_bit(R5_Wantread, &sh->dev[i].flags))
			rw = READ;
		else
			continue;

		bi = &sh->dev[i].req;

		bi->bi_rw = rw;
		if (rw == WRITE)
			bi->bi_end_io = raid5_end_write_request;
		else
			bi->bi_end_io = raid5_end_read_request;

		rcu_read_lock();
		rdev = rcu_dereference(conf->disks[i].rdev);
		if (rdev && test_bit(Faulty, &rdev->flags))
			rdev = NULL;
		if (rdev)
			atomic_inc(&rdev->nr_pending);
		rcu_read_unlock();

		if (rdev) {
			if (s->syncing || s->expanding || s->expanded)
				md_sync_acct(rdev->bdev, STRIPE_SECTORS);

			set_bit(STRIPE_IO_STARTED, &sh->state);

			bi->bi_bdev = rdev->bdev;
			pr_debug("%s: for %llu schedule op %ld on disc %d\n",
				__func__, (unsigned long long)sh->sector,
				bi->bi_rw, i);
			atomic_inc(&sh->count);
			bi->bi_sector = sh->sector + rdev->data_offset;
			bi->bi_flags = 1 << BIO_UPTODATE;
			bi->bi_vcnt = 1;
			bi->bi_max_vecs = 1;
			bi->bi_idx = 0;
			bi->bi_io_vec = &sh->dev[i].vec;
			bi->bi_io_vec[0].bv_len = STRIPE_SIZE;
			bi->bi_io_vec[0].bv_offset = 0;
			bi->bi_size = STRIPE_SIZE;
			bi->bi_next = NULL;
			if (rw == WRITE &&
			    test_bit(R5_ReWrite, &sh->dev[i].flags))
				atomic_add(STRIPE_SECTORS,
					&rdev->corrected_errors);
			generic_make_request(bi);
		} else {
			if (rw == WRITE)
				set_bit(STRIPE_DEGRADED, &sh->state);
			pr_debug("skip op %ld on disc %d for sector %llu\n",
				bi->bi_rw, i, (unsigned long long)sh->sector);
			clear_bit(R5_LOCKED, &sh->dev[i].flags);
			set_bit(STRIPE_HANDLE, &sh->state);
		}
	}
}

static struct dma_async_tx_descriptor *
async_copy_data(int frombio, struct bio *bio, struct page *page,
	sector_t sector, struct dma_async_tx_descriptor *tx)
{
	struct bio_vec *bvl;
	struct page *bio_page;
	int i;
	int page_offset;
	struct async_submit_ctl submit;
	enum async_tx_flags flags = 0;

	if (bio->bi_sector >= sector)
		page_offset = (signed)(bio->bi_sector - sector) * 512;
	else
		page_offset = (signed)(sector - bio->bi_sector) * -512;

	if (frombio)
		flags |= ASYNC_TX_FENCE;
	init_async_submit(&submit, flags, tx, NULL, NULL, NULL);

	bio_for_each_segment(bvl, bio, i) {
		int len = bio_iovec_idx(bio, i)->bv_len;
		int clen;
		int b_offset = 0;

		if (page_offset < 0) {
			b_offset = -page_offset;
			page_offset += b_offset;
			len -= b_offset;
		}

		if (len > 0 && page_offset + len > STRIPE_SIZE)
			clen = STRIPE_SIZE - page_offset;
		else
			clen = len;

		if (clen > 0) {
			b_offset += bio_iovec_idx(bio, i)->bv_offset;
			bio_page = bio_iovec_idx(bio, i)->bv_page;
			if (frombio)
				tx = async_memcpy(page, bio_page, page_offset,
						  b_offset, clen, &submit);
			else
				tx = async_memcpy(bio_page, page, b_offset,
						  page_offset, clen, &submit);
		}
		/* chain the operations */
		submit.depend_tx = tx;

		if (clen < len) /* hit end of page */
			break;
		page_offset +=  len;
	}

	return tx;
}

static void ops_complete_biofill(void *stripe_head_ref)
{
	struct stripe_head *sh = stripe_head_ref;
	struct bio *return_bi = NULL;
	raid5_conf_t *conf = sh->raid_conf;
	int i;

	pr_debug("%s: stripe %llu\n", __func__,
		(unsigned long long)sh->sector);

	/* clear completed biofills */
	spin_lock_irq(&conf->device_lock);
	for (i = sh->disks; i--; ) {
		struct r5dev *dev = &sh->dev[i];

		/* acknowledge completion of a biofill operation */
		/* and check if we need to reply to a read request,
		 * new R5_Wantfill requests are held off until
		 * !STRIPE_BIOFILL_RUN
		 */
		if (test_and_clear_bit(R5_Wantfill, &dev->flags)) {
			struct bio *rbi, *rbi2;

			BUG_ON(!dev->read);
			rbi = dev->read;
			dev->read = NULL;
			while (rbi && rbi->bi_sector <
				dev->sector + STRIPE_SECTORS) {
				rbi2 = r5_next_bio(rbi, dev->sector);
				if (!raid5_dec_bi_phys_segments(rbi)) {
					rbi->bi_next = return_bi;
					return_bi = rbi;
				}
				rbi = rbi2;
			}
		}
	}
	spin_unlock_irq(&conf->device_lock);
	clear_bit(STRIPE_BIOFILL_RUN, &sh->state);

	return_io(return_bi);

	set_bit(STRIPE_HANDLE, &sh->state);
	release_stripe(sh);
}

static void ops_run_biofill(struct stripe_head *sh)
{
	struct dma_async_tx_descriptor *tx = NULL;
	raid5_conf_t *conf = sh->raid_conf;
	struct async_submit_ctl submit;
	int i;

	pr_debug("%s: stripe %llu\n", __func__,
		(unsigned long long)sh->sector);

	for (i = sh->disks; i--; ) {
		struct r5dev *dev = &sh->dev[i];
		if (test_bit(R5_Wantfill, &dev->flags)) {
			struct bio *rbi;
			spin_lock_irq(&conf->device_lock);
			dev->read = rbi = dev->toread;
			dev->toread = NULL;
			spin_unlock_irq(&conf->device_lock);
			while (rbi && rbi->bi_sector <
				dev->sector + STRIPE_SECTORS) {
				tx = async_copy_data(0, rbi, dev->page,
					dev->sector, tx);
				rbi = r5_next_bio(rbi, dev->sector);
			}
		}
	}

	atomic_inc(&sh->count);
	init_async_submit(&submit, ASYNC_TX_ACK, tx, ops_complete_biofill, sh, NULL);
	async_trigger_callback(&submit);
}

static void mark_target_uptodate(struct stripe_head *sh, int target)
{
	struct r5dev *tgt;

	if (target < 0)
		return;

	tgt = &sh->dev[target];
	set_bit(R5_UPTODATE, &tgt->flags);
	BUG_ON(!test_bit(R5_Wantcompute, &tgt->flags));
	clear_bit(R5_Wantcompute, &tgt->flags);
}

static void ops_complete_compute(void *stripe_head_ref)
{
	struct stripe_head *sh = stripe_head_ref;

	pr_debug("%s: stripe %llu\n", __func__,
		(unsigned long long)sh->sector);

	/* mark the computed target(s) as uptodate */
	mark_target_uptodate(sh, sh->ops.target);
	mark_target_uptodate(sh, sh->ops.target2);

	clear_bit(STRIPE_COMPUTE_RUN, &sh->state);
	if (sh->check_state == check_state_compute_run)
		sh->check_state = check_state_compute_result;
	set_bit(STRIPE_HANDLE, &sh->state);
	release_stripe(sh);
}

/* return a pointer to the address conversion region of the scribble buffer */
static addr_conv_t *to_addr_conv(struct stripe_head *sh,
				 struct raid5_percpu *percpu)
{
	return percpu->scribble + sizeof(struct page *) * (sh->disks + 2);
}

static struct dma_async_tx_descriptor *
ops_run_compute5(struct stripe_head *sh, struct raid5_percpu *percpu)
{
	int disks = sh->disks;
	struct page **xor_srcs = percpu->scribble;
	int target = sh->ops.target;
	struct r5dev *tgt = &sh->dev[target];
	struct page *xor_dest = tgt->page;
	int count = 0;
	struct dma_async_tx_descriptor *tx;
	struct async_submit_ctl submit;
	int i;

	pr_debug("%s: stripe %llu block: %d\n",
		__func__, (unsigned long long)sh->sector, target);
	BUG_ON(!test_bit(R5_Wantcompute, &tgt->flags));

	for (i = disks; i--; )
		if (i != target)
			xor_srcs[count++] = sh->dev[i].page;

	atomic_inc(&sh->count);

	init_async_submit(&submit, ASYNC_TX_FENCE|ASYNC_TX_XOR_ZERO_DST, NULL,
			  ops_complete_compute, sh, to_addr_conv(sh, percpu));
	if (unlikely(count == 1))
		tx = async_memcpy(xor_dest, xor_srcs[0], 0, 0, STRIPE_SIZE, &submit);
	else
		tx = async_xor(xor_dest, xor_srcs, 0, count, STRIPE_SIZE, &submit);

	return tx;
}

/* set_syndrome_sources - populate source buffers for gen_syndrome
 * @srcs - (struct page *) array of size sh->disks
 * @sh - stripe_head to parse
 *
 * Populates srcs in proper layout order for the stripe and returns the
 * 'count' of sources to be used in a call to async_gen_syndrome.  The P
 * destination buffer is recorded in srcs[count] and the Q destination
 * is recorded in srcs[count+1]].
 */
static int set_syndrome_sources(struct page **srcs, struct stripe_head *sh)
{
	int disks = sh->disks;
	int syndrome_disks = sh->ddf_layout ? disks : (disks - 2);
	int d0_idx = raid6_d0(sh);
	int count;
	int i;

	for (i = 0; i < disks; i++)
		srcs[i] = (void *)raid6_empty_zero_page;

	count = 0;
	i = d0_idx;
	do {
		int slot = raid6_idx_to_slot(i, sh, &count, syndrome_disks);

		srcs[slot] = sh->dev[i].page;
		i = raid6_next_disk(i, disks);
	} while (i != d0_idx);
	BUG_ON(count != syndrome_disks);

	return count;
}

static struct dma_async_tx_descriptor *
ops_run_compute6_1(struct stripe_head *sh, struct raid5_percpu *percpu)
{
	int disks = sh->disks;
	struct page **blocks = percpu->scribble;
	int target;
	int qd_idx = sh->qd_idx;
	struct dma_async_tx_descriptor *tx;
	struct async_submit_ctl submit;
	struct r5dev *tgt;
	struct page *dest;
	int i;
	int count;

	if (sh->ops.target < 0)
		target = sh->ops.target2;
	else if (sh->ops.target2 < 0)
		target = sh->ops.target;
	else
		/* we should only have one valid target */
		BUG();
	BUG_ON(target < 0);
	pr_debug("%s: stripe %llu block: %d\n",
		__func__, (unsigned long long)sh->sector, target);

	tgt = &sh->dev[target];
	BUG_ON(!test_bit(R5_Wantcompute, &tgt->flags));
	dest = tgt->page;

	atomic_inc(&sh->count);

	if (target == qd_idx) {
		count = set_syndrome_sources(blocks, sh);
		blocks[count] = NULL; /* regenerating p is not necessary */
		BUG_ON(blocks[count+1] != dest); /* q should already be set */
		init_async_submit(&submit, ASYNC_TX_FENCE, NULL,
				  ops_complete_compute, sh,
				  to_addr_conv(sh, percpu));
		tx = async_gen_syndrome(blocks, 0, count+2, STRIPE_SIZE, &submit);
	} else {
		/* Compute any data- or p-drive using XOR */
		count = 0;
		for (i = disks; i-- ; ) {
			if (i == target || i == qd_idx)
				continue;
			blocks[count++] = sh->dev[i].page;
		}

		init_async_submit(&submit, ASYNC_TX_FENCE|ASYNC_TX_XOR_ZERO_DST,
				  NULL, ops_complete_compute, sh,
				  to_addr_conv(sh, percpu));
		tx = async_xor(dest, blocks, 0, count, STRIPE_SIZE, &submit);
	}

	return tx;
}

static struct dma_async_tx_descriptor *
ops_run_compute6_2(struct stripe_head *sh, struct raid5_percpu *percpu)
{
	int i, count, disks = sh->disks;
	int syndrome_disks = sh->ddf_layout ? disks : disks-2;
	int d0_idx = raid6_d0(sh);
	int faila = -1, failb = -1;
	int target = sh->ops.target;
	int target2 = sh->ops.target2;
	struct r5dev *tgt = &sh->dev[target];
	struct r5dev *tgt2 = &sh->dev[target2];
	struct dma_async_tx_descriptor *tx;
	struct page **blocks = percpu->scribble;
	struct async_submit_ctl submit;

	pr_debug("%s: stripe %llu block1: %d block2: %d\n",
		 __func__, (unsigned long long)sh->sector, target, target2);
	BUG_ON(target < 0 || target2 < 0);
	BUG_ON(!test_bit(R5_Wantcompute, &tgt->flags));
	BUG_ON(!test_bit(R5_Wantcompute, &tgt2->flags));

	/* we need to open-code set_syndrome_sources to handle to the
	 * slot number conversion for 'faila' and 'failb'
	 */
	for (i = 0; i < disks ; i++)
		blocks[i] = (void *)raid6_empty_zero_page;
	count = 0;
	i = d0_idx;
	do {
		int slot = raid6_idx_to_slot(i, sh, &count, syndrome_disks);

		blocks[slot] = sh->dev[i].page;

		if (i == target)
			faila = slot;
		if (i == target2)
			failb = slot;
		i = raid6_next_disk(i, disks);
	} while (i != d0_idx);
	BUG_ON(count != syndrome_disks);

	BUG_ON(faila == failb);
	if (failb < faila)
		swap(faila, failb);
	pr_debug("%s: stripe: %llu faila: %d failb: %d\n",
		 __func__, (unsigned long long)sh->sector, faila, failb);

	atomic_inc(&sh->count);

	if (failb == syndrome_disks+1) {
		/* Q disk is one of the missing disks */
		if (faila == syndrome_disks) {
			/* Missing P+Q, just recompute */
			init_async_submit(&submit, ASYNC_TX_FENCE, NULL,
					  ops_complete_compute, sh,
					  to_addr_conv(sh, percpu));
			return async_gen_syndrome(blocks, 0, count+2,
						  STRIPE_SIZE, &submit);
		} else {
			struct page *dest;
			int data_target;
			int qd_idx = sh->qd_idx;

			/* Missing D+Q: recompute D from P, then recompute Q */
			if (target == qd_idx)
				data_target = target2;
			else
				data_target = target;

			count = 0;
			for (i = disks; i-- ; ) {
				if (i == data_target || i == qd_idx)
					continue;
				blocks[count++] = sh->dev[i].page;
			}
			dest = sh->dev[data_target].page;
			init_async_submit(&submit,
					  ASYNC_TX_FENCE|ASYNC_TX_XOR_ZERO_DST,
					  NULL, NULL, NULL,
					  to_addr_conv(sh, percpu));
			tx = async_xor(dest, blocks, 0, count, STRIPE_SIZE,
				       &submit);

			count = set_syndrome_sources(blocks, sh);
			init_async_submit(&submit, ASYNC_TX_FENCE, tx,
					  ops_complete_compute, sh,
					  to_addr_conv(sh, percpu));
			return async_gen_syndrome(blocks, 0, count+2,
						  STRIPE_SIZE, &submit);
		}
	}

	init_async_submit(&submit, ASYNC_TX_FENCE, NULL, ops_complete_compute,
			  sh, to_addr_conv(sh, percpu));
	if (failb == syndrome_disks) {
		/* We're missing D+P. */
		return async_raid6_datap_recov(syndrome_disks+2, STRIPE_SIZE,
					       faila, blocks, &submit);
	} else {
		/* We're missing D+D. */
		return async_raid6_2data_recov(syndrome_disks+2, STRIPE_SIZE,
					       faila, failb, blocks, &submit);
	}
}


static void ops_complete_prexor(void *stripe_head_ref)
{
	struct stripe_head *sh = stripe_head_ref;

	pr_debug("%s: stripe %llu\n", __func__,
		(unsigned long long)sh->sector);
}

static struct dma_async_tx_descriptor *
ops_run_prexor(struct stripe_head *sh, struct raid5_percpu *percpu,
	       struct dma_async_tx_descriptor *tx)
{
	int disks = sh->disks;
	struct page **xor_srcs = percpu->scribble;
	int count = 0, pd_idx = sh->pd_idx, i;
	struct async_submit_ctl submit;

	/* existing parity data subtracted */
	struct page *xor_dest = xor_srcs[count++] = sh->dev[pd_idx].page;

	pr_debug("%s: stripe %llu\n", __func__,
		(unsigned long long)sh->sector);

	for (i = disks; i--; ) {
		struct r5dev *dev = &sh->dev[i];
		/* Only process blocks that are known to be uptodate */
		if (test_bit(R5_Wantdrain, &dev->flags))
			xor_srcs[count++] = dev->page;
	}

	init_async_submit(&submit, ASYNC_TX_FENCE|ASYNC_TX_XOR_DROP_DST, tx,
			  ops_complete_prexor, sh, to_addr_conv(sh, percpu));
	tx = async_xor(xor_dest, xor_srcs, 0, count, STRIPE_SIZE, &submit);

	return tx;
}

static struct dma_async_tx_descriptor *
ops_run_biodrain(struct stripe_head *sh, struct dma_async_tx_descriptor *tx)
{
	int disks = sh->disks;
	int i;

	pr_debug("%s: stripe %llu\n", __func__,
		(unsigned long long)sh->sector);

	for (i = disks; i--; ) {
		struct r5dev *dev = &sh->dev[i];
		struct bio *chosen;

		if (test_and_clear_bit(R5_Wantdrain, &dev->flags)) {
			struct bio *wbi;

			spin_lock(&sh->lock);
			chosen = dev->towrite;
			dev->towrite = NULL;
			BUG_ON(dev->written);
			wbi = dev->written = chosen;
			spin_unlock(&sh->lock);

			while (wbi && wbi->bi_sector <
				dev->sector + STRIPE_SECTORS) {
				tx = async_copy_data(1, wbi, dev->page,
					dev->sector, tx);
				wbi = r5_next_bio(wbi, dev->sector);
			}
		}
	}

	return tx;
}

static void ops_complete_reconstruct(void *stripe_head_ref)
{
	struct stripe_head *sh = stripe_head_ref;
	int disks = sh->disks;
	int pd_idx = sh->pd_idx;
	int qd_idx = sh->qd_idx;
	int i;

	pr_debug("%s: stripe %llu\n", __func__,
		(unsigned long long)sh->sector);

	for (i = disks; i--; ) {
		struct r5dev *dev = &sh->dev[i];

		if (dev->written || i == pd_idx || i == qd_idx)
			set_bit(R5_UPTODATE, &dev->flags);
	}

	if (sh->reconstruct_state == reconstruct_state_drain_run)
		sh->reconstruct_state = reconstruct_state_drain_result;
	else if (sh->reconstruct_state == reconstruct_state_prexor_drain_run)
		sh->reconstruct_state = reconstruct_state_prexor_drain_result;
	else {
		BUG_ON(sh->reconstruct_state != reconstruct_state_run);
		sh->reconstruct_state = reconstruct_state_result;
	}

	set_bit(STRIPE_HANDLE, &sh->state);
	release_stripe(sh);
}

static void
ops_run_reconstruct5(struct stripe_head *sh, struct raid5_percpu *percpu,
		     struct dma_async_tx_descriptor *tx)
{
	int disks = sh->disks;
	struct page **xor_srcs = percpu->scribble;
	struct async_submit_ctl submit;
	int count = 0, pd_idx = sh->pd_idx, i;
	struct page *xor_dest;
	int prexor = 0;
	unsigned long flags;

	pr_debug("%s: stripe %llu\n", __func__,
		(unsigned long long)sh->sector);

	/* check if prexor is active which means only process blocks
	 * that are part of a read-modify-write (written)
	 */
	if (sh->reconstruct_state == reconstruct_state_prexor_drain_run) {
		prexor = 1;
		xor_dest = xor_srcs[count++] = sh->dev[pd_idx].page;
		for (i = disks; i--; ) {
			struct r5dev *dev = &sh->dev[i];
			if (dev->written)
				xor_srcs[count++] = dev->page;
		}
	} else {
		xor_dest = sh->dev[pd_idx].page;
		for (i = disks; i--; ) {
			struct r5dev *dev = &sh->dev[i];
			if (i != pd_idx)
				xor_srcs[count++] = dev->page;
		}
	}

	/* 1/ if we prexor'd then the dest is reused as a source
	 * 2/ if we did not prexor then we are redoing the parity
	 * set ASYNC_TX_XOR_DROP_DST and ASYNC_TX_XOR_ZERO_DST
	 * for the synchronous xor case
	 */
	flags = ASYNC_TX_ACK |
		(prexor ? ASYNC_TX_XOR_DROP_DST : ASYNC_TX_XOR_ZERO_DST);

	atomic_inc(&sh->count);

	init_async_submit(&submit, flags, tx, ops_complete_reconstruct, sh,
			  to_addr_conv(sh, percpu));
	if (unlikely(count == 1))
		tx = async_memcpy(xor_dest, xor_srcs[0], 0, 0, STRIPE_SIZE, &submit);
	else
		tx = async_xor(xor_dest, xor_srcs, 0, count, STRIPE_SIZE, &submit);
}

static void
ops_run_reconstruct6(struct stripe_head *sh, struct raid5_percpu *percpu,
		     struct dma_async_tx_descriptor *tx)
{
	struct async_submit_ctl submit;
	struct page **blocks = percpu->scribble;
	int count;

	pr_debug("%s: stripe %llu\n", __func__, (unsigned long long)sh->sector);

	count = set_syndrome_sources(blocks, sh);

	atomic_inc(&sh->count);

	init_async_submit(&submit, ASYNC_TX_ACK, tx, ops_complete_reconstruct,
			  sh, to_addr_conv(sh, percpu));
	async_gen_syndrome(blocks, 0, count+2, STRIPE_SIZE,  &submit);
}

static void ops_complete_check(void *stripe_head_ref)
{
	struct stripe_head *sh = stripe_head_ref;

	pr_debug("%s: stripe %llu\n", __func__,
		(unsigned long long)sh->sector);

	sh->check_state = check_state_check_result;
	set_bit(STRIPE_HANDLE, &sh->state);
	release_stripe(sh);
}

static void ops_run_check_p(struct stripe_head *sh, struct raid5_percpu *percpu)
{
	int disks = sh->disks;
	int pd_idx = sh->pd_idx;
	int qd_idx = sh->qd_idx;
	struct page *xor_dest;
	struct page **xor_srcs = percpu->scribble;
	struct dma_async_tx_descriptor *tx;
	struct async_submit_ctl submit;
	int count;
	int i;

	pr_debug("%s: stripe %llu\n", __func__,
		(unsigned long long)sh->sector);

	count = 0;
	xor_dest = sh->dev[pd_idx].page;
	xor_srcs[count++] = xor_dest;
	for (i = disks; i--; ) {
		if (i == pd_idx || i == qd_idx)
			continue;
		xor_srcs[count++] = sh->dev[i].page;
	}

	init_async_submit(&submit, 0, NULL, NULL, NULL,
			  to_addr_conv(sh, percpu));
	tx = async_xor_val(xor_dest, xor_srcs, 0, count, STRIPE_SIZE,
			   &sh->ops.zero_sum_result, &submit);

	atomic_inc(&sh->count);
	init_async_submit(&submit, ASYNC_TX_ACK, tx, ops_complete_check, sh, NULL);
	tx = async_trigger_callback(&submit);
}

static void ops_run_check_pq(struct stripe_head *sh, struct raid5_percpu *percpu, int checkp)
{
	struct page **srcs = percpu->scribble;
	struct async_submit_ctl submit;
	int count;

	pr_debug("%s: stripe %llu checkp: %d\n", __func__,
		(unsigned long long)sh->sector, checkp);

	count = set_syndrome_sources(srcs, sh);
	if (!checkp)
		srcs[count] = NULL;

	atomic_inc(&sh->count);
	init_async_submit(&submit, ASYNC_TX_ACK, NULL, ops_complete_check,
			  sh, to_addr_conv(sh, percpu));
	async_syndrome_val(srcs, 0, count+2, STRIPE_SIZE,
			   &sh->ops.zero_sum_result, percpu->spare_page, &submit);
}

static void raid_run_ops(struct stripe_head *sh, unsigned long ops_request)
{
	int overlap_clear = 0, i, disks = sh->disks;
	struct dma_async_tx_descriptor *tx = NULL;
	raid5_conf_t *conf = sh->raid_conf;
	int level = conf->level;
	struct raid5_percpu *percpu;
	unsigned long cpu;

	cpu = get_cpu();
	percpu = per_cpu_ptr(conf->percpu, cpu);
	if (test_bit(STRIPE_OP_BIOFILL, &ops_request)) {
		ops_run_biofill(sh);
		overlap_clear++;
	}

	if (test_bit(STRIPE_OP_COMPUTE_BLK, &ops_request)) {
		if (level < 6)
			tx = ops_run_compute5(sh, percpu);
		else {
			if (sh->ops.target2 < 0 || sh->ops.target < 0)
				tx = ops_run_compute6_1(sh, percpu);
			else
				tx = ops_run_compute6_2(sh, percpu);
		}
		/* terminate the chain if reconstruct is not set to be run */
		if (tx && !test_bit(STRIPE_OP_RECONSTRUCT, &ops_request))
			async_tx_ack(tx);
	}

	if (test_bit(STRIPE_OP_PREXOR, &ops_request))
		tx = ops_run_prexor(sh, percpu, tx);

	if (test_bit(STRIPE_OP_BIODRAIN, &ops_request)) {
		tx = ops_run_biodrain(sh, tx);
		overlap_clear++;
	}

	if (test_bit(STRIPE_OP_RECONSTRUCT, &ops_request)) {
		if (level < 6)
			ops_run_reconstruct5(sh, percpu, tx);
		else
			ops_run_reconstruct6(sh, percpu, tx);
	}

	if (test_bit(STRIPE_OP_CHECK, &ops_request)) {
		if (sh->check_state == check_state_run)
			ops_run_check_p(sh, percpu);
		else if (sh->check_state == check_state_run_q)
			ops_run_check_pq(sh, percpu, 0);
		else if (sh->check_state == check_state_run_pq)
			ops_run_check_pq(sh, percpu, 1);
		else
			BUG();
	}

	if (overlap_clear)
		for (i = disks; i--; ) {
			struct r5dev *dev = &sh->dev[i];
			if (test_and_clear_bit(R5_Overlap, &dev->flags))
				wake_up(&sh->raid_conf->wait_for_overlap);
		}
	put_cpu();
}

static int grow_one_stripe(raid5_conf_t *conf)
{
	struct stripe_head *sh;
	sh = kmem_cache_alloc(conf->slab_cache, GFP_KERNEL);
	if (!sh)
		return 0;
	memset(sh, 0, sizeof(*sh) + (conf->raid_disks-1)*sizeof(struct r5dev));
	sh->raid_conf = conf;
	spin_lock_init(&sh->lock);

	if (grow_buffers(sh, conf->raid_disks)) {
		shrink_buffers(sh, conf->raid_disks);
		kmem_cache_free(conf->slab_cache, sh);
		return 0;
	}
	sh->disks = conf->raid_disks;
	/* we just created an active stripe so... */
	atomic_set(&sh->count, 1);
	atomic_inc(&conf->active_stripes);
	INIT_LIST_HEAD(&sh->lru);
	release_stripe(sh);
	return 1;
}

static int grow_stripes(raid5_conf_t *conf, int num)
{
	struct kmem_cache *sc;
	int devs = conf->raid_disks;

	sprintf(conf->cache_name[0],
		"raid%d-%s", conf->level, mdname(conf->mddev));
	sprintf(conf->cache_name[1],
		"raid%d-%s-alt", conf->level, mdname(conf->mddev));
	conf->active_name = 0;
	sc = kmem_cache_create(conf->cache_name[conf->active_name],
			       sizeof(struct stripe_head)+(devs-1)*sizeof(struct r5dev),
			       0, 0, NULL);
	if (!sc)
		return 1;
	conf->slab_cache = sc;
	conf->pool_size = devs;
	while (num--)
		if (!grow_one_stripe(conf))
			return 1;
	return 0;
}

/**
 * scribble_len - return the required size of the scribble region
 * @num - total number of disks in the array
 *
 * The size must be enough to contain:
 * 1/ a struct page pointer for each device in the array +2
 * 2/ room to convert each entry in (1) to its corresponding dma
 *    (dma_map_page()) or page (page_address()) address.
 *
 * Note: the +2 is for the destination buffers of the ddf/raid6 case where we
 * calculate over all devices (not just the data blocks), using zeros in place
 * of the P and Q blocks.
 */
static size_t scribble_len(int num)
{
	size_t len;

	len = sizeof(struct page *) * (num+2) + sizeof(addr_conv_t) * (num+2);

	return len;
}

static int resize_stripes(raid5_conf_t *conf, int newsize)
{
	/* Make all the stripes able to hold 'newsize' devices.
	 * New slots in each stripe get 'page' set to a new page.
	 *
	 * This happens in stages:
	 * 1/ create a new kmem_cache and allocate the required number of
	 *    stripe_heads.
	 * 2/ gather all the old stripe_heads and tranfer the pages across
	 *    to the new stripe_heads.  This will have the side effect of
	 *    freezing the array as once all stripe_heads have been collected,
	 *    no IO will be possible.  Old stripe heads are freed once their
	 *    pages have been transferred over, and the old kmem_cache is
	 *    freed when all stripes are done.
	 * 3/ reallocate conf->disks to be suitable bigger.  If this fails,
	 *    we simple return a failre status - no need to clean anything up.
	 * 4/ allocate new pages for the new slots in the new stripe_heads.
	 *    If this fails, we don't bother trying the shrink the
	 *    stripe_heads down again, we just leave them as they are.
	 *    As each stripe_head is processed the new one is released into
	 *    active service.
	 *
	 * Once step2 is started, we cannot afford to wait for a write,
	 * so we use GFP_NOIO allocations.
	 */
	struct stripe_head *osh, *nsh;
	LIST_HEAD(newstripes);
	struct disk_info *ndisks;
	unsigned long cpu;
	int err;
	struct kmem_cache *sc;
	int i;

	if (newsize <= conf->pool_size)
		return 0; /* never bother to shrink */

	err = md_allow_write(conf->mddev);
	if (err)
		return err;

	/* Step 1 */
	sc = kmem_cache_create(conf->cache_name[1-conf->active_name],
			       sizeof(struct stripe_head)+(newsize-1)*sizeof(struct r5dev),
			       0, 0, NULL);
	if (!sc)
		return -ENOMEM;

	for (i = conf->max_nr_stripes; i; i--) {
		nsh = kmem_cache_alloc(sc, GFP_KERNEL);
		if (!nsh)
			break;

		memset(nsh, 0, sizeof(*nsh) + (newsize-1)*sizeof(struct r5dev));

		nsh->raid_conf = conf;
		spin_lock_init(&nsh->lock);

		list_add(&nsh->lru, &newstripes);
	}
	if (i) {
		/* didn't get enough, give up */
		while (!list_empty(&newstripes)) {
			nsh = list_entry(newstripes.next, struct stripe_head, lru);
			list_del(&nsh->lru);
			kmem_cache_free(sc, nsh);
		}
		kmem_cache_destroy(sc);
		return -ENOMEM;
	}
	/* Step 2 - Must use GFP_NOIO now.
	 * OK, we have enough stripes, start collecting inactive
	 * stripes and copying them over
	 */
	list_for_each_entry(nsh, &newstripes, lru) {
		spin_lock_irq(&conf->device_lock);
		wait_event_lock_irq(conf->wait_for_stripe,
				    !list_empty(&conf->inactive_list),
				    conf->device_lock,
				    unplug_slaves(conf->mddev)
			);
		osh = get_free_stripe(conf);
		spin_unlock_irq(&conf->device_lock);
		atomic_set(&nsh->count, 1);
		for(i=0; i<conf->pool_size; i++)
			nsh->dev[i].page = osh->dev[i].page;
		for( ; i<newsize; i++)
			nsh->dev[i].page = NULL;
		kmem_cache_free(conf->slab_cache, osh);
	}
	kmem_cache_destroy(conf->slab_cache);

	/* Step 3.
	 * At this point, we are holding all the stripes so the array
	 * is completely stalled, so now is a good time to resize
	 * conf->disks and the scribble region
	 */
	ndisks = kzalloc(newsize * sizeof(struct disk_info), GFP_NOIO);
	if (ndisks) {
		for (i=0; i<conf->raid_disks; i++)
			ndisks[i] = conf->disks[i];
		kfree(conf->disks);
		conf->disks = ndisks;
	} else
		err = -ENOMEM;

	get_online_cpus();
	conf->scribble_len = scribble_len(newsize);
	for_each_present_cpu(cpu) {
		struct raid5_percpu *percpu;
		void *scribble;

		percpu = per_cpu_ptr(conf->percpu, cpu);
		scribble = kmalloc(conf->scribble_len, GFP_NOIO);

		if (scribble) {
			kfree(percpu->scribble);
			percpu->scribble = scribble;
		} else {
			err = -ENOMEM;
			break;
		}
	}
	put_online_cpus();

	/* Step 4, return new stripes to service */
	while(!list_empty(&newstripes)) {
		nsh = list_entry(newstripes.next, struct stripe_head, lru);
		list_del_init(&nsh->lru);

		for (i=conf->raid_disks; i < newsize; i++)
			if (nsh->dev[i].page == NULL) {
				struct page *p = alloc_page(GFP_NOIO);
				nsh->dev[i].page = p;
				if (!p)
					err = -ENOMEM;
			}
		release_stripe(nsh);
	}
	/* critical section pass, GFP_NOIO no longer needed */

	conf->slab_cache = sc;
	conf->active_name = 1-conf->active_name;
	conf->pool_size = newsize;
	return err;
}

static int drop_one_stripe(raid5_conf_t *conf)
{
	struct stripe_head *sh;

	spin_lock_irq(&conf->device_lock);
	sh = get_free_stripe(conf);
	spin_unlock_irq(&conf->device_lock);
	if (!sh)
		return 0;
	BUG_ON(atomic_read(&sh->count));
	shrink_buffers(sh, conf->pool_size);
	kmem_cache_free(conf->slab_cache, sh);
	atomic_dec(&conf->active_stripes);
	return 1;
}

static void shrink_stripes(raid5_conf_t *conf)
{
	while (drop_one_stripe(conf))
		;

	if (conf->slab_cache)
		kmem_cache_destroy(conf->slab_cache);
	conf->slab_cache = NULL;
}

static void raid5_end_read_request(struct bio * bi, int error)
{
	struct stripe_head *sh = bi->bi_private;
	raid5_conf_t *conf = sh->raid_conf;
	int disks = sh->disks, i;
	int uptodate = test_bit(BIO_UPTODATE, &bi->bi_flags);
	char b[BDEVNAME_SIZE];
	mdk_rdev_t *rdev;


	for (i=0 ; i<disks; i++)
		if (bi == &sh->dev[i].req)
			break;

	pr_debug("end_read_request %llu/%d, count: %d, uptodate %d.\n",
		(unsigned long long)sh->sector, i, atomic_read(&sh->count),
		uptodate);
	if (i == disks) {
		BUG();
		return;
	}

	if (uptodate) {
		set_bit(R5_UPTODATE, &sh->dev[i].flags);
		if (test_bit(R5_ReadError, &sh->dev[i].flags)) {
			rdev = conf->disks[i].rdev;
			printk_rl(KERN_INFO "raid5:%s: read error corrected"
				  " (%lu sectors at %llu on %s)\n",
				  mdname(conf->mddev), STRIPE_SECTORS,
				  (unsigned long long)(sh->sector
						       + rdev->data_offset),
				  bdevname(rdev->bdev, b));
			clear_bit(R5_ReadError, &sh->dev[i].flags);
			clear_bit(R5_ReWrite, &sh->dev[i].flags);
		}
		if (atomic_read(&conf->disks[i].rdev->read_errors))
			atomic_set(&conf->disks[i].rdev->read_errors, 0);
	} else {
		const char *bdn = bdevname(conf->disks[i].rdev->bdev, b);
		int retry = 0;
		rdev = conf->disks[i].rdev;

		clear_bit(R5_UPTODATE, &sh->dev[i].flags);
		atomic_inc(&rdev->read_errors);
		if (conf->mddev->degraded)
			printk_rl(KERN_WARNING
				  "raid5:%s: read error not correctable "
				  "(sector %llu on %s).\n",
				  mdname(conf->mddev),
				  (unsigned long long)(sh->sector
						       + rdev->data_offset),
				  bdn);
		else if (test_bit(R5_ReWrite, &sh->dev[i].flags))
			/* Oh, no!!! */
			printk_rl(KERN_WARNING
				  "raid5:%s: read error NOT corrected!! "
				  "(sector %llu on %s).\n",
				  mdname(conf->mddev),
				  (unsigned long long)(sh->sector
						       + rdev->data_offset),
				  bdn);
		else if (atomic_read(&rdev->read_errors)
			 > conf->max_nr_stripes)
			printk(KERN_WARNING
			       "raid5:%s: Too many read errors, failing device %s.\n",
			       mdname(conf->mddev), bdn);
		else
			retry = 1;
		if (retry)
			set_bit(R5_ReadError, &sh->dev[i].flags);
		else {
			clear_bit(R5_ReadError, &sh->dev[i].flags);
			clear_bit(R5_ReWrite, &sh->dev[i].flags);
			md_error(conf->mddev, rdev);
		}
	}
	rdev_dec_pending(conf->disks[i].rdev, conf->mddev);
	clear_bit(R5_LOCKED, &sh->dev[i].flags);
	set_bit(STRIPE_HANDLE, &sh->state);
	release_stripe(sh);
}

static void raid5_end_write_request(struct bio *bi, int error)
{
	struct stripe_head *sh = bi->bi_private;
	raid5_conf_t *conf = sh->raid_conf;
	int disks = sh->disks, i;
	int uptodate = test_bit(BIO_UPTODATE, &bi->bi_flags);

	for (i=0 ; i<disks; i++)
		if (bi == &sh->dev[i].req)
			break;

	pr_debug("end_write_request %llu/%d, count %d, uptodate: %d.\n",
		(unsigned long long)sh->sector, i, atomic_read(&sh->count),
		uptodate);
	if (i == disks) {
		BUG();
		return;
	}

	if (!uptodate)
		md_error(conf->mddev, conf->disks[i].rdev);

	rdev_dec_pending(conf->disks[i].rdev, conf->mddev);
	
	clear_bit(R5_LOCKED, &sh->dev[i].flags);
	set_bit(STRIPE_HANDLE, &sh->state);
	release_stripe(sh);
}


static sector_t compute_blocknr(struct stripe_head *sh, int i, int previous);
	
static void raid5_build_block(struct stripe_head *sh, int i, int previous)
{
	struct r5dev *dev = &sh->dev[i];

	bio_init(&dev->req);
	dev->req.bi_io_vec = &dev->vec;
	dev->req.bi_vcnt++;
	dev->req.bi_max_vecs++;
	dev->vec.bv_page = dev->page;
	dev->vec.bv_len = STRIPE_SIZE;
	dev->vec.bv_offset = 0;

	dev->req.bi_sector = sh->sector;
	dev->req.bi_private = sh;

	dev->flags = 0;
	dev->sector = compute_blocknr(sh, i, previous);
}

static void error(mddev_t *mddev, mdk_rdev_t *rdev)
{
	char b[BDEVNAME_SIZE];
	raid5_conf_t *conf = (raid5_conf_t *) mddev->private;
	pr_debug("raid5: error called\n");

	if (!test_bit(Faulty, &rdev->flags)) {
		set_bit(MD_CHANGE_DEVS, &mddev->flags);
		if (test_and_clear_bit(In_sync, &rdev->flags)) {
			unsigned long flags;
			spin_lock_irqsave(&conf->device_lock, flags);
			mddev->degraded++;
			spin_unlock_irqrestore(&conf->device_lock, flags);
			/*
			 * if recovery was running, make sure it aborts.
			 */
			set_bit(MD_RECOVERY_INTR, &mddev->recovery);
		}
		set_bit(Faulty, &rdev->flags);
		printk(KERN_ALERT
		       "raid5: Disk failure on %s, disabling device.\n"
		       "raid5: Operation continuing on %d devices.\n",
		       bdevname(rdev->bdev,b), conf->raid_disks - mddev->degraded);
	}
}

/*
 * Input: a 'big' sector number,
 * Output: index of the data and parity disk, and the sector # in them.
 */
static sector_t raid5_compute_sector(raid5_conf_t *conf, sector_t r_sector,
				     int previous, int *dd_idx,
				     struct stripe_head *sh)
{
	long stripe;
	unsigned long chunk_number;
	unsigned int chunk_offset;
	int pd_idx, qd_idx;
	int ddf_layout = 0;
	sector_t new_sector;
	int algorithm = previous ? conf->prev_algo
				 : conf->algorithm;
	int sectors_per_chunk = previous ? conf->prev_chunk_sectors
					 : conf->chunk_sectors;
	int raid_disks = previous ? conf->previous_raid_disks
				  : conf->raid_disks;
	int data_disks = raid_disks - conf->max_degraded;

	/* First compute the information on this sector */

	/*
	 * Compute the chunk number and the sector offset inside the chunk
	 */
	chunk_offset = sector_div(r_sector, sectors_per_chunk);
	chunk_number = r_sector;
	BUG_ON(r_sector != chunk_number);

	/*
	 * Compute the stripe number
	 */
	stripe = chunk_number / data_disks;

	/*
	 * Compute the data disk and parity disk indexes inside the stripe
	 */
	*dd_idx = chunk_number % data_disks;

	/*
	 * Select the parity disk based on the user selected algorithm.
	 */
	pd_idx = qd_idx = ~0;
	switch(conf->level) {
	case 4:
		pd_idx = data_disks;
		break;
	case 5:
		switch (algorithm) {
		case ALGORITHM_LEFT_ASYMMETRIC:
			pd_idx = data_disks - stripe % raid_disks;
			if (*dd_idx >= pd_idx)
				(*dd_idx)++;
			break;
		case ALGORITHM_RIGHT_ASYMMETRIC:
			pd_idx = stripe % raid_disks;
			if (*dd_idx >= pd_idx)
				(*dd_idx)++;
			break;
		case ALGORITHM_LEFT_SYMMETRIC:
			pd_idx = data_disks - stripe % raid_disks;
			*dd_idx = (pd_idx + 1 + *dd_idx) % raid_disks;
			break;
		case ALGORITHM_RIGHT_SYMMETRIC:
			pd_idx = stripe % raid_disks;
			*dd_idx = (pd_idx + 1 + *dd_idx) % raid_disks;
			break;
		case ALGORITHM_PARITY_0:
			pd_idx = 0;
			(*dd_idx)++;
			break;
		case ALGORITHM_PARITY_N:
			pd_idx = data_disks;
			break;
		default:
			printk(KERN_ERR "raid5: unsupported algorithm %d\n",
				algorithm);
			BUG();
		}
		break;
	case 6:

		switch (algorithm) {
		case ALGORITHM_LEFT_ASYMMETRIC:
			pd_idx = raid_disks - 1 - (stripe % raid_disks);
			qd_idx = pd_idx + 1;
			if (pd_idx == raid_disks-1) {
				(*dd_idx)++;	/* Q D D D P */
				qd_idx = 0;
			} else if (*dd_idx >= pd_idx)
				(*dd_idx) += 2; /* D D P Q D */
			break;
		case ALGORITHM_RIGHT_ASYMMETRIC:
			pd_idx = stripe % raid_disks;
			qd_idx = pd_idx + 1;
			if (pd_idx == raid_disks-1) {
				(*dd_idx)++;	/* Q D D D P */
				qd_idx = 0;
			} else if (*dd_idx >= pd_idx)
				(*dd_idx) += 2; /* D D P Q D */
			break;
		case ALGORITHM_LEFT_SYMMETRIC:
			pd_idx = raid_disks - 1 - (stripe % raid_disks);
			qd_idx = (pd_idx + 1) % raid_disks;
			*dd_idx = (pd_idx + 2 + *dd_idx) % raid_disks;
			break;
		case ALGORITHM_RIGHT_SYMMETRIC:
			pd_idx = stripe % raid_disks;
			qd_idx = (pd_idx + 1) % raid_disks;
			*dd_idx = (pd_idx + 2 + *dd_idx) % raid_disks;
			break;

		case ALGORITHM_PARITY_0:
			pd_idx = 0;
			qd_idx = 1;
			(*dd_idx) += 2;
			break;
		case ALGORITHM_PARITY_N:
			pd_idx = data_disks;
			qd_idx = data_disks + 1;
			break;

		case ALGORITHM_ROTATING_ZERO_RESTART:
			/* Exactly the same as RIGHT_ASYMMETRIC, but or
			 * of blocks for computing Q is different.
			 */
			pd_idx = stripe % raid_disks;
			qd_idx = pd_idx + 1;
			if (pd_idx == raid_disks-1) {
				(*dd_idx)++;	/* Q D D D P */
				qd_idx = 0;
			} else if (*dd_idx >= pd_idx)
				(*dd_idx) += 2; /* D D P Q D */
			ddf_layout = 1;
			break;

		case ALGORITHM_ROTATING_N_RESTART:
			/* Same a left_asymmetric, by first stripe is
			 * D D D P Q  rather than
			 * Q D D D P
			 */
			pd_idx = raid_disks - 1 - ((stripe + 1) % raid_disks);
			qd_idx = pd_idx + 1;
			if (pd_idx == raid_disks-1) {
				(*dd_idx)++;	/* Q D D D P */
				qd_idx = 0;
			} else if (*dd_idx >= pd_idx)
				(*dd_idx) += 2; /* D D P Q D */
			ddf_layout = 1;
			break;

		case ALGORITHM_ROTATING_N_CONTINUE:
			/* Same as left_symmetric but Q is before P */
			pd_idx = raid_disks - 1 - (stripe % raid_disks);
			qd_idx = (pd_idx + raid_disks - 1) % raid_disks;
			*dd_idx = (pd_idx + 1 + *dd_idx) % raid_disks;
			ddf_layout = 1;
			break;

		case ALGORITHM_LEFT_ASYMMETRIC_6:
			/* RAID5 left_asymmetric, with Q on last device */
			pd_idx = data_disks - stripe % (raid_disks-1);
			if (*dd_idx >= pd_idx)
				(*dd_idx)++;
			qd_idx = raid_disks - 1;
			break;

		case ALGORITHM_RIGHT_ASYMMETRIC_6:
			pd_idx = stripe % (raid_disks-1);
			if (*dd_idx >= pd_idx)
				(*dd_idx)++;
			qd_idx = raid_disks - 1;
			break;

		case ALGORITHM_LEFT_SYMMETRIC_6:
			pd_idx = data_disks - stripe % (raid_disks-1);
			*dd_idx = (pd_idx + 1 + *dd_idx) % (raid_disks-1);
			qd_idx = raid_disks - 1;
			break;

		case ALGORITHM_RIGHT_SYMMETRIC_6:
			pd_idx = stripe % (raid_disks-1);
			*dd_idx = (pd_idx + 1 + *dd_idx) % (raid_disks-1);
			qd_idx = raid_disks - 1;
			break;

		case ALGORITHM_PARITY_0_6:
			pd_idx = 0;
			(*dd_idx)++;
			qd_idx = raid_disks - 1;
			break;


		default:
			printk(KERN_CRIT "raid6: unsupported algorithm %d\n",
			       algorithm);
			BUG();
		}
		break;
	}

	if (sh) {
		sh->pd_idx = pd_idx;
		sh->qd_idx = qd_idx;
		sh->ddf_layout = ddf_layout;
	}
	/*
	 * Finally, compute the new sector number
	 */
	new_sector = (sector_t)stripe * sectors_per_chunk + chunk_offset;
	return new_sector;
}


static sector_t compute_blocknr(struct stripe_head *sh, int i, int previous)
{
	raid5_conf_t *conf = sh->raid_conf;
	int raid_disks = sh->disks;
	int data_disks = raid_disks - conf->max_degraded;
	sector_t new_sector = sh->sector, check;
	int sectors_per_chunk = previous ? conf->prev_chunk_sectors
					 : conf->chunk_sectors;
	int algorithm = previous ? conf->prev_algo
				 : conf->algorithm;
	sector_t stripe;
	int chunk_offset;
	int chunk_number, dummy1, dd_idx = i;
	sector_t r_sector;
	struct stripe_head sh2;


	chunk_offset = sector_div(new_sector, sectors_per_chunk);
	stripe = new_sector;
	BUG_ON(new_sector != stripe);

	if (i == sh->pd_idx)
		return 0;
	switch(conf->level) {
	case 4: break;
	case 5:
		switch (algorithm) {
		case ALGORITHM_LEFT_ASYMMETRIC:
		case ALGORITHM_RIGHT_ASYMMETRIC:
			if (i > sh->pd_idx)
				i--;
			break;
		case ALGORITHM_LEFT_SYMMETRIC:
		case ALGORITHM_RIGHT_SYMMETRIC:
			if (i < sh->pd_idx)
				i += raid_disks;
			i -= (sh->pd_idx + 1);
			break;
		case ALGORITHM_PARITY_0:
			i -= 1;
			break;
		case ALGORITHM_PARITY_N:
			break;
		default:
			printk(KERN_ERR "raid5: unsupported algorithm %d\n",
			       algorithm);
			BUG();
		}
		break;
	case 6:
		if (i == sh->qd_idx)
			return 0; /* It is the Q disk */
		switch (algorithm) {
		case ALGORITHM_LEFT_ASYMMETRIC:
		case ALGORITHM_RIGHT_ASYMMETRIC:
		case ALGORITHM_ROTATING_ZERO_RESTART:
		case ALGORITHM_ROTATING_N_RESTART:
			if (sh->pd_idx == raid_disks-1)
				i--;	/* Q D D D P */
			else if (i > sh->pd_idx)
				i -= 2; /* D D P Q D */
			break;
		case ALGORITHM_LEFT_SYMMETRIC:
		case ALGORITHM_RIGHT_SYMMETRIC:
			if (sh->pd_idx == raid_disks-1)
				i--; /* Q D D D P */
			else {
				/* D D P Q D */
				if (i < sh->pd_idx)
					i += raid_disks;
				i -= (sh->pd_idx + 2);
			}
			break;
		case ALGORITHM_PARITY_0:
			i -= 2;
			break;
		case ALGORITHM_PARITY_N:
			break;
		case ALGORITHM_ROTATING_N_CONTINUE:
			if (sh->pd_idx == 0)
				i--;	/* P D D D Q */
			else if (i > sh->pd_idx)
				i -= 2; /* D D Q P D */
			break;
		case ALGORITHM_LEFT_ASYMMETRIC_6:
		case ALGORITHM_RIGHT_ASYMMETRIC_6:
			if (i > sh->pd_idx)
				i--;
			break;
		case ALGORITHM_LEFT_SYMMETRIC_6:
		case ALGORITHM_RIGHT_SYMMETRIC_6:
			if (i < sh->pd_idx)
				i += data_disks + 1;
			i -= (sh->pd_idx + 1);
			break;
		case ALGORITHM_PARITY_0_6:
			i -= 1;
			break;
		default:
			printk(KERN_CRIT "raid6: unsupported algorithm %d\n",
			       algorithm);
			BUG();
		}
		break;
	}

	chunk_number = stripe * data_disks + i;
	r_sector = (sector_t)chunk_number * sectors_per_chunk + chunk_offset;

	check = raid5_compute_sector(conf, r_sector,
				     previous, &dummy1, &sh2);
	if (check != sh->sector || dummy1 != dd_idx || sh2.pd_idx != sh->pd_idx
		|| sh2.qd_idx != sh->qd_idx) {
		printk(KERN_ERR "compute_blocknr: map not correct\n");
		return 0;
	}
	return r_sector;
}


static void
schedule_reconstruction(struct stripe_head *sh, struct stripe_head_state *s,
			 int rcw, int expand)
{
	int i, pd_idx = sh->pd_idx, disks = sh->disks;
	raid5_conf_t *conf = sh->raid_conf;
	int level = conf->level;

	if (rcw) {
		/* if we are not expanding this is a proper write request, and
		 * there will be bios with new data to be drained into the
		 * stripe cache
		 */
		if (!expand) {
			sh->reconstruct_state = reconstruct_state_drain_run;
			set_bit(STRIPE_OP_BIODRAIN, &s->ops_request);
		} else
			sh->reconstruct_state = reconstruct_state_run;

		set_bit(STRIPE_OP_RECONSTRUCT, &s->ops_request);

		for (i = disks; i--; ) {
			struct r5dev *dev = &sh->dev[i];

			if (dev->towrite) {
				set_bit(R5_LOCKED, &dev->flags);
				set_bit(R5_Wantdrain, &dev->flags);
				if (!expand)
					clear_bit(R5_UPTODATE, &dev->flags);
				s->locked++;
			}
		}
		if (s->locked + conf->max_degraded == disks)
			if (!test_and_set_bit(STRIPE_FULL_WRITE, &sh->state))
				atomic_inc(&conf->pending_full_writes);
	} else {
		BUG_ON(level == 6);
		BUG_ON(!(test_bit(R5_UPTODATE, &sh->dev[pd_idx].flags) ||
			test_bit(R5_Wantcompute, &sh->dev[pd_idx].flags)));

		sh->reconstruct_state = reconstruct_state_prexor_drain_run;
		set_bit(STRIPE_OP_PREXOR, &s->ops_request);
		set_bit(STRIPE_OP_BIODRAIN, &s->ops_request);
		set_bit(STRIPE_OP_RECONSTRUCT, &s->ops_request);

		for (i = disks; i--; ) {
			struct r5dev *dev = &sh->dev[i];
			if (i == pd_idx)
				continue;

			if (dev->towrite &&
			    (test_bit(R5_UPTODATE, &dev->flags) ||
			     test_bit(R5_Wantcompute, &dev->flags))) {
				set_bit(R5_Wantdrain, &dev->flags);
				set_bit(R5_LOCKED, &dev->flags);
				clear_bit(R5_UPTODATE, &dev->flags);
				s->locked++;
			}
		}
	}

	/* keep the parity disk(s) locked while asynchronous operations
	 * are in flight
	 */
	set_bit(R5_LOCKED, &sh->dev[pd_idx].flags);
	clear_bit(R5_UPTODATE, &sh->dev[pd_idx].flags);
	s->locked++;

	if (level == 6) {
		int qd_idx = sh->qd_idx;
		struct r5dev *dev = &sh->dev[qd_idx];

		set_bit(R5_LOCKED, &dev->flags);
		clear_bit(R5_UPTODATE, &dev->flags);
		s->locked++;
	}

	pr_debug("%s: stripe %llu locked: %d ops_request: %lx\n",
		__func__, (unsigned long long)sh->sector,
		s->locked, s->ops_request);
}

/*
 * Each stripe/dev can have one or more bion attached.
 * toread/towrite point to the first in a chain.
 * The bi_next chain must be in order.
 */
static int add_stripe_bio(struct stripe_head *sh, struct bio *bi, int dd_idx, int forwrite)
{
	struct bio **bip;
	raid5_conf_t *conf = sh->raid_conf;
	int firstwrite=0;

	pr_debug("adding bh b#%llu to stripe s#%llu\n",
		(unsigned long long)bi->bi_sector,
		(unsigned long long)sh->sector);


	spin_lock(&sh->lock);
	spin_lock_irq(&conf->device_lock);
	if (forwrite) {
		bip = &sh->dev[dd_idx].towrite;
		if (*bip == NULL && sh->dev[dd_idx].written == NULL)
			firstwrite = 1;
	} else
		bip = &sh->dev[dd_idx].toread;
	while (*bip && (*bip)->bi_sector < bi->bi_sector) {
		if ((*bip)->bi_sector + ((*bip)->bi_size >> 9) > bi->bi_sector)
			goto overlap;
		bip = & (*bip)->bi_next;
	}
	if (*bip && (*bip)->bi_sector < bi->bi_sector + ((bi->bi_size)>>9))
		goto overlap;

	BUG_ON(*bip && bi->bi_next && (*bip) != bi->bi_next);
	if (*bip)
		bi->bi_next = *bip;
	*bip = bi;
	bi->bi_phys_segments++;
	spin_unlock_irq(&conf->device_lock);
	spin_unlock(&sh->lock);

	pr_debug("added bi b#%llu to stripe s#%llu, disk %d.\n",
		(unsigned long long)bi->bi_sector,
		(unsigned long long)sh->sector, dd_idx);

	if (conf->mddev->bitmap && firstwrite) {
		bitmap_startwrite(conf->mddev->bitmap, sh->sector,
				  STRIPE_SECTORS, 0);
		sh->bm_seq = conf->seq_flush+1;
		set_bit(STRIPE_BIT_DELAY, &sh->state);
	}

	if (forwrite) {
		/* check if page is covered */
		sector_t sector = sh->dev[dd_idx].sector;
		for (bi=sh->dev[dd_idx].towrite;
		     sector < sh->dev[dd_idx].sector + STRIPE_SECTORS &&
			     bi && bi->bi_sector <= sector;
		     bi = r5_next_bio(bi, sh->dev[dd_idx].sector)) {
			if (bi->bi_sector + (bi->bi_size>>9) >= sector)
				sector = bi->bi_sector + (bi->bi_size>>9);
		}
		if (sector >= sh->dev[dd_idx].sector + STRIPE_SECTORS)
			set_bit(R5_OVERWRITE, &sh->dev[dd_idx].flags);
	}
	return 1;

 overlap:
	set_bit(R5_Overlap, &sh->dev[dd_idx].flags);
	spin_unlock_irq(&conf->device_lock);
	spin_unlock(&sh->lock);
	return 0;
}

static void end_reshape(raid5_conf_t *conf);

static void stripe_set_idx(sector_t stripe, raid5_conf_t *conf, int previous,
			    struct stripe_head *sh)
{
	int sectors_per_chunk =
		previous ? conf->prev_chunk_sectors : conf->chunk_sectors;
	int dd_idx;
	int chunk_offset = sector_div(stripe, sectors_per_chunk);
	int disks = previous ? conf->previous_raid_disks : conf->raid_disks;

	raid5_compute_sector(conf,
			     stripe * (disks - conf->max_degraded)
			     *sectors_per_chunk + chunk_offset,
			     previous,
			     &dd_idx, sh);
}

static void
handle_failed_stripe(raid5_conf_t *conf, struct stripe_head *sh,
				struct stripe_head_state *s, int disks,
				struct bio **return_bi)
{
	int i;
	for (i = disks; i--; ) {
		struct bio *bi;
		int bitmap_end = 0;

		if (test_bit(R5_ReadError, &sh->dev[i].flags)) {
			mdk_rdev_t *rdev;
			rcu_read_lock();
			rdev = rcu_dereference(conf->disks[i].rdev);
			if (rdev && test_bit(In_sync, &rdev->flags))
				/* multiple read failures in one stripe */
				md_error(conf->mddev, rdev);
			rcu_read_unlock();
		}
		spin_lock_irq(&conf->device_lock);
		/* fail all writes first */
		bi = sh->dev[i].towrite;
		sh->dev[i].towrite = NULL;
		if (bi) {
			s->to_write--;
			bitmap_end = 1;
		}

		if (test_and_clear_bit(R5_Overlap, &sh->dev[i].flags))
			wake_up(&conf->wait_for_overlap);

		while (bi && bi->bi_sector <
			sh->dev[i].sector + STRIPE_SECTORS) {
			struct bio *nextbi = r5_next_bio(bi, sh->dev[i].sector);
			clear_bit(BIO_UPTODATE, &bi->bi_flags);
			if (!raid5_dec_bi_phys_segments(bi)) {
				md_write_end(conf->mddev);
				bi->bi_next = *return_bi;
				*return_bi = bi;
			}
			bi = nextbi;
		}
		/* and fail all 'written' */
		bi = sh->dev[i].written;
		sh->dev[i].written = NULL;
		if (bi) bitmap_end = 1;
		while (bi && bi->bi_sector <
		       sh->dev[i].sector + STRIPE_SECTORS) {
			struct bio *bi2 = r5_next_bio(bi, sh->dev[i].sector);
			clear_bit(BIO_UPTODATE, &bi->bi_flags);
			if (!raid5_dec_bi_phys_segments(bi)) {
				md_write_end(conf->mddev);
				bi->bi_next = *return_bi;
				*return_bi = bi;
			}
			bi = bi2;
		}

		/* fail any reads if this device is non-operational and
		 * the data has not reached the cache yet.
		 */
		if (!test_bit(R5_Wantfill, &sh->dev[i].flags) &&
		    (!test_bit(R5_Insync, &sh->dev[i].flags) ||
		      test_bit(R5_ReadError, &sh->dev[i].flags))) {
			bi = sh->dev[i].toread;
			sh->dev[i].toread = NULL;
			if (test_and_clear_bit(R5_Overlap, &sh->dev[i].flags))
				wake_up(&conf->wait_for_overlap);
			if (bi) s->to_read--;
			while (bi && bi->bi_sector <
			       sh->dev[i].sector + STRIPE_SECTORS) {
				struct bio *nextbi =
					r5_next_bio(bi, sh->dev[i].sector);
				clear_bit(BIO_UPTODATE, &bi->bi_flags);
				if (!raid5_dec_bi_phys_segments(bi)) {
					bi->bi_next = *return_bi;
					*return_bi = bi;
				}
				bi = nextbi;
			}
		}
		spin_unlock_irq(&conf->device_lock);
		if (bitmap_end)
			bitmap_endwrite(conf->mddev->bitmap, sh->sector,
					STRIPE_SECTORS, 0, 0);
	}

	if (test_and_clear_bit(STRIPE_FULL_WRITE, &sh->state))
		if (atomic_dec_and_test(&conf->pending_full_writes))
			md_wakeup_thread(conf->mddev->thread);
}

/* fetch_block5 - checks the given member device to see if its data needs
 * to be read or computed to satisfy a request.
 *
 * Returns 1 when no more member devices need to be checked, otherwise returns
 * 0 to tell the loop in handle_stripe_fill5 to continue
 */
static int fetch_block5(struct stripe_head *sh, struct stripe_head_state *s,
			int disk_idx, int disks)
{
	struct r5dev *dev = &sh->dev[disk_idx];
	struct r5dev *failed_dev = &sh->dev[s->failed_num];

	/* is the data in this block needed, and can we get it? */
	if (!test_bit(R5_LOCKED, &dev->flags) &&
	    !test_bit(R5_UPTODATE, &dev->flags) &&
	    (dev->toread ||
	     (dev->towrite && !test_bit(R5_OVERWRITE, &dev->flags)) ||
	     s->syncing || s->expanding ||
	     (s->failed &&
	      (failed_dev->toread ||
	       (failed_dev->towrite &&
		!test_bit(R5_OVERWRITE, &failed_dev->flags)))))) {
		/* We would like to get this block, possibly by computing it,
		 * otherwise read it if the backing disk is insync
		 */
		if ((s->uptodate == disks - 1) &&
		    (s->failed && disk_idx == s->failed_num)) {
			set_bit(STRIPE_COMPUTE_RUN, &sh->state);
			set_bit(STRIPE_OP_COMPUTE_BLK, &s->ops_request);
			set_bit(R5_Wantcompute, &dev->flags);
			sh->ops.target = disk_idx;
			sh->ops.target2 = -1;
			s->req_compute = 1;
			/* Careful: from this point on 'uptodate' is in the eye
			 * of raid_run_ops which services 'compute' operations
			 * before writes. R5_Wantcompute flags a block that will
			 * be R5_UPTODATE by the time it is needed for a
			 * subsequent operation.
			 */
			s->uptodate++;
			return 1; /* uptodate + compute == disks */
		} else if (test_bit(R5_Insync, &dev->flags)) {
			set_bit(R5_LOCKED, &dev->flags);
			set_bit(R5_Wantread, &dev->flags);
			s->locked++;
			pr_debug("Reading block %d (sync=%d)\n", disk_idx,
				s->syncing);
		}
	}

	return 0;
}

/**
 * handle_stripe_fill5 - read or compute data to satisfy pending requests.
 */
static void handle_stripe_fill5(struct stripe_head *sh,
			struct stripe_head_state *s, int disks)
{
	int i;

	/* look for blocks to read/compute, skip this if a compute
	 * is already in flight, or if the stripe contents are in the
	 * midst of changing due to a write
	 */
	if (!test_bit(STRIPE_COMPUTE_RUN, &sh->state) && !sh->check_state &&
	    !sh->reconstruct_state)
		for (i = disks; i--; )
			if (fetch_block5(sh, s, i, disks))
				break;
	set_bit(STRIPE_HANDLE, &sh->state);
}

/* fetch_block6 - checks the given member device to see if its data needs
 * to be read or computed to satisfy a request.
 *
 * Returns 1 when no more member devices need to be checked, otherwise returns
 * 0 to tell the loop in handle_stripe_fill6 to continue
 */
static int fetch_block6(struct stripe_head *sh, struct stripe_head_state *s,
			 struct r6_state *r6s, int disk_idx, int disks)
{
	struct r5dev *dev = &sh->dev[disk_idx];
	struct r5dev *fdev[2] = { &sh->dev[r6s->failed_num[0]],
				  &sh->dev[r6s->failed_num[1]] };

	if (!test_bit(R5_LOCKED, &dev->flags) &&
	    !test_bit(R5_UPTODATE, &dev->flags) &&
	    (dev->toread ||
	     (dev->towrite && !test_bit(R5_OVERWRITE, &dev->flags)) ||
	     s->syncing || s->expanding ||
	     (s->failed >= 1 &&
	      (fdev[0]->toread || s->to_write)) ||
	     (s->failed >= 2 &&
	      (fdev[1]->toread || s->to_write)))) {
		/* we would like to get this block, possibly by computing it,
		 * otherwise read it if the backing disk is insync
		 */
		BUG_ON(test_bit(R5_Wantcompute, &dev->flags));
		BUG_ON(test_bit(R5_Wantread, &dev->flags));
		if ((s->uptodate == disks - 1) &&
		    (s->failed && (disk_idx == r6s->failed_num[0] ||
				   disk_idx == r6s->failed_num[1]))) {
			/* have disk failed, and we're requested to fetch it;
			 * do compute it
			 */
			pr_debug("Computing stripe %llu block %d\n",
			       (unsigned long long)sh->sector, disk_idx);
			set_bit(STRIPE_COMPUTE_RUN, &sh->state);
			set_bit(STRIPE_OP_COMPUTE_BLK, &s->ops_request);
			set_bit(R5_Wantcompute, &dev->flags);
			sh->ops.target = disk_idx;
			sh->ops.target2 = -1; /* no 2nd target */
			s->req_compute = 1;
			s->uptodate++;
			return 1;
		} else if (s->uptodate == disks-2 && s->failed >= 2) {
			/* Computing 2-failure is *very* expensive; only
			 * do it if failed >= 2
			 */
			int other;
			for (other = disks; other--; ) {
				if (other == disk_idx)
					continue;
				if (!test_bit(R5_UPTODATE,
				      &sh->dev[other].flags))
					break;
			}
			BUG_ON(other < 0);
			pr_debug("Computing stripe %llu blocks %d,%d\n",
			       (unsigned long long)sh->sector,
			       disk_idx, other);
			set_bit(STRIPE_COMPUTE_RUN, &sh->state);
			set_bit(STRIPE_OP_COMPUTE_BLK, &s->ops_request);
			set_bit(R5_Wantcompute, &sh->dev[disk_idx].flags);
			set_bit(R5_Wantcompute, &sh->dev[other].flags);
			sh->ops.target = disk_idx;
			sh->ops.target2 = other;
			s->uptodate += 2;
			s->req_compute = 1;
			return 1;
		} else if (test_bit(R5_Insync, &dev->flags)) {
			set_bit(R5_LOCKED, &dev->flags);
			set_bit(R5_Wantread, &dev->flags);
			s->locked++;
			pr_debug("Reading block %d (sync=%d)\n",
				disk_idx, s->syncing);
		}
	}

	return 0;
}

/**
 * handle_stripe_fill6 - read or compute data to satisfy pending requests.
 */
static void handle_stripe_fill6(struct stripe_head *sh,
			struct stripe_head_state *s, struct r6_state *r6s,
			int disks)
{
	int i;

	/* look for blocks to read/compute, skip this if a compute
	 * is already in flight, or if the stripe contents are in the
	 * midst of changing due to a write
	 */
	if (!test_bit(STRIPE_COMPUTE_RUN, &sh->state) && !sh->check_state &&
	    !sh->reconstruct_state)
		for (i = disks; i--; )
			if (fetch_block6(sh, s, r6s, i, disks))
				break;
	set_bit(STRIPE_HANDLE, &sh->state);
}


/* handle_stripe_clean_event
 * any written block on an uptodate or failed drive can be returned.
 * Note that if we 'wrote' to a failed drive, it will be UPTODATE, but
 * never LOCKED, so we don't need to test 'failed' directly.
 */
static void handle_stripe_clean_event(raid5_conf_t *conf,
	struct stripe_head *sh, int disks, struct bio **return_bi)
{
	int i;
	struct r5dev *dev;

	for (i = disks; i--; )
		if (sh->dev[i].written) {
			dev = &sh->dev[i];
			if (!test_bit(R5_LOCKED, &dev->flags) &&
				test_bit(R5_UPTODATE, &dev->flags)) {
				/* We can return any write requests */
				struct bio *wbi, *wbi2;
				int bitmap_end = 0;
				pr_debug("Return write for disc %d\n", i);
				spin_lock_irq(&conf->device_lock);
				wbi = dev->written;
				dev->written = NULL;
				while (wbi && wbi->bi_sector <
					dev->sector + STRIPE_SECTORS) {
					wbi2 = r5_next_bio(wbi, dev->sector);
					if (!raid5_dec_bi_phys_segments(wbi)) {
						md_write_end(conf->mddev);
						wbi->bi_next = *return_bi;
						*return_bi = wbi;
					}
					wbi = wbi2;
				}
				if (dev->towrite == NULL)
					bitmap_end = 1;
				spin_unlock_irq(&conf->device_lock);
				if (bitmap_end)
					bitmap_endwrite(conf->mddev->bitmap,
							sh->sector,
							STRIPE_SECTORS,
					 !test_bit(STRIPE_DEGRADED, &sh->state),
							0);
			}
		}

	if (test_and_clear_bit(STRIPE_FULL_WRITE, &sh->state))
		if (atomic_dec_and_test(&conf->pending_full_writes))
			md_wakeup_thread(conf->mddev->thread);
}

static void handle_stripe_dirtying5(raid5_conf_t *conf,
		struct stripe_head *sh,	struct stripe_head_state *s, int disks)
{
	int rmw = 0, rcw = 0, i;
	for (i = disks; i--; ) {
		/* would I have to read this buffer for read_modify_write */
		struct r5dev *dev = &sh->dev[i];
		if ((dev->towrite || i == sh->pd_idx) &&
		    !test_bit(R5_LOCKED, &dev->flags) &&
		    !(test_bit(R5_UPTODATE, &dev->flags) ||
		      test_bit(R5_Wantcompute, &dev->flags))) {
			if (test_bit(R5_Insync, &dev->flags))
				rmw++;
			else
				rmw += 2*disks;  /* cannot read it */
		}
		/* Would I have to read this buffer for reconstruct_write */
		if (!test_bit(R5_OVERWRITE, &dev->flags) && i != sh->pd_idx &&
		    !test_bit(R5_LOCKED, &dev->flags) &&
		    !(test_bit(R5_UPTODATE, &dev->flags) ||
		    test_bit(R5_Wantcompute, &dev->flags))) {
			if (test_bit(R5_Insync, &dev->flags)) rcw++;
			else
				rcw += 2*disks;
		}
	}
	pr_debug("for sector %llu, rmw=%d rcw=%d\n",
		(unsigned long long)sh->sector, rmw, rcw);
	set_bit(STRIPE_HANDLE, &sh->state);
	if (rmw < rcw && rmw > 0)
		/* prefer read-modify-write, but need to get some data */
		for (i = disks; i--; ) {
			struct r5dev *dev = &sh->dev[i];
			if ((dev->towrite || i == sh->pd_idx) &&
			    !test_bit(R5_LOCKED, &dev->flags) &&
			    !(test_bit(R5_UPTODATE, &dev->flags) ||
			    test_bit(R5_Wantcompute, &dev->flags)) &&
			    test_bit(R5_Insync, &dev->flags)) {
				if (
				  test_bit(STRIPE_PREREAD_ACTIVE, &sh->state)) {
					pr_debug("Read_old block "
						"%d for r-m-w\n", i);
					set_bit(R5_LOCKED, &dev->flags);
					set_bit(R5_Wantread, &dev->flags);
					s->locked++;
				} else {
					set_bit(STRIPE_DELAYED, &sh->state);
					set_bit(STRIPE_HANDLE, &sh->state);
				}
			}
		}
	if (rcw <= rmw && rcw > 0)
		/* want reconstruct write, but need to get some data */
		for (i = disks; i--; ) {
			struct r5dev *dev = &sh->dev[i];
			if (!test_bit(R5_OVERWRITE, &dev->flags) &&
			    i != sh->pd_idx &&
			    !test_bit(R5_LOCKED, &dev->flags) &&
			    !(test_bit(R5_UPTODATE, &dev->flags) ||
			    test_bit(R5_Wantcompute, &dev->flags)) &&
			    test_bit(R5_Insync, &dev->flags)) {
				if (
				  test_bit(STRIPE_PREREAD_ACTIVE, &sh->state)) {
					pr_debug("Read_old block "
						"%d for Reconstruct\n", i);
					set_bit(R5_LOCKED, &dev->flags);
					set_bit(R5_Wantread, &dev->flags);
					s->locked++;
				} else {
					set_bit(STRIPE_DELAYED, &sh->state);
					set_bit(STRIPE_HANDLE, &sh->state);
				}
			}
		}
	/* now if nothing is locked, and if we have enough data,
	 * we can start a write request
	 */
	/* since handle_stripe can be called at any time we need to handle the
	 * case where a compute block operation has been submitted and then a
	 * subsequent call wants to start a write request.  raid_run_ops only
	 * handles the case where compute block and reconstruct are requested
	 * simultaneously.  If this is not the case then new writes need to be
	 * held off until the compute completes.
	 */
	if ((s->req_compute || !test_bit(STRIPE_COMPUTE_RUN, &sh->state)) &&
	    (s->locked == 0 && (rcw == 0 || rmw == 0) &&
	    !test_bit(STRIPE_BIT_DELAY, &sh->state)))
		schedule_reconstruction(sh, s, rcw == 0, 0);
}

static void handle_stripe_dirtying6(raid5_conf_t *conf,
		struct stripe_head *sh,	struct stripe_head_state *s,
		struct r6_state *r6s, int disks)
{
	int rcw = 0, pd_idx = sh->pd_idx, i;
	int qd_idx = sh->qd_idx;

	set_bit(STRIPE_HANDLE, &sh->state);
	for (i = disks; i--; ) {
		struct r5dev *dev = &sh->dev[i];
		/* check if we haven't enough data */
		if (!test_bit(R5_OVERWRITE, &dev->flags) &&
		    i != pd_idx && i != qd_idx &&
		    !test_bit(R5_LOCKED, &dev->flags) &&
		    !(test_bit(R5_UPTODATE, &dev->flags) ||
		      test_bit(R5_Wantcompute, &dev->flags))) {
			rcw++;
			if (!test_bit(R5_Insync, &dev->flags))
				continue; /* it's a failed drive */

			if (
			  test_bit(STRIPE_PREREAD_ACTIVE, &sh->state)) {
				pr_debug("Read_old stripe %llu "
					"block %d for Reconstruct\n",
				     (unsigned long long)sh->sector, i);
				set_bit(R5_LOCKED, &dev->flags);
				set_bit(R5_Wantread, &dev->flags);
				s->locked++;
			} else {
				pr_debug("Request delayed stripe %llu "
					"block %d for Reconstruct\n",
				     (unsigned long long)sh->sector, i);
				set_bit(STRIPE_DELAYED, &sh->state);
				set_bit(STRIPE_HANDLE, &sh->state);
			}
		}
	}
	/* now if nothing is locked, and if we have enough data, we can start a
	 * write request
	 */
	if ((s->req_compute || !test_bit(STRIPE_COMPUTE_RUN, &sh->state)) &&
	    s->locked == 0 && rcw == 0 &&
	    !test_bit(STRIPE_BIT_DELAY, &sh->state)) {
		schedule_reconstruction(sh, s, 1, 0);
	}
}

static void handle_parity_checks5(raid5_conf_t *conf, struct stripe_head *sh,
				struct stripe_head_state *s, int disks)
{
	struct r5dev *dev = NULL;

	set_bit(STRIPE_HANDLE, &sh->state);

	switch (sh->check_state) {
	case check_state_idle:
		/* start a new check operation if there are no failures */
		if (s->failed == 0) {
			BUG_ON(s->uptodate != disks);
			sh->check_state = check_state_run;
			set_bit(STRIPE_OP_CHECK, &s->ops_request);
			clear_bit(R5_UPTODATE, &sh->dev[sh->pd_idx].flags);
			s->uptodate--;
			break;
		}
		dev = &sh->dev[s->failed_num];
		/* fall through */
	case check_state_compute_result:
		sh->check_state = check_state_idle;
		if (!dev)
			dev = &sh->dev[sh->pd_idx];

		/* check that a write has not made the stripe insync */
		if (test_bit(STRIPE_INSYNC, &sh->state))
			break;

		/* either failed parity check, or recovery is happening */
		BUG_ON(!test_bit(R5_UPTODATE, &dev->flags));
		BUG_ON(s->uptodate != disks);

		set_bit(R5_LOCKED, &dev->flags);
		s->locked++;
		set_bit(R5_Wantwrite, &dev->flags);

		clear_bit(STRIPE_DEGRADED, &sh->state);
		set_bit(STRIPE_INSYNC, &sh->state);
		break;
	case check_state_run:
		break; /* we will be called again upon completion */
	case check_state_check_result:
		sh->check_state = check_state_idle;

		/* if a failure occurred during the check operation, leave
		 * STRIPE_INSYNC not set and let the stripe be handled again
		 */
		if (s->failed)
			break;

		/* handle a successful check operation, if parity is correct
		 * we are done.  Otherwise update the mismatch count and repair
		 * parity if !MD_RECOVERY_CHECK
		 */
		if ((sh->ops.zero_sum_result & SUM_CHECK_P_RESULT) == 0)
			/* parity is correct (on disc,
			 * not in buffer any more)
			 */
			set_bit(STRIPE_INSYNC, &sh->state);
		else {
			conf->mddev->resync_mismatches += STRIPE_SECTORS;
			if (test_bit(MD_RECOVERY_CHECK, &conf->mddev->recovery))
				/* don't try to repair!! */
				set_bit(STRIPE_INSYNC, &sh->state);
			else {
				sh->check_state = check_state_compute_run;
				set_bit(STRIPE_COMPUTE_RUN, &sh->state);
				set_bit(STRIPE_OP_COMPUTE_BLK, &s->ops_request);
				set_bit(R5_Wantcompute,
					&sh->dev[sh->pd_idx].flags);
				sh->ops.target = sh->pd_idx;
				sh->ops.target2 = -1;
				s->uptodate++;
			}
		}
		break;
	case check_state_compute_run:
		break;
	default:
		printk(KERN_ERR "%s: unknown check_state: %d sector: %llu\n",
		       __func__, sh->check_state,
		       (unsigned long long) sh->sector);
		BUG();
	}
}


static void handle_parity_checks6(raid5_conf_t *conf, struct stripe_head *sh,
				  struct stripe_head_state *s,
				  struct r6_state *r6s, int disks)
{
	int pd_idx = sh->pd_idx;
	int qd_idx = sh->qd_idx;
	struct r5dev *dev;

	set_bit(STRIPE_HANDLE, &sh->state);

	BUG_ON(s->failed > 2);

	/* Want to check and possibly repair P and Q.
	 * However there could be one 'failed' device, in which
	 * case we can only check one of them, possibly using the
	 * other to generate missing data
	 */

	switch (sh->check_state) {
	case check_state_idle:
		/* start a new check operation if there are < 2 failures */
		if (s->failed == r6s->q_failed) {
			/* The only possible failed device holds Q, so it
			 * makes sense to check P (If anything else were failed,
			 * we would have used P to recreate it).
			 */
			sh->check_state = check_state_run;
		}
		if (!r6s->q_failed && s->failed < 2) {
			/* Q is not failed, and we didn't use it to generate
			 * anything, so it makes sense to check it
			 */
			if (sh->check_state == check_state_run)
				sh->check_state = check_state_run_pq;
			else
				sh->check_state = check_state_run_q;
		}

		/* discard potentially stale zero_sum_result */
		sh->ops.zero_sum_result = 0;

		if (sh->check_state == check_state_run) {
			/* async_xor_zero_sum destroys the contents of P */
			clear_bit(R5_UPTODATE, &sh->dev[pd_idx].flags);
			s->uptodate--;
		}
		if (sh->check_state >= check_state_run &&
		    sh->check_state <= check_state_run_pq) {
			/* async_syndrome_zero_sum preserves P and Q, so
			 * no need to mark them !uptodate here
			 */
			set_bit(STRIPE_OP_CHECK, &s->ops_request);
			break;
		}

		/* we have 2-disk failure */
		BUG_ON(s->failed != 2);
		/* fall through */
	case check_state_compute_result:
		sh->check_state = check_state_idle;

		/* check that a write has not made the stripe insync */
		if (test_bit(STRIPE_INSYNC, &sh->state))
			break;

		/* now write out any block on a failed drive,
		 * or P or Q if they were recomputed
		 */
		BUG_ON(s->uptodate < disks - 1); /* We don't need Q to recover */
		if (s->failed == 2) {
			dev = &sh->dev[r6s->failed_num[1]];
			s->locked++;
			set_bit(R5_LOCKED, &dev->flags);
			set_bit(R5_Wantwrite, &dev->flags);
		}
		if (s->failed >= 1) {
			dev = &sh->dev[r6s->failed_num[0]];
			s->locked++;
			set_bit(R5_LOCKED, &dev->flags);
			set_bit(R5_Wantwrite, &dev->flags);
		}
		if (sh->ops.zero_sum_result & SUM_CHECK_P_RESULT) {
			dev = &sh->dev[pd_idx];
			s->locked++;
			set_bit(R5_LOCKED, &dev->flags);
			set_bit(R5_Wantwrite, &dev->flags);
		}
		if (sh->ops.zero_sum_result & SUM_CHECK_Q_RESULT) {
			dev = &sh->dev[qd_idx];
			s->locked++;
			set_bit(R5_LOCKED, &dev->flags);
			set_bit(R5_Wantwrite, &dev->flags);
		}
		clear_bit(STRIPE_DEGRADED, &sh->state);

		set_bit(STRIPE_INSYNC, &sh->state);
		break;
	case check_state_run:
	case check_state_run_q:
	case check_state_run_pq:
		break; /* we will be called again upon completion */
	case check_state_check_result:
		sh->check_state = check_state_idle;

		/* handle a successful check operation, if parity is correct
		 * we are done.  Otherwise update the mismatch count and repair
		 * parity if !MD_RECOVERY_CHECK
		 */
		if (sh->ops.zero_sum_result == 0) {
			/* both parities are correct */
			if (!s->failed)
				set_bit(STRIPE_INSYNC, &sh->state);
			else {
				/* in contrast to the raid5 case we can validate
				 * parity, but still have a failure to write
				 * back
				 */
				sh->check_state = check_state_compute_result;
				/* Returning at this point means that we may go
				 * off and bring p and/or q uptodate again so
				 * we make sure to check zero_sum_result again
				 * to verify if p or q need writeback
				 */
			}
		} else {
			conf->mddev->resync_mismatches += STRIPE_SECTORS;
			if (test_bit(MD_RECOVERY_CHECK, &conf->mddev->recovery))
				/* don't try to repair!! */
				set_bit(STRIPE_INSYNC, &sh->state);
			else {
				int *target = &sh->ops.target;

				sh->ops.target = -1;
				sh->ops.target2 = -1;
				sh->check_state = check_state_compute_run;
				set_bit(STRIPE_COMPUTE_RUN, &sh->state);
				set_bit(STRIPE_OP_COMPUTE_BLK, &s->ops_request);
				if (sh->ops.zero_sum_result & SUM_CHECK_P_RESULT) {
					set_bit(R5_Wantcompute,
						&sh->dev[pd_idx].flags);
					*target = pd_idx;
					target = &sh->ops.target2;
					s->uptodate++;
				}
				if (sh->ops.zero_sum_result & SUM_CHECK_Q_RESULT) {
					set_bit(R5_Wantcompute,
						&sh->dev[qd_idx].flags);
					*target = qd_idx;
					s->uptodate++;
				}
			}
		}
		break;
	case check_state_compute_run:
		break;
	default:
		printk(KERN_ERR "%s: unknown check_state: %d sector: %llu\n",
		       __func__, sh->check_state,
		       (unsigned long long) sh->sector);
		BUG();
	}
}

static void handle_stripe_expansion(raid5_conf_t *conf, struct stripe_head *sh,
				struct r6_state *r6s)
{
	int i;

	/* We have read all the blocks in this stripe and now we need to
	 * copy some of them into a target stripe for expand.
	 */
	struct dma_async_tx_descriptor *tx = NULL;
	clear_bit(STRIPE_EXPAND_SOURCE, &sh->state);
	for (i = 0; i < sh->disks; i++)
		if (i != sh->pd_idx && i != sh->qd_idx) {
			int dd_idx, j;
			struct stripe_head *sh2;
			struct async_submit_ctl submit;

			sector_t bn = compute_blocknr(sh, i, 1);
			sector_t s = raid5_compute_sector(conf, bn, 0,
							  &dd_idx, NULL);
			sh2 = get_active_stripe(conf, s, 0, 1, 1);
			if (sh2 == NULL)
				/* so far only the early blocks of this stripe
				 * have been requested.  When later blocks
				 * get requested, we will try again
				 */
				continue;
			if (!test_bit(STRIPE_EXPANDING, &sh2->state) ||
			   test_bit(R5_Expanded, &sh2->dev[dd_idx].flags)) {
				/* must have already done this block */
				release_stripe(sh2);
				continue;
			}

			/* place all the copies on one channel */
			init_async_submit(&submit, 0, tx, NULL, NULL, NULL);
			tx = async_memcpy(sh2->dev[dd_idx].page,
					  sh->dev[i].page, 0, 0, STRIPE_SIZE,
					  &submit);

			set_bit(R5_Expanded, &sh2->dev[dd_idx].flags);
			set_bit(R5_UPTODATE, &sh2->dev[dd_idx].flags);
			for (j = 0; j < conf->raid_disks; j++)
				if (j != sh2->pd_idx &&
				    (!r6s || j != sh2->qd_idx) &&
				    !test_bit(R5_Expanded, &sh2->dev[j].flags))
					break;
			if (j == conf->raid_disks) {
				set_bit(STRIPE_EXPAND_READY, &sh2->state);
				set_bit(STRIPE_HANDLE, &sh2->state);
			}
			release_stripe(sh2);

		}
	/* done submitting copies, wait for them to complete */
	if (tx) {
		async_tx_ack(tx);
		dma_wait_for_async_tx(tx);
	}
}


/*
 * handle_stripe - do things to a stripe.
 *
 * We lock the stripe and then examine the state of various bits
 * to see what needs to be done.
 * Possible results:
 *    return some read request which now have data
 *    return some write requests which are safely on disc
 *    schedule a read on some buffers
 *    schedule a write of some buffers
 *    return confirmation of parity correctness
 *
 * buffers are taken off read_list or write_list, and bh_cache buffers
 * get BH_Lock set before the stripe lock is released.
 *
 */

static bool handle_stripe5(struct stripe_head *sh)
{
	raid5_conf_t *conf = sh->raid_conf;
	int disks = sh->disks, i;
	struct bio *return_bi = NULL;
	struct stripe_head_state s;
	struct r5dev *dev;
	mdk_rdev_t *blocked_rdev = NULL;
	int prexor;

	memset(&s, 0, sizeof(s));
	pr_debug("handling stripe %llu, state=%#lx cnt=%d, pd_idx=%d check:%d "
		 "reconstruct:%d\n", (unsigned long long)sh->sector, sh->state,
		 atomic_read(&sh->count), sh->pd_idx, sh->check_state,
		 sh->reconstruct_state);

	spin_lock(&sh->lock);
	clear_bit(STRIPE_HANDLE, &sh->state);
	clear_bit(STRIPE_DELAYED, &sh->state);

	s.syncing = test_bit(STRIPE_SYNCING, &sh->state);
	s.expanding = test_bit(STRIPE_EXPAND_SOURCE, &sh->state);
	s.expanded = test_bit(STRIPE_EXPAND_READY, &sh->state);

	/* Now to look around and see what can be done */
	rcu_read_lock();
	for (i=disks; i--; ) {
		mdk_rdev_t *rdev;
		struct r5dev *dev = &sh->dev[i];
		clear_bit(R5_Insync, &dev->flags);

		pr_debug("check %d: state 0x%lx toread %p read %p write %p "
			"written %p\n",	i, dev->flags, dev->toread, dev->read,
			dev->towrite, dev->written);

		/* maybe we can request a biofill operation
		 *
		 * new wantfill requests are only permitted while
		 * ops_complete_biofill is guaranteed to be inactive
		 */
		if (test_bit(R5_UPTODATE, &dev->flags) && dev->toread &&
		    !test_bit(STRIPE_BIOFILL_RUN, &sh->state))
			set_bit(R5_Wantfill, &dev->flags);

		/* now count some things */
		if (test_bit(R5_LOCKED, &dev->flags)) s.locked++;
		if (test_bit(R5_UPTODATE, &dev->flags)) s.uptodate++;
		if (test_bit(R5_Wantcompute, &dev->flags)) s.compute++;

		if (test_bit(R5_Wantfill, &dev->flags))
			s.to_fill++;
		else if (dev->toread)
			s.to_read++;
		if (dev->towrite) {
			s.to_write++;
			if (!test_bit(R5_OVERWRITE, &dev->flags))
				s.non_overwrite++;
		}
		if (dev->written)
			s.written++;
		rdev = rcu_dereference(conf->disks[i].rdev);
		if (blocked_rdev == NULL &&
		    rdev && unlikely(test_bit(Blocked, &rdev->flags))) {
			blocked_rdev = rdev;
			atomic_inc(&rdev->nr_pending);
		}
		if (!rdev || !test_bit(In_sync, &rdev->flags)) {
			/* The ReadError flag will just be confusing now */
			clear_bit(R5_ReadError, &dev->flags);
			clear_bit(R5_ReWrite, &dev->flags);
		}
		if (!rdev || !test_bit(In_sync, &rdev->flags)
		    || test_bit(R5_ReadError, &dev->flags)) {
			s.failed++;
			s.failed_num = i;
		} else
			set_bit(R5_Insync, &dev->flags);
	}
	rcu_read_unlock();

	if (unlikely(blocked_rdev)) {
		if (s.syncing || s.expanding || s.expanded ||
		    s.to_write || s.written) {
			set_bit(STRIPE_HANDLE, &sh->state);
			goto unlock;
		}
		/* There is nothing for the blocked_rdev to block */
		rdev_dec_pending(blocked_rdev, conf->mddev);
		blocked_rdev = NULL;
	}

	if (s.to_fill && !test_bit(STRIPE_BIOFILL_RUN, &sh->state)) {
		set_bit(STRIPE_OP_BIOFILL, &s.ops_request);
		set_bit(STRIPE_BIOFILL_RUN, &sh->state);
	}

	pr_debug("locked=%d uptodate=%d to_read=%d"
		" to_write=%d failed=%d failed_num=%d\n",
		s.locked, s.uptodate, s.to_read, s.to_write,
		s.failed, s.failed_num);
	/* check if the array has lost two devices and, if so, some requests might
	 * need to be failed
	 */
	if (s.failed > 1 && s.to_read+s.to_write+s.written)
		handle_failed_stripe(conf, sh, &s, disks, &return_bi);
	if (s.failed > 1 && s.syncing) {
		md_done_sync(conf->mddev, STRIPE_SECTORS,0);
		clear_bit(STRIPE_SYNCING, &sh->state);
		s.syncing = 0;
	}

	/* might be able to return some write requests if the parity block
	 * is safe, or on a failed drive
	 */
	dev = &sh->dev[sh->pd_idx];
	if ( s.written &&
	     ((test_bit(R5_Insync, &dev->flags) &&
	       !test_bit(R5_LOCKED, &dev->flags) &&
	       test_bit(R5_UPTODATE, &dev->flags)) ||
	       (s.failed == 1 && s.failed_num == sh->pd_idx)))
		handle_stripe_clean_event(conf, sh, disks, &return_bi);

	/* Now we might consider reading some blocks, either to check/generate
	 * parity, or to satisfy requests
	 * or to load a block that is being partially written.
	 */
	if (s.to_read || s.non_overwrite ||
	    (s.syncing && (s.uptodate + s.compute < disks)) || s.expanding)
		handle_stripe_fill5(sh, &s, disks);

	/* Now we check to see if any write operations have recently
	 * completed
	 */
	prexor = 0;
	if (sh->reconstruct_state == reconstruct_state_prexor_drain_result)
		prexor = 1;
	if (sh->reconstruct_state == reconstruct_state_drain_result ||
	    sh->reconstruct_state == reconstruct_state_prexor_drain_result) {
		sh->reconstruct_state = reconstruct_state_idle;

		/* All the 'written' buffers and the parity block are ready to
		 * be written back to disk
		 */
		BUG_ON(!test_bit(R5_UPTODATE, &sh->dev[sh->pd_idx].flags));
		for (i = disks; i--; ) {
			dev = &sh->dev[i];
			if (test_bit(R5_LOCKED, &dev->flags) &&
				(i == sh->pd_idx || dev->written)) {
				pr_debug("Writing block %d\n", i);
				set_bit(R5_Wantwrite, &dev->flags);
				if (prexor)
					continue;
				if (!test_bit(R5_Insync, &dev->flags) ||
				    (i == sh->pd_idx && s.failed == 0))
					set_bit(STRIPE_INSYNC, &sh->state);
			}
		}
		if (test_and_clear_bit(STRIPE_PREREAD_ACTIVE, &sh->state)) {
			atomic_dec(&conf->preread_active_stripes);
			if (atomic_read(&conf->preread_active_stripes) <
				IO_THRESHOLD)
				md_wakeup_thread(conf->mddev->thread);
		}
	}

	/* Now to consider new write requests and what else, if anything
	 * should be read.  We do not handle new writes when:
	 * 1/ A 'write' operation (copy+xor) is already in flight.
	 * 2/ A 'check' operation is in flight, as it may clobber the parity
	 *    block.
	 */
	if (s.to_write && !sh->reconstruct_state && !sh->check_state)
		handle_stripe_dirtying5(conf, sh, &s, disks);

	/* maybe we need to check and possibly fix the parity for this stripe
	 * Any reads will already have been scheduled, so we just see if enough
	 * data is available.  The parity check is held off while parity
	 * dependent operations are in flight.
	 */
	if (sh->check_state ||
	    (s.syncing && s.locked == 0 &&
	     !test_bit(STRIPE_COMPUTE_RUN, &sh->state) &&
	     !test_bit(STRIPE_INSYNC, &sh->state)))
		handle_parity_checks5(conf, sh, &s, disks);

	if (s.syncing && s.locked == 0 && test_bit(STRIPE_INSYNC, &sh->state)) {
		md_done_sync(conf->mddev, STRIPE_SECTORS,1);
		clear_bit(STRIPE_SYNCING, &sh->state);
	}

	/* If the failed drive is just a ReadError, then we might need to progress
	 * the repair/check process
	 */
	if (s.failed == 1 && !conf->mddev->ro &&
	    test_bit(R5_ReadError, &sh->dev[s.failed_num].flags)
	    && !test_bit(R5_LOCKED, &sh->dev[s.failed_num].flags)
	    && test_bit(R5_UPTODATE, &sh->dev[s.failed_num].flags)
		) {
		dev = &sh->dev[s.failed_num];
		if (!test_bit(R5_ReWrite, &dev->flags)) {
			set_bit(R5_Wantwrite, &dev->flags);
			set_bit(R5_ReWrite, &dev->flags);
			set_bit(R5_LOCKED, &dev->flags);
			s.locked++;
		} else {
			/* let's read it back */
			set_bit(R5_Wantread, &dev->flags);
			set_bit(R5_LOCKED, &dev->flags);
			s.locked++;
		}
	}

	/* Finish reconstruct operations initiated by the expansion process */
	if (sh->reconstruct_state == reconstruct_state_result) {
		struct stripe_head *sh2
			= get_active_stripe(conf, sh->sector, 1, 1, 1);
		if (sh2 && test_bit(STRIPE_EXPAND_SOURCE, &sh2->state)) {
			/* sh cannot be written until sh2 has been read.
			 * so arrange for sh to be delayed a little
			 */
			set_bit(STRIPE_DELAYED, &sh->state);
			set_bit(STRIPE_HANDLE, &sh->state);
			if (!test_and_set_bit(STRIPE_PREREAD_ACTIVE,
					      &sh2->state))
				atomic_inc(&conf->preread_active_stripes);
			release_stripe(sh2);
			goto unlock;
		}
		if (sh2)
			release_stripe(sh2);

		sh->reconstruct_state = reconstruct_state_idle;
		clear_bit(STRIPE_EXPANDING, &sh->state);
		for (i = conf->raid_disks; i--; ) {
			set_bit(R5_Wantwrite, &sh->dev[i].flags);
			set_bit(R5_LOCKED, &sh->dev[i].flags);
			s.locked++;
		}
	}

	if (s.expanded && test_bit(STRIPE_EXPANDING, &sh->state) &&
	    !sh->reconstruct_state) {
		/* Need to write out all blocks after computing parity */
		sh->disks = conf->raid_disks;
		stripe_set_idx(sh->sector, conf, 0, sh);
		schedule_reconstruction(sh, &s, 1, 1);
	} else if (s.expanded && !sh->reconstruct_state && s.locked == 0) {
		clear_bit(STRIPE_EXPAND_READY, &sh->state);
		atomic_dec(&conf->reshape_stripes);
		wake_up(&conf->wait_for_overlap);
		md_done_sync(conf->mddev, STRIPE_SECTORS, 1);
	}

	if (s.expanding && s.locked == 0 &&
	    !test_bit(STRIPE_COMPUTE_RUN, &sh->state))
		handle_stripe_expansion(conf, sh, NULL);

 unlock:
	spin_unlock(&sh->lock);

	/* wait for this device to become unblocked */
	if (unlikely(blocked_rdev))
		md_wait_for_blocked_rdev(blocked_rdev, conf->mddev);

	if (s.ops_request)
		raid_run_ops(sh, s.ops_request);

	ops_run_io(sh, &s);

	return_io(return_bi);

	return blocked_rdev == NULL;
}

static bool handle_stripe6(struct stripe_head *sh)
{
	raid5_conf_t *conf = sh->raid_conf;
	int disks = sh->disks;
	struct bio *return_bi = NULL;
	int i, pd_idx = sh->pd_idx, qd_idx = sh->qd_idx;
	struct stripe_head_state s;
	struct r6_state r6s;
	struct r5dev *dev, *pdev, *qdev;
	mdk_rdev_t *blocked_rdev = NULL;

	pr_debug("handling stripe %llu, state=%#lx cnt=%d, "
		"pd_idx=%d, qd_idx=%d\n, check:%d, reconstruct:%d\n",
	       (unsigned long long)sh->sector, sh->state,
	       atomic_read(&sh->count), pd_idx, qd_idx,
	       sh->check_state, sh->reconstruct_state);
	memset(&s, 0, sizeof(s));

	spin_lock(&sh->lock);
	clear_bit(STRIPE_HANDLE, &sh->state);
	clear_bit(STRIPE_DELAYED, &sh->state);

	s.syncing = test_bit(STRIPE_SYNCING, &sh->state);
	s.expanding = test_bit(STRIPE_EXPAND_SOURCE, &sh->state);
	s.expanded = test_bit(STRIPE_EXPAND_READY, &sh->state);
	/* Now to look around and see what can be done */

	rcu_read_lock();
	for (i=disks; i--; ) {
		mdk_rdev_t *rdev;
		dev = &sh->dev[i];
		clear_bit(R5_Insync, &dev->flags);

		pr_debug("check %d: state 0x%lx read %p write %p written %p\n",
			i, dev->flags, dev->toread, dev->towrite, dev->written);
		/* maybe we can reply to a read
		 *
		 * new wantfill requests are only permitted while
		 * ops_complete_biofill is guaranteed to be inactive
		 */
		if (test_bit(R5_UPTODATE, &dev->flags) && dev->toread &&
		    !test_bit(STRIPE_BIOFILL_RUN, &sh->state))
			set_bit(R5_Wantfill, &dev->flags);

		/* now count some things */
		if (test_bit(R5_LOCKED, &dev->flags)) s.locked++;
		if (test_bit(R5_UPTODATE, &dev->flags)) s.uptodate++;
		if (test_bit(R5_Wantcompute, &dev->flags))
			BUG_ON(++s.compute > 2);

		if (test_bit(R5_Wantfill, &dev->flags)) {
			s.to_fill++;
		} else if (dev->toread)
			s.to_read++;
		if (dev->towrite) {
			s.to_write++;
			if (!test_bit(R5_OVERWRITE, &dev->flags))
				s.non_overwrite++;
		}
		if (dev->written)
			s.written++;
		rdev = rcu_dereference(conf->disks[i].rdev);
		if (blocked_rdev == NULL &&
		    rdev && unlikely(test_bit(Blocked, &rdev->flags))) {
			blocked_rdev = rdev;
			atomic_inc(&rdev->nr_pending);
		}
		if (!rdev || !test_bit(In_sync, &rdev->flags)) {
			/* The ReadError flag will just be confusing now */
			clear_bit(R5_ReadError, &dev->flags);
			clear_bit(R5_ReWrite, &dev->flags);
		}
		if (!rdev || !test_bit(In_sync, &rdev->flags)
		    || test_bit(R5_ReadError, &dev->flags)) {
			if (s.failed < 2)
				r6s.failed_num[s.failed] = i;
			s.failed++;
		} else
			set_bit(R5_Insync, &dev->flags);
	}
	rcu_read_unlock();

	if (unlikely(blocked_rdev)) {
		if (s.syncing || s.expanding || s.expanded ||
		    s.to_write || s.written) {
			set_bit(STRIPE_HANDLE, &sh->state);
			goto unlock;
		}
		/* There is nothing for the blocked_rdev to block */
		rdev_dec_pending(blocked_rdev, conf->mddev);
		blocked_rdev = NULL;
	}

	if (s.to_fill && !test_bit(STRIPE_BIOFILL_RUN, &sh->state)) {
		set_bit(STRIPE_OP_BIOFILL, &s.ops_request);
		set_bit(STRIPE_BIOFILL_RUN, &sh->state);
	}

	pr_debug("locked=%d uptodate=%d to_read=%d"
	       " to_write=%d failed=%d failed_num=%d,%d\n",
	       s.locked, s.uptodate, s.to_read, s.to_write, s.failed,
	       r6s.failed_num[0], r6s.failed_num[1]);
	/* check if the array has lost >2 devices and, if so, some requests
	 * might need to be failed
	 */
	if (s.failed > 2 && s.to_read+s.to_write+s.written)
		handle_failed_stripe(conf, sh, &s, disks, &return_bi);
	if (s.failed > 2 && s.syncing) {
		md_done_sync(conf->mddev, STRIPE_SECTORS,0);
		clear_bit(STRIPE_SYNCING, &sh->state);
		s.syncing = 0;
	}

	/*
	 * might be able to return some write requests if the parity blocks
	 * are safe, or on a failed drive
	 */
	pdev = &sh->dev[pd_idx];
	r6s.p_failed = (s.failed >= 1 && r6s.failed_num[0] == pd_idx)
		|| (s.failed >= 2 && r6s.failed_num[1] == pd_idx);
	qdev = &sh->dev[qd_idx];
	r6s.q_failed = (s.failed >= 1 && r6s.failed_num[0] == qd_idx)
		|| (s.failed >= 2 && r6s.failed_num[1] == qd_idx);

	if ( s.written &&
	     ( r6s.p_failed || ((test_bit(R5_Insync, &pdev->flags)
			     && !test_bit(R5_LOCKED, &pdev->flags)
			     && test_bit(R5_UPTODATE, &pdev->flags)))) &&
	     ( r6s.q_failed || ((test_bit(R5_Insync, &qdev->flags)
			     && !test_bit(R5_LOCKED, &qdev->flags)
			     && test_bit(R5_UPTODATE, &qdev->flags)))))
		handle_stripe_clean_event(conf, sh, disks, &return_bi);

	/* Now we might consider reading some blocks, either to check/generate
	 * parity, or to satisfy requests
	 * or to load a block that is being partially written.
	 */
	if (s.to_read || s.non_overwrite || (s.to_write && s.failed) ||
	    (s.syncing && (s.uptodate + s.compute < disks)) || s.expanding)
		handle_stripe_fill6(sh, &s, &r6s, disks);

	/* Now we check to see if any write operations have recently
	 * completed
	 */
	if (sh->reconstruct_state == reconstruct_state_drain_result) {
		int qd_idx = sh->qd_idx;

		sh->reconstruct_state = reconstruct_state_idle;
		/* All the 'written' buffers and the parity blocks are ready to
		 * be written back to disk
		 */
		BUG_ON(!test_bit(R5_UPTODATE, &sh->dev[sh->pd_idx].flags));
		BUG_ON(!test_bit(R5_UPTODATE, &sh->dev[qd_idx].flags));
		for (i = disks; i--; ) {
			dev = &sh->dev[i];
			if (test_bit(R5_LOCKED, &dev->flags) &&
			    (i == sh->pd_idx || i == qd_idx ||
			     dev->written)) {
				pr_debug("Writing block %d\n", i);
				BUG_ON(!test_bit(R5_UPTODATE, &dev->flags));
				set_bit(R5_Wantwrite, &dev->flags);
				if (!test_bit(R5_Insync, &dev->flags) ||
				    ((i == sh->pd_idx || i == qd_idx) &&
				      s.failed == 0))
					set_bit(STRIPE_INSYNC, &sh->state);
			}
		}
		if (test_and_clear_bit(STRIPE_PREREAD_ACTIVE, &sh->state)) {
			atomic_dec(&conf->preread_active_stripes);
			if (atomic_read(&conf->preread_active_stripes) <
				IO_THRESHOLD)
				md_wakeup_thread(conf->mddev->thread);
		}
	}

	/* Now to consider new write requests and what else, if anything
	 * should be read.  We do not handle new writes when:
	 * 1/ A 'write' operation (copy+gen_syndrome) is already in flight.
	 * 2/ A 'check' operation is in flight, as it may clobber the parity
	 *    block.
	 */
	if (s.to_write && !sh->reconstruct_state && !sh->check_state)
		handle_stripe_dirtying6(conf, sh, &s, &r6s, disks);

	/* maybe we need to check and possibly fix the parity for this stripe
	 * Any reads will already have been scheduled, so we just see if enough
	 * data is available.  The parity check is held off while parity
	 * dependent operations are in flight.
	 */
	if (sh->check_state ||
	    (s.syncing && s.locked == 0 &&
	     !test_bit(STRIPE_COMPUTE_RUN, &sh->state) &&
	     !test_bit(STRIPE_INSYNC, &sh->state)))
		handle_parity_checks6(conf, sh, &s, &r6s, disks);

	if (s.syncing && s.locked == 0 && test_bit(STRIPE_INSYNC, &sh->state)) {
		md_done_sync(conf->mddev, STRIPE_SECTORS,1);
		clear_bit(STRIPE_SYNCING, &sh->state);
	}

	/* If the failed drives are just a ReadError, then we might need
	 * to progress the repair/check process
	 */
	if (s.failed <= 2 && !conf->mddev->ro)
		for (i = 0; i < s.failed; i++) {
			dev = &sh->dev[r6s.failed_num[i]];
			if (test_bit(R5_ReadError, &dev->flags)
			    && !test_bit(R5_LOCKED, &dev->flags)
			    && test_bit(R5_UPTODATE, &dev->flags)
				) {
				if (!test_bit(R5_ReWrite, &dev->flags)) {
					set_bit(R5_Wantwrite, &dev->flags);
					set_bit(R5_ReWrite, &dev->flags);
					set_bit(R5_LOCKED, &dev->flags);
					s.locked++;
				} else {
					/* let's read it back */
					set_bit(R5_Wantread, &dev->flags);
					set_bit(R5_LOCKED, &dev->flags);
					s.locked++;
				}
			}
		}

	/* Finish reconstruct operations initiated by the expansion process */
	if (sh->reconstruct_state == reconstruct_state_result) {
		sh->reconstruct_state = reconstruct_state_idle;
		clear_bit(STRIPE_EXPANDING, &sh->state);
		for (i = conf->raid_disks; i--; ) {
			set_bit(R5_Wantwrite, &sh->dev[i].flags);
			set_bit(R5_LOCKED, &sh->dev[i].flags);
			s.locked++;
		}
	}

	if (s.expanded && test_bit(STRIPE_EXPANDING, &sh->state) &&
	    !sh->reconstruct_state) {
		struct stripe_head *sh2
			= get_active_stripe(conf, sh->sector, 1, 1, 1);
		if (sh2 && test_bit(STRIPE_EXPAND_SOURCE, &sh2->state)) {
			/* sh cannot be written until sh2 has been read.
			 * so arrange for sh to be delayed a little
			 */
			set_bit(STRIPE_DELAYED, &sh->state);
			set_bit(STRIPE_HANDLE, &sh->state);
			if (!test_and_set_bit(STRIPE_PREREAD_ACTIVE,
					      &sh2->state))
				atomic_inc(&conf->preread_active_stripes);
			release_stripe(sh2);
			goto unlock;
		}
		if (sh2)
			release_stripe(sh2);

		/* Need to write out all blocks after computing P&Q */
		sh->disks = conf->raid_disks;
		stripe_set_idx(sh->sector, conf, 0, sh);
		schedule_reconstruction(sh, &s, 1, 1);
	} else if (s.expanded && !sh->reconstruct_state && s.locked == 0) {
		clear_bit(STRIPE_EXPAND_READY, &sh->state);
		atomic_dec(&conf->reshape_stripes);
		wake_up(&conf->wait_for_overlap);
		md_done_sync(conf->mddev, STRIPE_SECTORS, 1);
	}

	if (s.expanding && s.locked == 0 &&
	    !test_bit(STRIPE_COMPUTE_RUN, &sh->state))
		handle_stripe_expansion(conf, sh, &r6s);

 unlock:
	spin_unlock(&sh->lock);

	/* wait for this device to become unblocked */
	if (unlikely(blocked_rdev))
		md_wait_for_blocked_rdev(blocked_rdev, conf->mddev);

	if (s.ops_request)
		raid_run_ops(sh, s.ops_request);

	ops_run_io(sh, &s);

	return_io(return_bi);

	return blocked_rdev == NULL;
}

/* returns true if the stripe was handled */
static bool handle_stripe(struct stripe_head *sh)
{
	if (sh->raid_conf->level == 6)
		return handle_stripe6(sh);
	else
		return handle_stripe5(sh);
}

static void raid5_activate_delayed(raid5_conf_t *conf)
{
	if (atomic_read(&conf->preread_active_stripes) < IO_THRESHOLD) {
		while (!list_empty(&conf->delayed_list)) {
			struct list_head *l = conf->delayed_list.next;
			struct stripe_head *sh;
			sh = list_entry(l, struct stripe_head, lru);
			list_del_init(l);
			clear_bit(STRIPE_DELAYED, &sh->state);
			if (!test_and_set_bit(STRIPE_PREREAD_ACTIVE, &sh->state))
				atomic_inc(&conf->preread_active_stripes);
			list_add_tail(&sh->lru, &conf->hold_list);
		}
	} else
		blk_plug_device(conf->mddev->queue);
}

static void activate_bit_delay(raid5_conf_t *conf)
{
	/* device_lock is held */
	struct list_head head;
	list_add(&head, &conf->bitmap_list);
	list_del_init(&conf->bitmap_list);
	while (!list_empty(&head)) {
		struct stripe_head *sh = list_entry(head.next, struct stripe_head, lru);
		list_del_init(&sh->lru);
		atomic_inc(&sh->count);
		__release_stripe(conf, sh);
	}
}

static void unplug_slaves(mddev_t *mddev)
{
	raid5_conf_t *conf = mddev->private;
	int i;

	rcu_read_lock();
	for (i = 0; i < conf->raid_disks; i++) {
		mdk_rdev_t *rdev = rcu_dereference(conf->disks[i].rdev);
		if (rdev && !test_bit(Faulty, &rdev->flags) && atomic_read(&rdev->nr_pending)) {
			struct request_queue *r_queue = bdev_get_queue(rdev->bdev);

			atomic_inc(&rdev->nr_pending);
			rcu_read_unlock();

			blk_unplug(r_queue);

			rdev_dec_pending(rdev, mddev);
			rcu_read_lock();
		}
	}
	rcu_read_unlock();
}

static void raid5_unplug_device(struct request_queue *q)
{
	mddev_t *mddev = q->queuedata;
	raid5_conf_t *conf = mddev->private;
	unsigned long flags;

	spin_lock_irqsave(&conf->device_lock, flags);

	if (blk_remove_plug(q)) {
		conf->seq_flush++;
		raid5_activate_delayed(conf);
	}
	md_wakeup_thread(mddev->thread);

	spin_unlock_irqrestore(&conf->device_lock, flags);

	unplug_slaves(mddev);
}

static int raid5_congested(void *data, int bits)
{
	mddev_t *mddev = data;
	raid5_conf_t *conf = mddev->private;

	/* No difference between reads and writes.  Just check
	 * how busy the stripe_cache is
	 */
	if (conf->inactive_blocked)
		return 1;
	if (conf->quiesce)
		return 1;
	if (list_empty_careful(&conf->inactive_list))
		return 1;

	return 0;
}

/* We want read requests to align with chunks where possible,
 * but write requests don't need to.
 */
static int raid5_mergeable_bvec(struct request_queue *q,
				struct bvec_merge_data *bvm,
				struct bio_vec *biovec)
{
	mddev_t *mddev = q->queuedata;
	sector_t sector = bvm->bi_sector + get_start_sect(bvm->bi_bdev);
	int max;
	unsigned int chunk_sectors = mddev->chunk_sectors;
	unsigned int bio_sectors = bvm->bi_size >> 9;

	if ((bvm->bi_rw & 1) == WRITE)
		return biovec->bv_len; /* always allow writes to be mergeable */

	if (mddev->new_chunk_sectors < mddev->chunk_sectors)
		chunk_sectors = mddev->new_chunk_sectors;
	max =  (chunk_sectors - ((sector & (chunk_sectors - 1)) + bio_sectors)) << 9;
	if (max < 0) max = 0;
	if (max <= biovec->bv_len && bio_sectors == 0)
		return biovec->bv_len;
	else
		return max;
}


static int in_chunk_boundary(mddev_t *mddev, struct bio *bio)
{
	sector_t sector = bio->bi_sector + get_start_sect(bio->bi_bdev);
	unsigned int chunk_sectors = mddev->chunk_sectors;
	unsigned int bio_sectors = bio->bi_size >> 9;

	if (mddev->new_chunk_sectors < mddev->chunk_sectors)
		chunk_sectors = mddev->new_chunk_sectors;
	return  chunk_sectors >=
		((sector & (chunk_sectors - 1)) + bio_sectors);
}

/*
 *  add bio to the retry LIFO  ( in O(1) ... we are in interrupt )
 *  later sampled by raid5d.
 */
static void add_bio_to_retry(struct bio *bi,raid5_conf_t *conf)
{
	unsigned long flags;

	spin_lock_irqsave(&conf->device_lock, flags);

	bi->bi_next = conf->retry_read_aligned_list;
	conf->retry_read_aligned_list = bi;

	spin_unlock_irqrestore(&conf->device_lock, flags);
	md_wakeup_thread(conf->mddev->thread);
}


static struct bio *remove_bio_from_retry(raid5_conf_t *conf)
{
	struct bio *bi;

	bi = conf->retry_read_aligned;
	if (bi) {
		conf->retry_read_aligned = NULL;
		return bi;
	}
	bi = conf->retry_read_aligned_list;
	if(bi) {
		conf->retry_read_aligned_list = bi->bi_next;
		bi->bi_next = NULL;
		/*
		 * this sets the active strip count to 1 and the processed
		 * strip count to zero (upper 8 bits)
		 */
		bi->bi_phys_segments = 1; /* biased count of active stripes */
	}

	return bi;
}


/*
 *  The "raid5_align_endio" should check if the read succeeded and if it
 *  did, call bio_endio on the original bio (having bio_put the new bio
 *  first).
 *  If the read failed..
 */
static void raid5_align_endio(struct bio *bi, int error)
{
	struct bio* raid_bi  = bi->bi_private;
	mddev_t *mddev;
	raid5_conf_t *conf;
	int uptodate = test_bit(BIO_UPTODATE, &bi->bi_flags);
	mdk_rdev_t *rdev;

	bio_put(bi);

	mddev = raid_bi->bi_bdev->bd_disk->queue->queuedata;
	conf = mddev->private;
	rdev = (void*)raid_bi->bi_next;
	raid_bi->bi_next = NULL;

	rdev_dec_pending(rdev, conf->mddev);

	if (!error && uptodate) {
		bio_endio(raid_bi, 0);
		if (atomic_dec_and_test(&conf->active_aligned_reads))
			wake_up(&conf->wait_for_stripe);
		return;
	}


	pr_debug("raid5_align_endio : io error...handing IO for a retry\n");

	add_bio_to_retry(raid_bi, conf);
}

static int bio_fits_rdev(struct bio *bi)
{
	struct request_queue *q = bdev_get_queue(bi->bi_bdev);

	if ((bi->bi_size>>9) > queue_max_sectors(q))
		return 0;
	blk_recount_segments(q, bi);
	if (bi->bi_phys_segments > queue_max_phys_segments(q))
		return 0;

	if (q->merge_bvec_fn)
		/* it's too hard to apply the merge_bvec_fn at this stage,
		 * just just give up
		 */
		return 0;

	return 1;
}


static int chunk_aligned_read(struct request_queue *q, struct bio * raid_bio)
{
	mddev_t *mddev = q->queuedata;
	raid5_conf_t *conf = mddev->private;
	unsigned int dd_idx;
	struct bio* align_bi;
	mdk_rdev_t *rdev;

	if (!in_chunk_boundary(mddev, raid_bio)) {
		pr_debug("chunk_aligned_read : non aligned\n");
		return 0;
	}
	/*
	 * use bio_clone to make a copy of the bio
	 */
	align_bi = bio_clone(raid_bio, GFP_NOIO);
	if (!align_bi)
		return 0;
	/*
	 *   set bi_end_io to a new function, and set bi_private to the
	 *     original bio.
	 */
	align_bi->bi_end_io  = raid5_align_endio;
	align_bi->bi_private = raid_bio;
	/*
	 *	compute position
	 */
	align_bi->bi_sector =  raid5_compute_sector(conf, raid_bio->bi_sector,
						    0,
						    &dd_idx, NULL);

	rcu_read_lock();
	rdev = rcu_dereference(conf->disks[dd_idx].rdev);
	if (rdev && test_bit(In_sync, &rdev->flags)) {
		atomic_inc(&rdev->nr_pending);
		rcu_read_unlock();
		raid_bio->bi_next = (void*)rdev;
		align_bi->bi_bdev =  rdev->bdev;
		align_bi->bi_flags &= ~(1 << BIO_SEG_VALID);
		align_bi->bi_sector += rdev->data_offset;

		if (!bio_fits_rdev(align_bi)) {
			/* too big in some way */
			bio_put(align_bi);
			rdev_dec_pending(rdev, mddev);
			return 0;
		}

		spin_lock_irq(&conf->device_lock);
		wait_event_lock_irq(conf->wait_for_stripe,
				    conf->quiesce == 0,
				    conf->device_lock, /* nothing */);
		atomic_inc(&conf->active_aligned_reads);
		spin_unlock_irq(&conf->device_lock);

		generic_make_request(align_bi);
		return 1;
	} else {
		rcu_read_unlock();
		bio_put(align_bi);
		return 0;
	}
}

/* __get_priority_stripe - get the next stripe to process
 *
 * Full stripe writes are allowed to pass preread active stripes up until
 * the bypass_threshold is exceeded.  In general the bypass_count
 * increments when the handle_list is handled before the hold_list; however, it
 * will not be incremented when STRIPE_IO_STARTED is sampled set signifying a
 * stripe with in flight i/o.  The bypass_count will be reset when the
 * head of the hold_list has changed, i.e. the head was promoted to the
 * handle_list.
 */
static struct stripe_head *__get_priority_stripe(raid5_conf_t *conf)
{
	struct stripe_head *sh;

	pr_debug("%s: handle: %s hold: %s full_writes: %d bypass_count: %d\n",
		  __func__,
		  list_empty(&conf->handle_list) ? "empty" : "busy",
		  list_empty(&conf->hold_list) ? "empty" : "busy",
		  atomic_read(&conf->pending_full_writes), conf->bypass_count);

	if (!list_empty(&conf->handle_list)) {
		sh = list_entry(conf->handle_list.next, typeof(*sh), lru);

		if (list_empty(&conf->hold_list))
			conf->bypass_count = 0;
		else if (!test_bit(STRIPE_IO_STARTED, &sh->state)) {
			if (conf->hold_list.next == conf->last_hold)
				conf->bypass_count++;
			else {
				conf->last_hold = conf->hold_list.next;
				conf->bypass_count -= conf->bypass_threshold;
				if (conf->bypass_count < 0)
					conf->bypass_count = 0;
			}
		}
	} else if (!list_empty(&conf->hold_list) &&
		   ((conf->bypass_threshold &&
		     conf->bypass_count > conf->bypass_threshold) ||
		    atomic_read(&conf->pending_full_writes) == 0)) {
		sh = list_entry(conf->hold_list.next,
				typeof(*sh), lru);
		conf->bypass_count -= conf->bypass_threshold;
		if (conf->bypass_count < 0)
			conf->bypass_count = 0;
	} else
		return NULL;

	list_del_init(&sh->lru);
	atomic_inc(&sh->count);
	BUG_ON(atomic_read(&sh->count) != 1);
	return sh;
}

static int make_request(struct request_queue *q, struct bio * bi)
{
	mddev_t *mddev = q->queuedata;
	raid5_conf_t *conf = mddev->private;
	int dd_idx;
	sector_t new_sector;
	sector_t logical_sector, last_sector;
	struct stripe_head *sh;
	const int rw = bio_data_dir(bi);
	int cpu, remaining;

	if (unlikely(bio_barrier(bi))) {
		bio_endio(bi, -EOPNOTSUPP);
		return 0;
	}

	md_write_start(mddev, bi);

	cpu = part_stat_lock();
	part_stat_inc(cpu, &mddev->gendisk->part0, ios[rw]);
	part_stat_add(cpu, &mddev->gendisk->part0, sectors[rw],
		      bio_sectors(bi));
	part_stat_unlock();

	if (rw == READ &&
	     mddev->reshape_position == MaxSector &&
	     chunk_aligned_read(q,bi))
		return 0;

	logical_sector = bi->bi_sector & ~((sector_t)STRIPE_SECTORS-1);
	last_sector = bi->bi_sector + (bi->bi_size>>9);
	bi->bi_next = NULL;
	bi->bi_phys_segments = 1;	/* over-loaded to count active stripes */

	for (;logical_sector < last_sector; logical_sector += STRIPE_SECTORS) {
		DEFINE_WAIT(w);
		int disks, data_disks;
		int previous;

	retry:
		previous = 0;
		disks = conf->raid_disks;
		prepare_to_wait(&conf->wait_for_overlap, &w, TASK_UNINTERRUPTIBLE);
		if (unlikely(conf->reshape_progress != MaxSector)) {
			/* spinlock is needed as reshape_progress may be
			 * 64bit on a 32bit platform, and so it might be
			 * possible to see a half-updated value
			 * Ofcourse reshape_progress could change after
			 * the lock is dropped, so once we get a reference
			 * to the stripe that we think it is, we will have
			 * to check again.
			 */
			spin_lock_irq(&conf->device_lock);
			if (mddev->delta_disks < 0
			    ? logical_sector < conf->reshape_progress
			    : logical_sector >= conf->reshape_progress) {
				disks = conf->previous_raid_disks;
				previous = 1;
			} else {
				if (mddev->delta_disks < 0
				    ? logical_sector < conf->reshape_safe
				    : logical_sector >= conf->reshape_safe) {
					spin_unlock_irq(&conf->device_lock);
					schedule();
					goto retry;
				}
			}
			spin_unlock_irq(&conf->device_lock);
		}
		data_disks = disks - conf->max_degraded;

		new_sector = raid5_compute_sector(conf, logical_sector,
						  previous,
						  &dd_idx, NULL);
		pr_debug("raid5: make_request, sector %llu logical %llu\n",
			(unsigned long long)new_sector, 
			(unsigned long long)logical_sector);

		sh = get_active_stripe(conf, new_sector, previous,
				       (bi->bi_rw&RWA_MASK), 0);
		if (sh) {
			if (unlikely(previous)) {
				/* expansion might have moved on while waiting for a
				 * stripe, so we must do the range check again.
				 * Expansion could still move past after this
				 * test, but as we are holding a reference to
				 * 'sh', we know that if that happens,
				 *  STRIPE_EXPANDING will get set and the expansion
				 * won't proceed until we finish with the stripe.
				 */
				int must_retry = 0;
				spin_lock_irq(&conf->device_lock);
				if (mddev->delta_disks < 0
				    ? logical_sector >= conf->reshape_progress
				    : logical_sector < conf->reshape_progress)
					/* mismatch, need to try again */
					must_retry = 1;
				spin_unlock_irq(&conf->device_lock);
				if (must_retry) {
					release_stripe(sh);
					schedule();
					goto retry;
				}
			}
			/* FIXME what if we get a false positive because these
			 * are being updated.
			 */
			if (logical_sector >= mddev->suspend_lo &&
			    logical_sector < mddev->suspend_hi) {
				release_stripe(sh);
				schedule();
				goto retry;
			}

			if (test_bit(STRIPE_EXPANDING, &sh->state) ||
			    !add_stripe_bio(sh, bi, dd_idx, (bi->bi_rw&RW_MASK))) {
				/* Stripe is busy expanding or
				 * add failed due to overlap.  Flush everything
				 * and wait a while
				 */
				raid5_unplug_device(mddev->queue);
				release_stripe(sh);
				schedule();
				goto retry;
			}
			finish_wait(&conf->wait_for_overlap, &w);
			set_bit(STRIPE_HANDLE, &sh->state);
			clear_bit(STRIPE_DELAYED, &sh->state);
			release_stripe(sh);
		} else {
			/* cannot get stripe for read-ahead, just give-up */
			clear_bit(BIO_UPTODATE, &bi->bi_flags);
			finish_wait(&conf->wait_for_overlap, &w);
			break;
		}
			
	}
	spin_lock_irq(&conf->device_lock);
	remaining = raid5_dec_bi_phys_segments(bi);
	spin_unlock_irq(&conf->device_lock);
	if (remaining == 0) {

		if ( rw == WRITE )
			md_write_end(mddev);

		bio_endio(bi, 0);
	}
	return 0;
}

static sector_t raid5_size(mddev_t *mddev, sector_t sectors, int raid_disks);

static sector_t reshape_request(mddev_t *mddev, sector_t sector_nr, int *skipped)
{
	/* reshaping is quite different to recovery/resync so it is
	 * handled quite separately ... here.
	 *
	 * On each call to sync_request, we gather one chunk worth of
	 * destination stripes and flag them as expanding.
	 * Then we find all the source stripes and request reads.
	 * As the reads complete, handle_stripe will copy the data
	 * into the destination stripe and release that stripe.
	 */
	raid5_conf_t *conf = (raid5_conf_t *) mddev->private;
	struct stripe_head *sh;
	sector_t first_sector, last_sector;
	int raid_disks = conf->previous_raid_disks;
	int data_disks = raid_disks - conf->max_degraded;
	int new_data_disks = conf->raid_disks - conf->max_degraded;
	int i;
	int dd_idx;
	sector_t writepos, readpos, safepos;
	sector_t stripe_addr;
	int reshape_sectors;
	struct list_head stripes;

	if (sector_nr == 0) {
		/* If restarting in the middle, skip the initial sectors */
		if (mddev->delta_disks < 0 &&
		    conf->reshape_progress < raid5_size(mddev, 0, 0)) {
			sector_nr = raid5_size(mddev, 0, 0)
				- conf->reshape_progress;
		} else if (mddev->delta_disks > 0 &&
			   conf->reshape_progress > 0)
			sector_nr = conf->reshape_progress;
		sector_div(sector_nr, new_data_disks);
		if (sector_nr) {
			*skipped = 1;
			return sector_nr;
		}
	}

	/* We need to process a full chunk at a time.
	 * If old and new chunk sizes differ, we need to process the
	 * largest of these
	 */
	if (mddev->new_chunk_sectors > mddev->chunk_sectors)
		reshape_sectors = mddev->new_chunk_sectors;
	else
		reshape_sectors = mddev->chunk_sectors;

	/* we update the metadata when there is more than 3Meg
	 * in the block range (that is rather arbitrary, should
	 * probably be time based) or when the data about to be
	 * copied would over-write the source of the data at
	 * the front of the range.
	 * i.e. one new_stripe along from reshape_progress new_maps
	 * to after where reshape_safe old_maps to
	 */
	writepos = conf->reshape_progress;
	sector_div(writepos, new_data_disks);
	readpos = conf->reshape_progress;
	sector_div(readpos, data_disks);
	safepos = conf->reshape_safe;
	sector_div(safepos, data_disks);
	if (mddev->delta_disks < 0) {
		writepos -= min_t(sector_t, reshape_sectors, writepos);
		readpos += reshape_sectors;
		safepos += reshape_sectors;
	} else {
		writepos += reshape_sectors;
		readpos -= min_t(sector_t, reshape_sectors, readpos);
		safepos -= min_t(sector_t, reshape_sectors, safepos);
	}

	/* 'writepos' is the most advanced device address we might write.
	 * 'readpos' is the least advanced device address we might read.
	 * 'safepos' is the least address recorded in the metadata as having
	 *     been reshaped.
	 * If 'readpos' is behind 'writepos', then there is no way that we can
	 * ensure safety in the face of a crash - that must be done by userspace
	 * making a backup of the data.  So in that case there is no particular
	 * rush to update metadata.
	 * Otherwise if 'safepos' is behind 'writepos', then we really need to
	 * update the metadata to advance 'safepos' to match 'readpos' so that
	 * we can be safe in the event of a crash.
	 * So we insist on updating metadata if safepos is behind writepos and
	 * readpos is beyond writepos.
	 * In any case, update the metadata every 10 seconds.
	 * Maybe that number should be configurable, but I'm not sure it is
	 * worth it.... maybe it could be a multiple of safemode_delay???
	 */
	if ((mddev->delta_disks < 0
	     ? (safepos > writepos && readpos < writepos)
	     : (safepos < writepos && readpos > writepos)) ||
	    time_after(jiffies, conf->reshape_checkpoint + 10*HZ)) {
		/* Cannot proceed until we've updated the superblock... */
		wait_event(conf->wait_for_overlap,
			   atomic_read(&conf->reshape_stripes)==0);
		mddev->reshape_position = conf->reshape_progress;
		mddev->curr_resync_completed = mddev->curr_resync;
		conf->reshape_checkpoint = jiffies;
		set_bit(MD_CHANGE_DEVS, &mddev->flags);
		md_wakeup_thread(mddev->thread);
		wait_event(mddev->sb_wait, mddev->flags == 0 ||
			   kthread_should_stop());
		spin_lock_irq(&conf->device_lock);
		conf->reshape_safe = mddev->reshape_position;
		spin_unlock_irq(&conf->device_lock);
		wake_up(&conf->wait_for_overlap);
		sysfs_notify(&mddev->kobj, NULL, "sync_completed");
	}

	if (mddev->delta_disks < 0) {
		BUG_ON(conf->reshape_progress == 0);
		stripe_addr = writepos;
		BUG_ON((mddev->dev_sectors &
			~((sector_t)reshape_sectors - 1))
		       - reshape_sectors - stripe_addr
		       != sector_nr);
	} else {
		BUG_ON(writepos != sector_nr + reshape_sectors);
		stripe_addr = sector_nr;
	}
	INIT_LIST_HEAD(&stripes);
	for (i = 0; i < reshape_sectors; i += STRIPE_SECTORS) {
		int j;
		int skipped = 0;
		sh = get_active_stripe(conf, stripe_addr+i, 0, 0, 1);
		set_bit(STRIPE_EXPANDING, &sh->state);
		atomic_inc(&conf->reshape_stripes);
		/* If any of this stripe is beyond the end of the old
		 * array, then we need to zero those blocks
		 */
		for (j=sh->disks; j--;) {
			sector_t s;
			if (j == sh->pd_idx)
				continue;
			if (conf->level == 6 &&
			    j == sh->qd_idx)
				continue;
			s = compute_blocknr(sh, j, 0);
			if (s < raid5_size(mddev, 0, 0)) {
				skipped = 1;
				continue;
			}
			memset(page_address(sh->dev[j].page), 0, STRIPE_SIZE);
			set_bit(R5_Expanded, &sh->dev[j].flags);
			set_bit(R5_UPTODATE, &sh->dev[j].flags);
		}
		if (!skipped) {
			set_bit(STRIPE_EXPAND_READY, &sh->state);
			set_bit(STRIPE_HANDLE, &sh->state);
		}
		list_add(&sh->lru, &stripes);
	}
	spin_lock_irq(&conf->device_lock);
	if (mddev->delta_disks < 0)
		conf->reshape_progress -= reshape_sectors * new_data_disks;
	else
		conf->reshape_progress += reshape_sectors * new_data_disks;
	spin_unlock_irq(&conf->device_lock);
	/* Ok, those stripe are ready. We can start scheduling
	 * reads on the source stripes.
	 * The source stripes are determined by mapping the first and last
	 * block on the destination stripes.
	 */
	first_sector =
		raid5_compute_sector(conf, stripe_addr*(new_data_disks),
				     1, &dd_idx, NULL);
	last_sector =
		raid5_compute_sector(conf, ((stripe_addr+reshape_sectors)
					    * new_data_disks - 1),
				     1, &dd_idx, NULL);
	if (last_sector >= mddev->dev_sectors)
		last_sector = mddev->dev_sectors - 1;
	while (first_sector <= last_sector) {
		sh = get_active_stripe(conf, first_sector, 1, 0, 1);
		set_bit(STRIPE_EXPAND_SOURCE, &sh->state);
		set_bit(STRIPE_HANDLE, &sh->state);
		release_stripe(sh);
		first_sector += STRIPE_SECTORS;
	}
	/* Now that the sources are clearly marked, we can release
	 * the destination stripes
	 */
	while (!list_empty(&stripes)) {
		sh = list_entry(stripes.next, struct stripe_head, lru);
		list_del_init(&sh->lru);
		release_stripe(sh);
	}
	/* If this takes us to the resync_max point where we have to pause,
	 * then we need to write out the superblock.
	 */
	sector_nr += reshape_sectors;
	if ((sector_nr - mddev->curr_resync_completed) * 2
	    >= mddev->resync_max - mddev->curr_resync_completed) {
		/* Cannot proceed until we've updated the superblock... */
		wait_event(conf->wait_for_overlap,
			   atomic_read(&conf->reshape_stripes) == 0);
		mddev->reshape_position = conf->reshape_progress;
		mddev->curr_resync_completed = mddev->curr_resync + reshape_sectors;
		conf->reshape_checkpoint = jiffies;
		set_bit(MD_CHANGE_DEVS, &mddev->flags);
		md_wakeup_thread(mddev->thread);
		wait_event(mddev->sb_wait,
			   !test_bit(MD_CHANGE_DEVS, &mddev->flags)
			   || kthread_should_stop());
		spin_lock_irq(&conf->device_lock);
		conf->reshape_safe = mddev->reshape_position;
		spin_unlock_irq(&conf->device_lock);
		wake_up(&conf->wait_for_overlap);
		sysfs_notify(&mddev->kobj, NULL, "sync_completed");
	}
	return reshape_sectors;
}

/* FIXME go_faster isn't used */
static inline sector_t sync_request(mddev_t *mddev, sector_t sector_nr, int *skipped, int go_faster)
{
	raid5_conf_t *conf = (raid5_conf_t *) mddev->private;
	struct stripe_head *sh;
	sector_t max_sector = mddev->dev_sectors;
	int sync_blocks;
	int still_degraded = 0;
	int i;

	if (sector_nr >= max_sector) {
		/* just being told to finish up .. nothing much to do */
		unplug_slaves(mddev);

		if (test_bit(MD_RECOVERY_RESHAPE, &mddev->recovery)) {
			end_reshape(conf);
			return 0;
		}

		if (mddev->curr_resync < max_sector) /* aborted */
			bitmap_end_sync(mddev->bitmap, mddev->curr_resync,
					&sync_blocks, 1);
		else /* completed sync */
			conf->fullsync = 0;
		bitmap_close_sync(mddev->bitmap);

		return 0;
	}

	if (test_bit(MD_RECOVERY_RESHAPE, &mddev->recovery))
		return reshape_request(mddev, sector_nr, skipped);

	/* No need to check resync_max as we never do more than one
	 * stripe, and as resync_max will always be on a chunk boundary,
	 * if the check in md_do_sync didn't fire, there is no chance
	 * of overstepping resync_max here
	 */

	/* if there is too many failed drives and we are trying
	 * to resync, then assert that we are finished, because there is
	 * nothing we can do.
	 */
	if (mddev->degraded >= conf->max_degraded &&
	    test_bit(MD_RECOVERY_SYNC, &mddev->recovery)) {
		sector_t rv = mddev->dev_sectors - sector_nr;
		*skipped = 1;
		return rv;
	}
	if (!bitmap_start_sync(mddev->bitmap, sector_nr, &sync_blocks, 1) &&
	    !test_bit(MD_RECOVERY_REQUESTED, &mddev->recovery) &&
	    !conf->fullsync && sync_blocks >= STRIPE_SECTORS) {
		/* we can skip this block, and probably more */
		sync_blocks /= STRIPE_SECTORS;
		*skipped = 1;
		return sync_blocks * STRIPE_SECTORS; /* keep things rounded to whole stripes */
	}


	bitmap_cond_end_sync(mddev->bitmap, sector_nr);

	sh = get_active_stripe(conf, sector_nr, 0, 1, 0);
	if (sh == NULL) {
		sh = get_active_stripe(conf, sector_nr, 0, 0, 0);
		/* make sure we don't swamp the stripe cache if someone else
		 * is trying to get access
		 */
		schedule_timeout_uninterruptible(1);
	}
	/* Need to check if array will still be degraded after recovery/resync
	 * We don't need to check the 'failed' flag as when that gets set,
	 * recovery aborts.
	 */
	for (i = 0; i < conf->raid_disks; i++)
		if (conf->disks[i].rdev == NULL)
			still_degraded = 1;

	bitmap_start_sync(mddev->bitmap, sector_nr, &sync_blocks, still_degraded);

	spin_lock(&sh->lock);
	set_bit(STRIPE_SYNCING, &sh->state);
	clear_bit(STRIPE_INSYNC, &sh->state);
	spin_unlock(&sh->lock);

	/* wait for any blocked device to be handled */
	while (unlikely(!handle_stripe(sh)))
		;
	release_stripe(sh);

	return STRIPE_SECTORS;
}

static int  retry_aligned_read(raid5_conf_t *conf, struct bio *raid_bio)
{
	/* We may not be able to submit a whole bio at once as there
	 * may not be enough stripe_heads available.
	 * We cannot pre-allocate enough stripe_heads as we may need
	 * more than exist in the cache (if we allow ever large chunks).
	 * So we do one stripe head at a time and record in
	 * ->bi_hw_segments how many have been done.
	 *
	 * We *know* that this entire raid_bio is in one chunk, so
	 * it will be only one 'dd_idx' and only need one call to raid5_compute_sector.
	 */
	struct stripe_head *sh;
	int dd_idx;
	sector_t sector, logical_sector, last_sector;
	int scnt = 0;
	int remaining;
	int handled = 0;

	logical_sector = raid_bio->bi_sector & ~((sector_t)STRIPE_SECTORS-1);
	sector = raid5_compute_sector(conf, logical_sector,
				      0, &dd_idx, NULL);
	last_sector = raid_bio->bi_sector + (raid_bio->bi_size>>9);

	for (; logical_sector < last_sector;
	     logical_sector += STRIPE_SECTORS,
		     sector += STRIPE_SECTORS,
		     scnt++) {

		if (scnt < raid5_bi_hw_segments(raid_bio))
			/* already done this stripe */
			continue;

		sh = get_active_stripe(conf, sector, 0, 1, 0);

		if (!sh) {
			/* failed to get a stripe - must wait */
			raid5_set_bi_hw_segments(raid_bio, scnt);
			conf->retry_read_aligned = raid_bio;
			return handled;
		}

		set_bit(R5_ReadError, &sh->dev[dd_idx].flags);
		if (!add_stripe_bio(sh, raid_bio, dd_idx, 0)) {
			release_stripe(sh);
			raid5_set_bi_hw_segments(raid_bio, scnt);
			conf->retry_read_aligned = raid_bio;
			return handled;
		}

		handle_stripe(sh);
		release_stripe(sh);
		handled++;
	}
	spin_lock_irq(&conf->device_lock);
	remaining = raid5_dec_bi_phys_segments(raid_bio);
	spin_unlock_irq(&conf->device_lock);
	if (remaining == 0)
		bio_endio(raid_bio, 0);
	if (atomic_dec_and_test(&conf->active_aligned_reads))
		wake_up(&conf->wait_for_stripe);
	return handled;
}

#ifdef CONFIG_MULTICORE_RAID456
static void __process_stripe(void *param, async_cookie_t cookie)
{
	struct stripe_head *sh = param;

	handle_stripe(sh);
	release_stripe(sh);
}

static void process_stripe(struct stripe_head *sh, struct list_head *domain)
{
	async_schedule_domain(__process_stripe, sh, domain);
}

static void synchronize_stripe_processing(struct list_head *domain)
{
	async_synchronize_full_domain(domain);
}
#else
static void process_stripe(struct stripe_head *sh, struct list_head *domain)
{
	handle_stripe(sh);
	release_stripe(sh);
	cond_resched();
}

static void synchronize_stripe_processing(struct list_head *domain)
{
}
#endif


/*
 * This is our raid5 kernel thread.
 *
 * We scan the hash table for stripes which can be handled now.
 * During the scan, completed stripes are saved for us by the interrupt
 * handler, so that they will not have to wait for our next wakeup.
 */
static void raid5d(mddev_t *mddev)
{
	struct stripe_head *sh;
	raid5_conf_t *conf = mddev->private;
	int handled;
	LIST_HEAD(raid_domain);

	pr_debug("+++ raid5d active\n");

	md_check_recovery(mddev);

	handled = 0;
	spin_lock_irq(&conf->device_lock);
	while (1) {
		struct bio *bio;

		if (conf->seq_flush != conf->seq_write) {
			int seq = conf->seq_flush;
			spin_unlock_irq(&conf->device_lock);
			bitmap_unplug(mddev->bitmap);
			spin_lock_irq(&conf->device_lock);
			conf->seq_write = seq;
			activate_bit_delay(conf);
		}

		while ((bio = remove_bio_from_retry(conf))) {
			int ok;
			spin_unlock_irq(&conf->device_lock);
			ok = retry_aligned_read(conf, bio);
			spin_lock_irq(&conf->device_lock);
			if (!ok)
				break;
			handled++;
		}

		sh = __get_priority_stripe(conf);

		if (!sh)
			break;
		spin_unlock_irq(&conf->device_lock);
		
		handled++;
		process_stripe(sh, &raid_domain);

		spin_lock_irq(&conf->device_lock);
	}
	pr_debug("%d stripes handled\n", handled);

	spin_unlock_irq(&conf->device_lock);

	synchronize_stripe_processing(&raid_domain);
	async_tx_issue_pending_all();
	unplug_slaves(mddev);

	pr_debug("--- raid5d inactive\n");
}

static ssize_t
raid5_show_stripe_cache_size(mddev_t *mddev, char *page)
{
	raid5_conf_t *conf = mddev->private;
	if (conf)
		return sprintf(page, "%d\n", conf->max_nr_stripes);
	else
		return 0;
}

static ssize_t
raid5_store_stripe_cache_size(mddev_t *mddev, const char *page, size_t len)
{
	raid5_conf_t *conf = mddev->private;
	unsigned long new;
	int err;

	if (len >= PAGE_SIZE)
		return -EINVAL;
	if (!conf)
		return -ENODEV;

	if (strict_strtoul(page, 10, &new))
		return -EINVAL;
	if (new <= 16 || new > 32768)
		return -EINVAL;
	while (new < conf->max_nr_stripes) {
		if (drop_one_stripe(conf))
			conf->max_nr_stripes--;
		else
			break;
	}
	err = md_allow_write(mddev);
	if (err)
		return err;
	while (new > conf->max_nr_stripes) {
		if (grow_one_stripe(conf))
			conf->max_nr_stripes++;
		else break;
	}
	return len;
}

static struct md_sysfs_entry
raid5_stripecache_size = __ATTR(stripe_cache_size, S_IRUGO | S_IWUSR,
				raid5_show_stripe_cache_size,
				raid5_store_stripe_cache_size);

static ssize_t
raid5_show_preread_threshold(mddev_t *mddev, char *page)
{
	raid5_conf_t *conf = mddev->private;
	if (conf)
		return sprintf(page, "%d\n", conf->bypass_threshold);
	else
		return 0;
}

static ssize_t
raid5_store_preread_threshold(mddev_t *mddev, const char *page, size_t len)
{
	raid5_conf_t *conf = mddev->private;
	unsigned long new;
	if (len >= PAGE_SIZE)
		return -EINVAL;
	if (!conf)
		return -ENODEV;

	if (strict_strtoul(page, 10, &new))
		return -EINVAL;
	if (new > conf->max_nr_stripes)
		return -EINVAL;
	conf->bypass_threshold = new;
	return len;
}

static struct md_sysfs_entry
raid5_preread_bypass_threshold = __ATTR(preread_bypass_threshold,
					S_IRUGO | S_IWUSR,
					raid5_show_preread_threshold,
					raid5_store_preread_threshold);

static ssize_t
stripe_cache_active_show(mddev_t *mddev, char *page)
{
	raid5_conf_t *conf = mddev->private;
	if (conf)
		return sprintf(page, "%d\n", atomic_read(&conf->active_stripes));
	else
		return 0;
}

static struct md_sysfs_entry
raid5_stripecache_active = __ATTR_RO(stripe_cache_active);

static struct attribute *raid5_attrs[] =  {
	&raid5_stripecache_size.attr,
	&raid5_stripecache_active.attr,
	&raid5_preread_bypass_threshold.attr,
	NULL,
};
static struct attribute_group raid5_attrs_group = {
	.name = NULL,
	.attrs = raid5_attrs,
};

static sector_t
raid5_size(mddev_t *mddev, sector_t sectors, int raid_disks)
{
	raid5_conf_t *conf = mddev->private;

	if (!sectors)
		sectors = mddev->dev_sectors;
	if (!raid_disks) {
		/* size is defined by the smallest of previous and new size */
		if (conf->raid_disks < conf->previous_raid_disks)
			raid_disks = conf->raid_disks;
		else
			raid_disks = conf->previous_raid_disks;
	}

	sectors &= ~((sector_t)mddev->chunk_sectors - 1);
	sectors &= ~((sector_t)mddev->new_chunk_sectors - 1);
	return sectors * (raid_disks - conf->max_degraded);
}

static void raid5_free_percpu(raid5_conf_t *conf)
{
	struct raid5_percpu *percpu;
	unsigned long cpu;

	if (!conf->percpu)
		return;

	get_online_cpus();
	for_each_possible_cpu(cpu) {
		percpu = per_cpu_ptr(conf->percpu, cpu);
		safe_put_page(percpu->spare_page);
		kfree(percpu->scribble);
	}
#ifdef CONFIG_HOTPLUG_CPU
	unregister_cpu_notifier(&conf->cpu_notify);
#endif
	put_online_cpus();

	free_percpu(conf->percpu);
}

static void free_conf(raid5_conf_t *conf)
{
	shrink_stripes(conf);
	raid5_free_percpu(conf);
	kfree(conf->disks);
	kfree(conf->stripe_hashtbl);
	kfree(conf);
}

#ifdef CONFIG_HOTPLUG_CPU
static int raid456_cpu_notify(struct notifier_block *nfb, unsigned long action,
			      void *hcpu)
{
	raid5_conf_t *conf = container_of(nfb, raid5_conf_t, cpu_notify);
	long cpu = (long)hcpu;
	struct raid5_percpu *percpu = per_cpu_ptr(conf->percpu, cpu);

	switch (action) {
	case CPU_UP_PREPARE:
	case CPU_UP_PREPARE_FROZEN:
		if (conf->level == 6 && !percpu->spare_page)
			percpu->spare_page = alloc_page(GFP_KERNEL);
		if (!percpu->scribble)
			percpu->scribble = kmalloc(conf->scribble_len, GFP_KERNEL);

		if (!percpu->scribble ||
		    (conf->level == 6 && !percpu->spare_page)) {
			safe_put_page(percpu->spare_page);
			kfree(percpu->scribble);
			pr_err("%s: failed memory allocation for cpu%ld\n",
			       __func__, cpu);
			return NOTIFY_BAD;
		}
		break;
	case CPU_DEAD:
	case CPU_DEAD_FROZEN:
		safe_put_page(percpu->spare_page);
		kfree(percpu->scribble);
		percpu->spare_page = NULL;
		percpu->scribble = NULL;
		break;
	default:
		break;
	}
	return NOTIFY_OK;
}
#endif

static int raid5_alloc_percpu(raid5_conf_t *conf)
{
	unsigned long cpu;
	struct page *spare_page;
	struct raid5_percpu *allcpus;
	void *scribble;
	int err;

	allcpus = alloc_percpu(struct raid5_percpu);
	if (!allcpus)
		return -ENOMEM;
	conf->percpu = allcpus;

	get_online_cpus();
	err = 0;
	for_each_present_cpu(cpu) {
		if (conf->level == 6) {
			spare_page = alloc_page(GFP_KERNEL);
			if (!spare_page) {
				err = -ENOMEM;
				break;
			}
			per_cpu_ptr(conf->percpu, cpu)->spare_page = spare_page;
		}
		scribble = kmalloc(scribble_len(conf->raid_disks), GFP_KERNEL);
		if (!scribble) {
			err = -ENOMEM;
			break;
		}
		per_cpu_ptr(conf->percpu, cpu)->scribble = scribble;
	}
#ifdef CONFIG_HOTPLUG_CPU
	conf->cpu_notify.notifier_call = raid456_cpu_notify;
	conf->cpu_notify.priority = 0;
	if (err == 0)
		err = register_cpu_notifier(&conf->cpu_notify);
#endif
	put_online_cpus();

	return err;
}

static raid5_conf_t *setup_conf(mddev_t *mddev)
{
	raid5_conf_t *conf;
	int raid_disk, memory;
	mdk_rdev_t *rdev;
	struct disk_info *disk;

	if (mddev->new_level != 5
	    && mddev->new_level != 4
	    && mddev->new_level != 6) {
		printk(KERN_ERR "raid5: %s: raid level not set to 4/5/6 (%d)\n",
		       mdname(mddev), mddev->new_level);
		return ERR_PTR(-EIO);
	}
	if ((mddev->new_level == 5
	     && !algorithm_valid_raid5(mddev->new_layout)) ||
	    (mddev->new_level == 6
	     && !algorithm_valid_raid6(mddev->new_layout))) {
		printk(KERN_ERR "raid5: %s: layout %d not supported\n",
		       mdname(mddev), mddev->new_layout);
		return ERR_PTR(-EIO);
	}
	if (mddev->new_level == 6 && mddev->raid_disks < 4) {
		printk(KERN_ERR "raid6: not enough configured devices for %s (%d, minimum 4)\n",
		       mdname(mddev), mddev->raid_disks);
		return ERR_PTR(-EINVAL);
	}

	if (!mddev->new_chunk_sectors ||
	    (mddev->new_chunk_sectors << 9) % PAGE_SIZE ||
	    !is_power_of_2(mddev->new_chunk_sectors)) {
		printk(KERN_ERR "raid5: invalid chunk size %d for %s\n",
		       mddev->new_chunk_sectors << 9, mdname(mddev));
		return ERR_PTR(-EINVAL);
	}

	conf = kzalloc(sizeof(raid5_conf_t), GFP_KERNEL);
	if (conf == NULL)
		goto abort;

	conf->raid_disks = mddev->raid_disks;
	conf->scribble_len = scribble_len(conf->raid_disks);
	if (mddev->reshape_position == MaxSector)
		conf->previous_raid_disks = mddev->raid_disks;
	else
		conf->previous_raid_disks = mddev->raid_disks - mddev->delta_disks;

	conf->disks = kzalloc(conf->raid_disks * sizeof(struct disk_info),
			      GFP_KERNEL);
	if (!conf->disks)
		goto abort;

	conf->mddev = mddev;

	if ((conf->stripe_hashtbl = kzalloc(PAGE_SIZE, GFP_KERNEL)) == NULL)
		goto abort;

	conf->level = mddev->new_level;
	if (raid5_alloc_percpu(conf) != 0)
		goto abort;

	spin_lock_init(&conf->device_lock);
	init_waitqueue_head(&conf->wait_for_stripe);
	init_waitqueue_head(&conf->wait_for_overlap);
	INIT_LIST_HEAD(&conf->handle_list);
	INIT_LIST_HEAD(&conf->hold_list);
	INIT_LIST_HEAD(&conf->delayed_list);
	INIT_LIST_HEAD(&conf->bitmap_list);
	INIT_LIST_HEAD(&conf->inactive_list);
	atomic_set(&conf->active_stripes, 0);
	atomic_set(&conf->preread_active_stripes, 0);
	atomic_set(&conf->active_aligned_reads, 0);
	conf->bypass_threshold = BYPASS_THRESHOLD;

	pr_debug("raid5: run(%s) called.\n", mdname(mddev));

	list_for_each_entry(rdev, &mddev->disks, same_set) {
		raid_disk = rdev->raid_disk;
		if (raid_disk >= conf->raid_disks
		    || raid_disk < 0)
			continue;
		disk = conf->disks + raid_disk;

		disk->rdev = rdev;

		if (test_bit(In_sync, &rdev->flags)) {
			char b[BDEVNAME_SIZE];
			printk(KERN_INFO "raid5: device %s operational as raid"
				" disk %d\n", bdevname(rdev->bdev,b),
				raid_disk);
		} else
			/* Cannot rely on bitmap to complete recovery */
			conf->fullsync = 1;
	}

<<<<<<< HEAD
	conf->chunk_size = mddev->new_chunk;
=======
	conf->chunk_sectors = mddev->new_chunk_sectors;
	conf->level = mddev->new_level;
>>>>>>> 657a77fa
	if (conf->level == 6)
		conf->max_degraded = 2;
	else
		conf->max_degraded = 1;
	conf->algorithm = mddev->new_layout;
	conf->max_nr_stripes = NR_STRIPES;
	conf->reshape_progress = mddev->reshape_position;
	if (conf->reshape_progress != MaxSector) {
		conf->prev_chunk_sectors = mddev->chunk_sectors;
		conf->prev_algo = mddev->layout;
	}

	memory = conf->max_nr_stripes * (sizeof(struct stripe_head) +
		 conf->raid_disks * ((sizeof(struct bio) + PAGE_SIZE))) / 1024;
	if (grow_stripes(conf, conf->max_nr_stripes)) {
		printk(KERN_ERR
			"raid5: couldn't allocate %dkB for buffers\n", memory);
		goto abort;
	} else
		printk(KERN_INFO "raid5: allocated %dkB for %s\n",
			memory, mdname(mddev));

	conf->thread = md_register_thread(raid5d, mddev, "%s_raid5");
	if (!conf->thread) {
		printk(KERN_ERR
		       "raid5: couldn't allocate thread for %s\n",
		       mdname(mddev));
		goto abort;
	}

	return conf;

 abort:
	if (conf) {
		free_conf(conf);
		return ERR_PTR(-EIO);
	} else
		return ERR_PTR(-ENOMEM);
}

static int run(mddev_t *mddev)
{
	raid5_conf_t *conf;
	int working_disks = 0;
	mdk_rdev_t *rdev;

	if (mddev->recovery_cp != MaxSector)
		printk(KERN_NOTICE "raid5: %s is not clean"
		       " -- starting background reconstruction\n",
		       mdname(mddev));
	if (mddev->reshape_position != MaxSector) {
		/* Check that we can continue the reshape.
		 * Currently only disks can change, it must
		 * increase, and we must be past the point where
		 * a stripe over-writes itself
		 */
		sector_t here_new, here_old;
		int old_disks;
		int max_degraded = (mddev->level == 6 ? 2 : 1);

		if (mddev->new_level != mddev->level) {
			printk(KERN_ERR "raid5: %s: unsupported reshape "
			       "required - aborting.\n",
			       mdname(mddev));
			return -EINVAL;
		}
		old_disks = mddev->raid_disks - mddev->delta_disks;
		/* reshape_position must be on a new-stripe boundary, and one
		 * further up in new geometry must map after here in old
		 * geometry.
		 */
		here_new = mddev->reshape_position;
		if (sector_div(here_new, mddev->new_chunk_sectors *
			       (mddev->raid_disks - max_degraded))) {
			printk(KERN_ERR "raid5: reshape_position not "
			       "on a stripe boundary\n");
			return -EINVAL;
		}
		/* here_new is the stripe we will write to */
		here_old = mddev->reshape_position;
		sector_div(here_old, mddev->chunk_sectors *
			   (old_disks-max_degraded));
		/* here_old is the first stripe that we might need to read
		 * from */
		if (here_new >= here_old) {
			/* Reading from the same stripe as writing to - bad */
			printk(KERN_ERR "raid5: reshape_position too early for "
			       "auto-recovery - aborting.\n");
			return -EINVAL;
		}
		printk(KERN_INFO "raid5: reshape will continue\n");
		/* OK, we should be able to continue; */
	} else {
		BUG_ON(mddev->level != mddev->new_level);
		BUG_ON(mddev->layout != mddev->new_layout);
		BUG_ON(mddev->chunk_sectors != mddev->new_chunk_sectors);
		BUG_ON(mddev->delta_disks != 0);
	}

	if (mddev->private == NULL)
		conf = setup_conf(mddev);
	else
		conf = mddev->private;

	if (IS_ERR(conf))
		return PTR_ERR(conf);

	mddev->thread = conf->thread;
	conf->thread = NULL;
	mddev->private = conf;

	/*
	 * 0 for a fully functional array, 1 or 2 for a degraded array.
	 */
	list_for_each_entry(rdev, &mddev->disks, same_set)
		if (rdev->raid_disk >= 0 &&
		    test_bit(In_sync, &rdev->flags))
			working_disks++;

	mddev->degraded = conf->raid_disks - working_disks;

	if (mddev->degraded > conf->max_degraded) {
		printk(KERN_ERR "raid5: not enough operational devices for %s"
			" (%d/%d failed)\n",
			mdname(mddev), mddev->degraded, conf->raid_disks);
		goto abort;
	}

	/* device size must be a multiple of chunk size */
	mddev->dev_sectors &= ~(mddev->chunk_sectors - 1);
	mddev->resync_max_sectors = mddev->dev_sectors;

	if (mddev->degraded > 0 &&
	    mddev->recovery_cp != MaxSector) {
		if (mddev->ok_start_degraded)
			printk(KERN_WARNING
			       "raid5: starting dirty degraded array: %s"
			       "- data corruption possible.\n",
			       mdname(mddev));
		else {
			printk(KERN_ERR
			       "raid5: cannot start dirty degraded array for %s\n",
			       mdname(mddev));
			goto abort;
		}
	}

	if (mddev->degraded == 0)
		printk("raid5: raid level %d set %s active with %d out of %d"
		       " devices, algorithm %d\n", conf->level, mdname(mddev),
		       mddev->raid_disks-mddev->degraded, mddev->raid_disks,
		       mddev->new_layout);
	else
		printk(KERN_ALERT "raid5: raid level %d set %s active with %d"
			" out of %d devices, algorithm %d\n", conf->level,
			mdname(mddev), mddev->raid_disks - mddev->degraded,
			mddev->raid_disks, mddev->new_layout);

	print_raid5_conf(conf);

	if (conf->reshape_progress != MaxSector) {
		printk("...ok start reshape thread\n");
		conf->reshape_safe = conf->reshape_progress;
		atomic_set(&conf->reshape_stripes, 0);
		clear_bit(MD_RECOVERY_SYNC, &mddev->recovery);
		clear_bit(MD_RECOVERY_CHECK, &mddev->recovery);
		set_bit(MD_RECOVERY_RESHAPE, &mddev->recovery);
		set_bit(MD_RECOVERY_RUNNING, &mddev->recovery);
		mddev->sync_thread = md_register_thread(md_do_sync, mddev,
							"%s_reshape");
	}

	/* read-ahead size must cover two whole stripes, which is
	 * 2 * (datadisks) * chunksize where 'n' is the number of raid devices
	 */
	{
		int data_disks = conf->previous_raid_disks - conf->max_degraded;
		int stripe = data_disks *
			((mddev->chunk_sectors << 9) / PAGE_SIZE);
		if (mddev->queue->backing_dev_info.ra_pages < 2 * stripe)
			mddev->queue->backing_dev_info.ra_pages = 2 * stripe;
	}

	/* Ok, everything is just fine now */
	if (sysfs_create_group(&mddev->kobj, &raid5_attrs_group))
		printk(KERN_WARNING
		       "raid5: failed to create sysfs attributes for %s\n",
		       mdname(mddev));

	mddev->queue->queue_lock = &conf->device_lock;

	mddev->queue->unplug_fn = raid5_unplug_device;
	mddev->queue->backing_dev_info.congested_data = mddev;
	mddev->queue->backing_dev_info.congested_fn = raid5_congested;

	md_set_array_sectors(mddev, raid5_size(mddev, 0, 0));

	blk_queue_merge_bvec(mddev->queue, raid5_mergeable_bvec);

	return 0;
abort:
	md_unregister_thread(mddev->thread);
	mddev->thread = NULL;
	if (conf) {
		print_raid5_conf(conf);
		free_conf(conf);
	}
	mddev->private = NULL;
	printk(KERN_ALERT "raid5: failed to run raid set %s\n", mdname(mddev));
	return -EIO;
}



static int stop(mddev_t *mddev)
{
	raid5_conf_t *conf = (raid5_conf_t *) mddev->private;

	md_unregister_thread(mddev->thread);
	mddev->thread = NULL;
	mddev->queue->backing_dev_info.congested_fn = NULL;
	blk_sync_queue(mddev->queue); /* the unplug fn references 'conf'*/
	sysfs_remove_group(&mddev->kobj, &raid5_attrs_group);
	free_conf(conf);
	mddev->private = NULL;
	return 0;
}

#ifdef DEBUG
static void print_sh(struct seq_file *seq, struct stripe_head *sh)
{
	int i;

	seq_printf(seq, "sh %llu, pd_idx %d, state %ld.\n",
		   (unsigned long long)sh->sector, sh->pd_idx, sh->state);
	seq_printf(seq, "sh %llu,  count %d.\n",
		   (unsigned long long)sh->sector, atomic_read(&sh->count));
	seq_printf(seq, "sh %llu, ", (unsigned long long)sh->sector);
	for (i = 0; i < sh->disks; i++) {
		seq_printf(seq, "(cache%d: %p %ld) ",
			   i, sh->dev[i].page, sh->dev[i].flags);
	}
	seq_printf(seq, "\n");
}

static void printall(struct seq_file *seq, raid5_conf_t *conf)
{
	struct stripe_head *sh;
	struct hlist_node *hn;
	int i;

	spin_lock_irq(&conf->device_lock);
	for (i = 0; i < NR_HASH; i++) {
		hlist_for_each_entry(sh, hn, &conf->stripe_hashtbl[i], hash) {
			if (sh->raid_conf != conf)
				continue;
			print_sh(seq, sh);
		}
	}
	spin_unlock_irq(&conf->device_lock);
}
#endif

static void status(struct seq_file *seq, mddev_t *mddev)
{
	raid5_conf_t *conf = (raid5_conf_t *) mddev->private;
	int i;

	seq_printf(seq, " level %d, %dk chunk, algorithm %d", mddev->level,
		mddev->chunk_sectors / 2, mddev->layout);
	seq_printf (seq, " [%d/%d] [", conf->raid_disks, conf->raid_disks - mddev->degraded);
	for (i = 0; i < conf->raid_disks; i++)
		seq_printf (seq, "%s",
			       conf->disks[i].rdev &&
			       test_bit(In_sync, &conf->disks[i].rdev->flags) ? "U" : "_");
	seq_printf (seq, "]");
#ifdef DEBUG
	seq_printf (seq, "\n");
	printall(seq, conf);
#endif
}

static void print_raid5_conf (raid5_conf_t *conf)
{
	int i;
	struct disk_info *tmp;

	printk("RAID5 conf printout:\n");
	if (!conf) {
		printk("(conf==NULL)\n");
		return;
	}
	printk(" --- rd:%d wd:%d\n", conf->raid_disks,
		 conf->raid_disks - conf->mddev->degraded);

	for (i = 0; i < conf->raid_disks; i++) {
		char b[BDEVNAME_SIZE];
		tmp = conf->disks + i;
		if (tmp->rdev)
		printk(" disk %d, o:%d, dev:%s\n",
			i, !test_bit(Faulty, &tmp->rdev->flags),
			bdevname(tmp->rdev->bdev,b));
	}
}

static int raid5_spare_active(mddev_t *mddev)
{
	int i;
	raid5_conf_t *conf = mddev->private;
	struct disk_info *tmp;

	for (i = 0; i < conf->raid_disks; i++) {
		tmp = conf->disks + i;
		if (tmp->rdev
		    && !test_bit(Faulty, &tmp->rdev->flags)
		    && !test_and_set_bit(In_sync, &tmp->rdev->flags)) {
			unsigned long flags;
			spin_lock_irqsave(&conf->device_lock, flags);
			mddev->degraded--;
			spin_unlock_irqrestore(&conf->device_lock, flags);
		}
	}
	print_raid5_conf(conf);
	return 0;
}

static int raid5_remove_disk(mddev_t *mddev, int number)
{
	raid5_conf_t *conf = mddev->private;
	int err = 0;
	mdk_rdev_t *rdev;
	struct disk_info *p = conf->disks + number;

	print_raid5_conf(conf);
	rdev = p->rdev;
	if (rdev) {
		if (number >= conf->raid_disks &&
		    conf->reshape_progress == MaxSector)
			clear_bit(In_sync, &rdev->flags);

		if (test_bit(In_sync, &rdev->flags) ||
		    atomic_read(&rdev->nr_pending)) {
			err = -EBUSY;
			goto abort;
		}
		/* Only remove non-faulty devices if recovery
		 * isn't possible.
		 */
		if (!test_bit(Faulty, &rdev->flags) &&
		    mddev->degraded <= conf->max_degraded &&
		    number < conf->raid_disks) {
			err = -EBUSY;
			goto abort;
		}
		p->rdev = NULL;
		synchronize_rcu();
		if (atomic_read(&rdev->nr_pending)) {
			/* lost the race, try later */
			err = -EBUSY;
			p->rdev = rdev;
		}
	}
abort:

	print_raid5_conf(conf);
	return err;
}

static int raid5_add_disk(mddev_t *mddev, mdk_rdev_t *rdev)
{
	raid5_conf_t *conf = mddev->private;
	int err = -EEXIST;
	int disk;
	struct disk_info *p;
	int first = 0;
	int last = conf->raid_disks - 1;

	if (mddev->degraded > conf->max_degraded)
		/* no point adding a device */
		return -EINVAL;

	if (rdev->raid_disk >= 0)
		first = last = rdev->raid_disk;

	/*
	 * find the disk ... but prefer rdev->saved_raid_disk
	 * if possible.
	 */
	if (rdev->saved_raid_disk >= 0 &&
	    rdev->saved_raid_disk >= first &&
	    conf->disks[rdev->saved_raid_disk].rdev == NULL)
		disk = rdev->saved_raid_disk;
	else
		disk = first;
	for ( ; disk <= last ; disk++)
		if ((p=conf->disks + disk)->rdev == NULL) {
			clear_bit(In_sync, &rdev->flags);
			rdev->raid_disk = disk;
			err = 0;
			if (rdev->saved_raid_disk != disk)
				conf->fullsync = 1;
			rcu_assign_pointer(p->rdev, rdev);
			break;
		}
	print_raid5_conf(conf);
	return err;
}

static int raid5_resize(mddev_t *mddev, sector_t sectors)
{
	/* no resync is happening, and there is enough space
	 * on all devices, so we can resize.
	 * We need to make sure resync covers any new space.
	 * If the array is shrinking we should possibly wait until
	 * any io in the removed space completes, but it hardly seems
	 * worth it.
	 */
	sectors &= ~((sector_t)mddev->chunk_sectors - 1);
	md_set_array_sectors(mddev, raid5_size(mddev, sectors,
					       mddev->raid_disks));
	if (mddev->array_sectors >
	    raid5_size(mddev, sectors, mddev->raid_disks))
		return -EINVAL;
	set_capacity(mddev->gendisk, mddev->array_sectors);
	mddev->changed = 1;
	if (sectors > mddev->dev_sectors && mddev->recovery_cp == MaxSector) {
		mddev->recovery_cp = mddev->dev_sectors;
		set_bit(MD_RECOVERY_NEEDED, &mddev->recovery);
	}
	mddev->dev_sectors = sectors;
	mddev->resync_max_sectors = sectors;
	return 0;
}

static int check_stripe_cache(mddev_t *mddev)
{
	/* Can only proceed if there are plenty of stripe_heads.
	 * We need a minimum of one full stripe,, and for sensible progress
	 * it is best to have about 4 times that.
	 * If we require 4 times, then the default 256 4K stripe_heads will
	 * allow for chunk sizes up to 256K, which is probably OK.
	 * If the chunk size is greater, user-space should request more
	 * stripe_heads first.
	 */
	raid5_conf_t *conf = mddev->private;
	if (((mddev->chunk_sectors << 9) / STRIPE_SIZE) * 4
	    > conf->max_nr_stripes ||
	    ((mddev->new_chunk_sectors << 9) / STRIPE_SIZE) * 4
	    > conf->max_nr_stripes) {
		printk(KERN_WARNING "raid5: reshape: not enough stripes.  Needed %lu\n",
		       ((max(mddev->chunk_sectors, mddev->new_chunk_sectors) << 9)
			/ STRIPE_SIZE)*4);
		return 0;
	}
	return 1;
}

static int check_reshape(mddev_t *mddev)
{
	raid5_conf_t *conf = mddev->private;

	if (mddev->delta_disks == 0 &&
	    mddev->new_layout == mddev->layout &&
	    mddev->new_chunk_sectors == mddev->chunk_sectors)
		return 0; /* nothing to do */
	if (mddev->bitmap)
		/* Cannot grow a bitmap yet */
		return -EBUSY;
	if (mddev->degraded > conf->max_degraded)
		return -EINVAL;
	if (mddev->delta_disks < 0) {
		/* We might be able to shrink, but the devices must
		 * be made bigger first.
		 * For raid6, 4 is the minimum size.
		 * Otherwise 2 is the minimum
		 */
		int min = 2;
		if (mddev->level == 6)
			min = 4;
		if (mddev->raid_disks + mddev->delta_disks < min)
			return -EINVAL;
	}

	if (!check_stripe_cache(mddev))
		return -ENOSPC;

	return resize_stripes(conf, conf->raid_disks + mddev->delta_disks);
}

static int raid5_start_reshape(mddev_t *mddev)
{
	raid5_conf_t *conf = mddev->private;
	mdk_rdev_t *rdev;
	int spares = 0;
	int added_devices = 0;
	unsigned long flags;

	if (test_bit(MD_RECOVERY_RUNNING, &mddev->recovery))
		return -EBUSY;

	if (!check_stripe_cache(mddev))
		return -ENOSPC;

	list_for_each_entry(rdev, &mddev->disks, same_set)
		if (rdev->raid_disk < 0 &&
		    !test_bit(Faulty, &rdev->flags))
			spares++;

	if (spares - mddev->degraded < mddev->delta_disks - conf->max_degraded)
		/* Not enough devices even to make a degraded array
		 * of that size
		 */
		return -EINVAL;

	/* Refuse to reduce size of the array.  Any reductions in
	 * array size must be through explicit setting of array_size
	 * attribute.
	 */
	if (raid5_size(mddev, 0, conf->raid_disks + mddev->delta_disks)
	    < mddev->array_sectors) {
		printk(KERN_ERR "md: %s: array size must be reduced "
		       "before number of disks\n", mdname(mddev));
		return -EINVAL;
	}

	atomic_set(&conf->reshape_stripes, 0);
	spin_lock_irq(&conf->device_lock);
	conf->previous_raid_disks = conf->raid_disks;
	conf->raid_disks += mddev->delta_disks;
	conf->prev_chunk_sectors = conf->chunk_sectors;
	conf->chunk_sectors = mddev->new_chunk_sectors;
	conf->prev_algo = conf->algorithm;
	conf->algorithm = mddev->new_layout;
	if (mddev->delta_disks < 0)
		conf->reshape_progress = raid5_size(mddev, 0, 0);
	else
		conf->reshape_progress = 0;
	conf->reshape_safe = conf->reshape_progress;
	conf->generation++;
	spin_unlock_irq(&conf->device_lock);

	/* Add some new drives, as many as will fit.
	 * We know there are enough to make the newly sized array work.
	 */
	list_for_each_entry(rdev, &mddev->disks, same_set)
		if (rdev->raid_disk < 0 &&
		    !test_bit(Faulty, &rdev->flags)) {
			if (raid5_add_disk(mddev, rdev) == 0) {
				char nm[20];
				set_bit(In_sync, &rdev->flags);
				added_devices++;
				rdev->recovery_offset = 0;
				sprintf(nm, "rd%d", rdev->raid_disk);
				if (sysfs_create_link(&mddev->kobj,
						      &rdev->kobj, nm))
					printk(KERN_WARNING
					       "raid5: failed to create "
					       " link %s for %s\n",
					       nm, mdname(mddev));
			} else
				break;
		}

	if (mddev->delta_disks > 0) {
		spin_lock_irqsave(&conf->device_lock, flags);
		mddev->degraded = (conf->raid_disks - conf->previous_raid_disks)
			- added_devices;
		spin_unlock_irqrestore(&conf->device_lock, flags);
	}
	mddev->raid_disks = conf->raid_disks;
	mddev->reshape_position = 0;
	set_bit(MD_CHANGE_DEVS, &mddev->flags);

	clear_bit(MD_RECOVERY_SYNC, &mddev->recovery);
	clear_bit(MD_RECOVERY_CHECK, &mddev->recovery);
	set_bit(MD_RECOVERY_RESHAPE, &mddev->recovery);
	set_bit(MD_RECOVERY_RUNNING, &mddev->recovery);
	mddev->sync_thread = md_register_thread(md_do_sync, mddev,
						"%s_reshape");
	if (!mddev->sync_thread) {
		mddev->recovery = 0;
		spin_lock_irq(&conf->device_lock);
		mddev->raid_disks = conf->raid_disks = conf->previous_raid_disks;
		conf->reshape_progress = MaxSector;
		spin_unlock_irq(&conf->device_lock);
		return -EAGAIN;
	}
	conf->reshape_checkpoint = jiffies;
	md_wakeup_thread(mddev->sync_thread);
	md_new_event(mddev);
	return 0;
}

/* This is called from the reshape thread and should make any
 * changes needed in 'conf'
 */
static void end_reshape(raid5_conf_t *conf)
{

	if (!test_bit(MD_RECOVERY_INTR, &conf->mddev->recovery)) {

		spin_lock_irq(&conf->device_lock);
		conf->previous_raid_disks = conf->raid_disks;
		conf->reshape_progress = MaxSector;
		spin_unlock_irq(&conf->device_lock);
		wake_up(&conf->wait_for_overlap);

		/* read-ahead size must cover two whole stripes, which is
		 * 2 * (datadisks) * chunksize where 'n' is the number of raid devices
		 */
		{
			int data_disks = conf->raid_disks - conf->max_degraded;
			int stripe = data_disks * ((conf->chunk_sectors << 9)
						   / PAGE_SIZE);
			if (conf->mddev->queue->backing_dev_info.ra_pages < 2 * stripe)
				conf->mddev->queue->backing_dev_info.ra_pages = 2 * stripe;
		}
	}
}

/* This is called from the raid5d thread with mddev_lock held.
 * It makes config changes to the device.
 */
static void raid5_finish_reshape(mddev_t *mddev)
{
	struct block_device *bdev;
	raid5_conf_t *conf = mddev->private;

	if (!test_bit(MD_RECOVERY_INTR, &mddev->recovery)) {

		if (mddev->delta_disks > 0) {
			md_set_array_sectors(mddev, raid5_size(mddev, 0, 0));
			set_capacity(mddev->gendisk, mddev->array_sectors);
			mddev->changed = 1;

			bdev = bdget_disk(mddev->gendisk, 0);
			if (bdev) {
				mutex_lock(&bdev->bd_inode->i_mutex);
				i_size_write(bdev->bd_inode,
					     (loff_t)mddev->array_sectors << 9);
				mutex_unlock(&bdev->bd_inode->i_mutex);
				bdput(bdev);
			}
		} else {
			int d;
			mddev->degraded = conf->raid_disks;
			for (d = 0; d < conf->raid_disks ; d++)
				if (conf->disks[d].rdev &&
				    test_bit(In_sync,
					     &conf->disks[d].rdev->flags))
					mddev->degraded--;
			for (d = conf->raid_disks ;
			     d < conf->raid_disks - mddev->delta_disks;
			     d++)
				raid5_remove_disk(mddev, d);
		}
		mddev->layout = conf->algorithm;
		mddev->chunk_sectors = conf->chunk_sectors;
		mddev->reshape_position = MaxSector;
		mddev->delta_disks = 0;
	}
}

static void raid5_quiesce(mddev_t *mddev, int state)
{
	raid5_conf_t *conf = mddev->private;

	switch(state) {
	case 2: /* resume for a suspend */
		wake_up(&conf->wait_for_overlap);
		break;

	case 1: /* stop all writes */
		spin_lock_irq(&conf->device_lock);
		conf->quiesce = 1;
		wait_event_lock_irq(conf->wait_for_stripe,
				    atomic_read(&conf->active_stripes) == 0 &&
				    atomic_read(&conf->active_aligned_reads) == 0,
				    conf->device_lock, /* nothing */);
		spin_unlock_irq(&conf->device_lock);
		break;

	case 0: /* re-enable writes */
		spin_lock_irq(&conf->device_lock);
		conf->quiesce = 0;
		wake_up(&conf->wait_for_stripe);
		wake_up(&conf->wait_for_overlap);
		spin_unlock_irq(&conf->device_lock);
		break;
	}
}


static void *raid5_takeover_raid1(mddev_t *mddev)
{
	int chunksect;

	if (mddev->raid_disks != 2 ||
	    mddev->degraded > 1)
		return ERR_PTR(-EINVAL);

	/* Should check if there are write-behind devices? */

	chunksect = 64*2; /* 64K by default */

	/* The array must be an exact multiple of chunksize */
	while (chunksect && (mddev->array_sectors & (chunksect-1)))
		chunksect >>= 1;

	if ((chunksect<<9) < STRIPE_SIZE)
		/* array size does not allow a suitable chunk size */
		return ERR_PTR(-EINVAL);

	mddev->new_level = 5;
	mddev->new_layout = ALGORITHM_LEFT_SYMMETRIC;
	mddev->new_chunk_sectors = chunksect;

	return setup_conf(mddev);
}

static void *raid5_takeover_raid6(mddev_t *mddev)
{
	int new_layout;

	switch (mddev->layout) {
	case ALGORITHM_LEFT_ASYMMETRIC_6:
		new_layout = ALGORITHM_LEFT_ASYMMETRIC;
		break;
	case ALGORITHM_RIGHT_ASYMMETRIC_6:
		new_layout = ALGORITHM_RIGHT_ASYMMETRIC;
		break;
	case ALGORITHM_LEFT_SYMMETRIC_6:
		new_layout = ALGORITHM_LEFT_SYMMETRIC;
		break;
	case ALGORITHM_RIGHT_SYMMETRIC_6:
		new_layout = ALGORITHM_RIGHT_SYMMETRIC;
		break;
	case ALGORITHM_PARITY_0_6:
		new_layout = ALGORITHM_PARITY_0;
		break;
	case ALGORITHM_PARITY_N:
		new_layout = ALGORITHM_PARITY_N;
		break;
	default:
		return ERR_PTR(-EINVAL);
	}
	mddev->new_level = 5;
	mddev->new_layout = new_layout;
	mddev->delta_disks = -1;
	mddev->raid_disks -= 1;
	return setup_conf(mddev);
}


static int raid5_check_reshape(mddev_t *mddev)
{
	/* For a 2-drive array, the layout and chunk size can be changed
	 * immediately as not restriping is needed.
	 * For larger arrays we record the new value - after validation
	 * to be used by a reshape pass.
	 */
	raid5_conf_t *conf = mddev->private;
	int new_chunk = mddev->new_chunk_sectors;

	if (mddev->new_layout >= 0 && !algorithm_valid_raid5(mddev->new_layout))
		return -EINVAL;
	if (new_chunk > 0) {
		if (!is_power_of_2(new_chunk))
			return -EINVAL;
		if (new_chunk < (PAGE_SIZE>>9))
			return -EINVAL;
		if (mddev->array_sectors & (new_chunk-1))
			/* not factor of array size */
			return -EINVAL;
	}

	/* They look valid */

	if (mddev->raid_disks == 2) {
		/* can make the change immediately */
		if (mddev->new_layout >= 0) {
			conf->algorithm = mddev->new_layout;
			mddev->layout = mddev->new_layout;
		}
		if (new_chunk > 0) {
			conf->chunk_sectors = new_chunk ;
			mddev->chunk_sectors = new_chunk;
		}
		set_bit(MD_CHANGE_DEVS, &mddev->flags);
		md_wakeup_thread(mddev->thread);
	}
	return check_reshape(mddev);
}

static int raid6_check_reshape(mddev_t *mddev)
{
	int new_chunk = mddev->new_chunk_sectors;

	if (mddev->new_layout >= 0 && !algorithm_valid_raid6(mddev->new_layout))
		return -EINVAL;
	if (new_chunk > 0) {
		if (!is_power_of_2(new_chunk))
			return -EINVAL;
		if (new_chunk < (PAGE_SIZE >> 9))
			return -EINVAL;
		if (mddev->array_sectors & (new_chunk-1))
			/* not factor of array size */
			return -EINVAL;
	}

	/* They look valid */
	return check_reshape(mddev);
}

static void *raid5_takeover(mddev_t *mddev)
{
	/* raid5 can take over:
	 *  raid0 - if all devices are the same - make it a raid4 layout
	 *  raid1 - if there are two drives.  We need to know the chunk size
	 *  raid4 - trivial - just use a raid4 layout.
	 *  raid6 - Providing it is a *_6 layout
	 */

	if (mddev->level == 1)
		return raid5_takeover_raid1(mddev);
	if (mddev->level == 4) {
		mddev->new_layout = ALGORITHM_PARITY_N;
		mddev->new_level = 5;
		return setup_conf(mddev);
	}
	if (mddev->level == 6)
		return raid5_takeover_raid6(mddev);

	return ERR_PTR(-EINVAL);
}


static struct mdk_personality raid5_personality;

static void *raid6_takeover(mddev_t *mddev)
{
	/* Currently can only take over a raid5.  We map the
	 * personality to an equivalent raid6 personality
	 * with the Q block at the end.
	 */
	int new_layout;

	if (mddev->pers != &raid5_personality)
		return ERR_PTR(-EINVAL);
	if (mddev->degraded > 1)
		return ERR_PTR(-EINVAL);
	if (mddev->raid_disks > 253)
		return ERR_PTR(-EINVAL);
	if (mddev->raid_disks < 3)
		return ERR_PTR(-EINVAL);

	switch (mddev->layout) {
	case ALGORITHM_LEFT_ASYMMETRIC:
		new_layout = ALGORITHM_LEFT_ASYMMETRIC_6;
		break;
	case ALGORITHM_RIGHT_ASYMMETRIC:
		new_layout = ALGORITHM_RIGHT_ASYMMETRIC_6;
		break;
	case ALGORITHM_LEFT_SYMMETRIC:
		new_layout = ALGORITHM_LEFT_SYMMETRIC_6;
		break;
	case ALGORITHM_RIGHT_SYMMETRIC:
		new_layout = ALGORITHM_RIGHT_SYMMETRIC_6;
		break;
	case ALGORITHM_PARITY_0:
		new_layout = ALGORITHM_PARITY_0_6;
		break;
	case ALGORITHM_PARITY_N:
		new_layout = ALGORITHM_PARITY_N;
		break;
	default:
		return ERR_PTR(-EINVAL);
	}
	mddev->new_level = 6;
	mddev->new_layout = new_layout;
	mddev->delta_disks = 1;
	mddev->raid_disks += 1;
	return setup_conf(mddev);
}


static struct mdk_personality raid6_personality =
{
	.name		= "raid6",
	.level		= 6,
	.owner		= THIS_MODULE,
	.make_request	= make_request,
	.run		= run,
	.stop		= stop,
	.status		= status,
	.error_handler	= error,
	.hot_add_disk	= raid5_add_disk,
	.hot_remove_disk= raid5_remove_disk,
	.spare_active	= raid5_spare_active,
	.sync_request	= sync_request,
	.resize		= raid5_resize,
	.size		= raid5_size,
	.check_reshape	= raid6_check_reshape,
	.start_reshape  = raid5_start_reshape,
	.finish_reshape = raid5_finish_reshape,
	.quiesce	= raid5_quiesce,
	.takeover	= raid6_takeover,
};
static struct mdk_personality raid5_personality =
{
	.name		= "raid5",
	.level		= 5,
	.owner		= THIS_MODULE,
	.make_request	= make_request,
	.run		= run,
	.stop		= stop,
	.status		= status,
	.error_handler	= error,
	.hot_add_disk	= raid5_add_disk,
	.hot_remove_disk= raid5_remove_disk,
	.spare_active	= raid5_spare_active,
	.sync_request	= sync_request,
	.resize		= raid5_resize,
	.size		= raid5_size,
	.check_reshape	= raid5_check_reshape,
	.start_reshape  = raid5_start_reshape,
	.finish_reshape = raid5_finish_reshape,
	.quiesce	= raid5_quiesce,
	.takeover	= raid5_takeover,
};

static struct mdk_personality raid4_personality =
{
	.name		= "raid4",
	.level		= 4,
	.owner		= THIS_MODULE,
	.make_request	= make_request,
	.run		= run,
	.stop		= stop,
	.status		= status,
	.error_handler	= error,
	.hot_add_disk	= raid5_add_disk,
	.hot_remove_disk= raid5_remove_disk,
	.spare_active	= raid5_spare_active,
	.sync_request	= sync_request,
	.resize		= raid5_resize,
	.size		= raid5_size,
	.check_reshape	= raid5_check_reshape,
	.start_reshape  = raid5_start_reshape,
	.finish_reshape = raid5_finish_reshape,
	.quiesce	= raid5_quiesce,
};

static int __init raid5_init(void)
{
	register_md_personality(&raid6_personality);
	register_md_personality(&raid5_personality);
	register_md_personality(&raid4_personality);
	return 0;
}

static void raid5_exit(void)
{
	unregister_md_personality(&raid6_personality);
	unregister_md_personality(&raid5_personality);
	unregister_md_personality(&raid4_personality);
}

module_init(raid5_init);
module_exit(raid5_exit);
MODULE_LICENSE("GPL");
MODULE_ALIAS("md-personality-4"); /* RAID5 */
MODULE_ALIAS("md-raid5");
MODULE_ALIAS("md-raid4");
MODULE_ALIAS("md-level-5");
MODULE_ALIAS("md-level-4");
MODULE_ALIAS("md-personality-8"); /* RAID6 */
MODULE_ALIAS("md-raid6");
MODULE_ALIAS("md-level-6");

/* This used to be two separate modules, they were: */
MODULE_ALIAS("raid5");
MODULE_ALIAS("raid6");<|MERGE_RESOLUTION|>--- conflicted
+++ resolved
@@ -4758,12 +4758,8 @@
 			conf->fullsync = 1;
 	}
 
-<<<<<<< HEAD
-	conf->chunk_size = mddev->new_chunk;
-=======
 	conf->chunk_sectors = mddev->new_chunk_sectors;
 	conf->level = mddev->new_level;
->>>>>>> 657a77fa
 	if (conf->level == 6)
 		conf->max_degraded = 2;
 	else
