--- conflicted
+++ resolved
@@ -380,11 +380,7 @@
 config LTC2664
 	tristate "Analog Devices LTC2664 and LTC2672 DAC SPI driver"
 	depends on SPI
-<<<<<<< HEAD
-	select REGMAP
-=======
 	select REGMAP_SPI
->>>>>>> e8a05819
 	help
 	  Say yes here to build support for Analog Devices
 	  LTC2664 and LTC2672 converters (DAC).
