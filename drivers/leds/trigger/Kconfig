# SPDX-License-Identifier: GPL-2.0-only
menuconfig LEDS_TRIGGERS
	bool "LED Trigger support"
	depends on LEDS_CLASS
	help
	  This option enables trigger support for the leds class.
	  These triggers allow kernel events to drive the LEDs and can
	  be configured via sysfs. If unsure, say Y.

if LEDS_TRIGGERS

config LEDS_TRIGGER_TIMER
	tristate "LED Timer Trigger"
	help
	  This allows LEDs to be controlled by a programmable timer
	  via sysfs. Some LED hardware can be programmed to start
	  blinking the LED without any further software interaction.
	  For more details read Documentation/leds/leds-class.rst.

	  If unsure, say Y.

config LEDS_TRIGGER_ONESHOT
	tristate "LED One-shot Trigger"
	help
	  This allows LEDs to blink in one-shot pulses with parameters
	  controlled via sysfs.  It's useful to notify the user on
	  sporadic events, when there are no clear begin and end trap points,
	  or on dense events, where this blinks the LED at constant rate if
	  rearmed continuously.

	  It also shows how to use the led_blink_set_oneshot() function.

	  If unsure, say Y.

config LEDS_TRIGGER_DISK
	bool "LED Disk Trigger"
	depends on IDE_GD_ATA || ATA
	help
	  This allows LEDs to be controlled by disk activity.
	  If unsure, say Y.

config LEDS_TRIGGER_MTD
	bool "LED MTD (NAND/NOR) Trigger"
	depends on MTD
	help
	  This allows LEDs to be controlled by MTD activity.
	  If unsure, say N.

config LEDS_TRIGGER_HEARTBEAT
	tristate "LED Heartbeat Trigger"
	help
	  This allows LEDs to be controlled by a CPU load average.
	  The flash frequency is a hyperbolic function of the 1-minute
	  load average.
	  If unsure, say Y.

config LEDS_TRIGGER_BACKLIGHT
	tristate "LED backlight Trigger"
	help
	  This allows LEDs to be controlled as a backlight device: they
	  turn off and on when the display is blanked and unblanked.

	  If unsure, say N.

config LEDS_TRIGGER_CPU
	bool "LED CPU Trigger"
	help
	  This allows LEDs to be controlled by active CPUs. This shows
	  the active CPUs across an array of LEDs so you can see which
	  CPUs are active on the system at any given moment.

	  If unsure, say N.

config LEDS_TRIGGER_ACTIVITY
	tristate "LED activity Trigger"
	help
	  This allows LEDs to be controlled by an immediate CPU usage.
	  The flash frequency and duty cycle varies from faint flashes to
	  intense brightness depending on the instant CPU load.
	  If unsure, say N.

config LEDS_TRIGGER_GPIO
	tristate "LED GPIO Trigger"
	depends on GPIOLIB || COMPILE_TEST
	help
	  This allows LEDs to be controlled by gpio events. It's good
	  when using gpios as switches and triggering the needed LEDs
	  from there. One use case is n810's keypad LEDs that could
	  be triggered by this trigger when user slides up to show
	  keypad.

	  If unsure, say N.

config LEDS_TRIGGER_DEFAULT_ON
	tristate "LED Default ON Trigger"
	help
	  This allows LEDs to be initialised in the ON state.
	  If unsure, say Y.

comment "iptables trigger is under Netfilter config (LED target)"
	depends on LEDS_TRIGGERS

config LEDS_TRIGGER_TRANSIENT
	tristate "LED Transient Trigger"
	help
	  This allows one time activation of a transient state on
	  GPIO/PWM based hardware.
	  If unsure, say Y.

config LEDS_TRIGGER_CAMERA
	tristate "LED Camera Flash/Torch Trigger"
	help
	  This allows LEDs to be controlled as a camera flash/torch device.
	  This enables direct flash/torch on/off by the driver, kernel space.
	  If unsure, say Y.

config LEDS_TRIGGER_INPUT
	tristate "LED Input Trigger"
	depends on LEDS_TRIGGERS
	help
	  This allows the GPIOs assigned to be LEDs to be initialised to inputs.
	  If unsure, say Y.

config LEDS_TRIGGER_PANIC
	bool "LED Panic Trigger"
	help
	  This allows LEDs to be configured to blink on a kernel panic.
	  Enabling this option will allow to mark certain LEDs as panic indicators,
	  allowing to blink them on a kernel panic, even if they are set to
	  a different trigger.
	  If unsure, say Y.

config LEDS_TRIGGER_NETDEV
	tristate "LED Netdev Trigger"
	depends on NET
	help
	  This allows LEDs to be controlled by network device activity.
	  If unsure, say Y.

config LEDS_TRIGGER_PATTERN
	tristate "LED Pattern Trigger"
	help
	  This allows LEDs to be controlled by a software or hardware pattern
	  which is a series of tuples, of brightness and duration (ms).
	  If unsure, say N

config LEDS_TRIGGER_AUDIO
	tristate "Audio Mute LED Trigger"
	help
	  This allows LEDs to be controlled by audio drivers for following
	  the audio mute and mic-mute changes.
	  If unsure, say N

<<<<<<< HEAD
config LEDS_TRIGGER_ACTPWR
	tristate "ACT/PWR Input Trigger"
	depends on LEDS_TRIGGERS
	help
	  This trigger is intended for platforms that have one software-
	  controllable LED and no dedicated activity or power LEDs, hence the
	  need to make the one LED perform both functions. It cycles between
	  default-on and an inverted mmc0 every 500ms, guaranteeing that it is
	  on for at least half of the time.
	  If unsure, say N.
=======
config LEDS_TRIGGER_SYNC_BLINK
	tristate "LED synchrounous blink trigger"
	help
	  This allows LEDs to blink synchronously, fast or slow.
>>>>>>> 20cec2df

endif # LEDS_TRIGGERS<|MERGE_RESOLUTION|>--- conflicted
+++ resolved
@@ -151,7 +151,6 @@
 	  the audio mute and mic-mute changes.
 	  If unsure, say N
 
-<<<<<<< HEAD
 config LEDS_TRIGGER_ACTPWR
 	tristate "ACT/PWR Input Trigger"
 	depends on LEDS_TRIGGERS
@@ -162,11 +161,10 @@
 	  default-on and an inverted mmc0 every 500ms, guaranteeing that it is
 	  on for at least half of the time.
 	  If unsure, say N.
-=======
+
 config LEDS_TRIGGER_SYNC_BLINK
 	tristate "LED synchrounous blink trigger"
 	help
 	  This allows LEDs to blink synchronously, fast or slow.
->>>>>>> 20cec2df
 
 endif # LEDS_TRIGGERS