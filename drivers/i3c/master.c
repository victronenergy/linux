--- conflicted
+++ resolved
@@ -2813,13 +2813,10 @@
 
 	i3c_bus_notify(i3cbus, I3C_NOTIFY_BUS_ADD);
 
-<<<<<<< HEAD
-=======
 	pm_runtime_no_callbacks(&master->dev);
 	pm_suspend_ignore_children(&master->dev, true);
 	pm_runtime_enable(&master->dev);
 
->>>>>>> 0c383648
 	/*
 	 * We're done initializing the bus and the controller, we can now
 	 * register I3C devices discovered during the initial DAA.
