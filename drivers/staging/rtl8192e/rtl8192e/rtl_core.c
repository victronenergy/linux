--- conflicted
+++ resolved
@@ -964,11 +964,7 @@
 		     MAC80211_NOLINK) &&
 		     (ieee->rf_power_state == rf_on) && !ieee->is_set_key &&
 		     (!ieee->proto_stoppping) && !ieee->wx_set_enc) {
-<<<<<<< HEAD
-			if (ieee->pwr_save_ctrl.ReturnPoint == IPS_CALLBACK_NONE)
-=======
 			if (ieee->pwr_save_ctrl.return_point == IPS_CALLBACK_NONE)
->>>>>>> 0c383648
 				rtl92e_ips_enter(dev);
 		}
 	}
