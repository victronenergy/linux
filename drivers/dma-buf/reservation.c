--- conflicted
+++ resolved
@@ -334,11 +334,7 @@
 				continue;
 			}
 
-<<<<<<< HEAD
-			dst_list->shared[dst_list->shared_count++] = fence;
-=======
 			rcu_assign_pointer(dst_list->shared[dst_list->shared_count++], fence);
->>>>>>> 661e50bc
 		}
 	} else {
 		dst_list = NULL;
