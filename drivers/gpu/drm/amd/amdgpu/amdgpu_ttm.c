--- conflicted
+++ resolved
@@ -361,11 +361,7 @@
 	if (unlikely(r)) {
 		goto out_cleanup;
 	}
-<<<<<<< HEAD
 	r = ttm_bo_move_ttm(bo, interruptible, no_wait_gpu, new_mem);
-=======
-	r = ttm_bo_move_ttm(bo, true, interruptible, no_wait_gpu, new_mem);
->>>>>>> 08895a8b
 out_cleanup:
 	ttm_bo_mem_put(bo, &tmp_mem);
 	return r;
@@ -398,11 +394,7 @@
 	if (unlikely(r)) {
 		return r;
 	}
-<<<<<<< HEAD
 	r = ttm_bo_move_ttm(bo, interruptible, no_wait_gpu, &tmp_mem);
-=======
-	r = ttm_bo_move_ttm(bo, true, interruptible, no_wait_gpu, &tmp_mem);
->>>>>>> 08895a8b
 	if (unlikely(r)) {
 		goto out_cleanup;
 	}
