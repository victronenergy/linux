/*
 * Copyright (C) 2013 Red Hat
 * Author: Rob Clark <robdclark@gmail.com>
 *
 * This program is free software; you can redistribute it and/or modify it
 * under the terms of the GNU General Public License version 2 as published by
 * the Free Software Foundation.
 *
 * This program is distributed in the hope that it will be useful, but WITHOUT
 * ANY WARRANTY; without even the implied warranty of MERCHANTABILITY or
 * FITNESS FOR A PARTICULAR PURPOSE.  See the GNU General Public License for
 * more details.
 *
 * You should have received a copy of the GNU General Public License along with
 * this program.  If not, see <http://www.gnu.org/licenses/>.
 */

#ifndef __MSM_DRV_H__
#define __MSM_DRV_H__

#include <linux/kernel.h>
#include <linux/clk.h>
#include <linux/cpufreq.h>
#include <linux/module.h>
#include <linux/component.h>
#include <linux/platform_device.h>
#include <linux/pm.h>
#include <linux/pm_runtime.h>
#include <linux/slab.h>
#include <linux/list.h>
#include <linux/iommu.h>
#include <linux/types.h>
#include <linux/of_graph.h>
#include <linux/of_device.h>
#include <asm/sizes.h>

#include <drm/drmP.h>
#include <drm/drm_atomic.h>
#include <drm/drm_atomic_helper.h>
#include <drm/drm_crtc_helper.h>
#include <drm/drm_plane_helper.h>
#include <drm/drm_fb_helper.h>
#include <drm/msm_drm.h>
#include <drm/drm_gem.h>

struct msm_kms;
struct msm_gpu;
struct msm_mmu;
struct msm_mdss;
struct msm_rd_state;
struct msm_perf_state;
struct msm_gem_submit;
struct msm_fence_context;
struct msm_fence_cb;
struct msm_gem_address_space;
struct msm_gem_vma;

struct msm_file_private {
	/* currently we don't do anything useful with this.. but when
	 * per-context address spaces are supported we'd keep track of
	 * the context's page-tables here.
	 */
	int dummy;
};

enum msm_mdp_plane_property {
	PLANE_PROP_ZPOS,
	PLANE_PROP_ALPHA,
	PLANE_PROP_PREMULTIPLIED,
	PLANE_PROP_MAX_NUM
};

struct msm_vblank_ctrl {
	struct work_struct work;
	struct list_head event_list;
	spinlock_t lock;
};

struct msm_drm_private {

	struct drm_device *dev;

	struct msm_kms *kms;

	/* subordinate devices, if present: */
	struct platform_device *gpu_pdev;

	/* top level MDSS wrapper device (for MDP5 only) */
	struct msm_mdss *mdss;

	/* possibly this should be in the kms component, but it is
	 * shared by both mdp4 and mdp5..
	 */
	struct hdmi *hdmi;

	/* eDP is for mdp5 only, but kms has not been created
	 * when edp_bind() and edp_init() are called. Here is the only
	 * place to keep the edp instance.
	 */
	struct msm_edp *edp;

	/* DSI is shared by mdp4 and mdp5 */
	struct msm_dsi *dsi[2];

	/* when we have more than one 'msm_gpu' these need to be an array: */
	struct msm_gpu *gpu;
	struct msm_file_private *lastctx;

	struct drm_fb_helper *fbdev;

	struct msm_rd_state *rd;
	struct msm_perf_state *perf;

	/* list of GEM objects: */
	struct list_head inactive_list;

	struct workqueue_struct *wq;
	struct workqueue_struct *atomic_wq;

	/* crtcs pending async atomic updates: */
	uint32_t pending_crtcs;
	wait_queue_head_t pending_crtcs_event;

	unsigned int num_planes;
	struct drm_plane *planes[16];

	unsigned int num_crtcs;
	struct drm_crtc *crtcs[8];

	unsigned int num_encoders;
	struct drm_encoder *encoders[8];

	unsigned int num_bridges;
	struct drm_bridge *bridges[8];

	unsigned int num_connectors;
	struct drm_connector *connectors[8];

	/* Properties */
	struct drm_property *plane_property[PLANE_PROP_MAX_NUM];

	/* VRAM carveout, used when no IOMMU: */
	struct {
		unsigned long size;
		dma_addr_t paddr;
		/* NOTE: mm managed at the page level, size is in # of pages
		 * and position mm_node->start is in # of pages:
		 */
		struct drm_mm mm;
		spinlock_t lock; /* Protects drm_mm node allocation/removal */
	} vram;

	struct notifier_block vmap_notifier;
	struct shrinker shrinker;

	struct msm_vblank_ctrl vblank_ctrl;

	/* task holding struct_mutex.. currently only used in submit path
	 * to detect and reject faults from copy_from_user() for submit
	 * ioctl.
	 */
	struct task_struct *struct_mutex_task;
};

struct msm_format {
	uint32_t pixel_format;
};

int msm_atomic_check(struct drm_device *dev,
		     struct drm_atomic_state *state);
int msm_atomic_commit(struct drm_device *dev,
		struct drm_atomic_state *state, bool nonblock);
struct drm_atomic_state *msm_atomic_state_alloc(struct drm_device *dev);
void msm_atomic_state_clear(struct drm_atomic_state *state);
void msm_atomic_state_free(struct drm_atomic_state *state);

void msm_gem_unmap_vma(struct msm_gem_address_space *aspace,
		struct msm_gem_vma *vma, struct sg_table *sgt);
int msm_gem_map_vma(struct msm_gem_address_space *aspace,
		struct msm_gem_vma *vma, struct sg_table *sgt, int npages);

void msm_gem_address_space_put(struct msm_gem_address_space *aspace);

struct msm_gem_address_space *
msm_gem_address_space_create(struct device *dev, struct iommu_domain *domain,
		const char *name);

void msm_gem_submit_free(struct msm_gem_submit *submit);
int msm_ioctl_gem_submit(struct drm_device *dev, void *data,
		struct drm_file *file);

void msm_gem_shrinker_init(struct drm_device *dev);
void msm_gem_shrinker_cleanup(struct drm_device *dev);

int msm_gem_mmap_obj(struct drm_gem_object *obj,
			struct vm_area_struct *vma);
int msm_gem_mmap(struct file *filp, struct vm_area_struct *vma);
int msm_gem_fault(struct vm_fault *vmf);
uint64_t msm_gem_mmap_offset(struct drm_gem_object *obj);
int msm_gem_get_iova(struct drm_gem_object *obj,
		struct msm_gem_address_space *aspace, uint64_t *iova);
uint64_t msm_gem_iova(struct drm_gem_object *obj,
		struct msm_gem_address_space *aspace);
struct page **msm_gem_get_pages(struct drm_gem_object *obj);
void msm_gem_put_pages(struct drm_gem_object *obj);
void msm_gem_put_iova(struct drm_gem_object *obj,
		struct msm_gem_address_space *aspace);
int msm_gem_dumb_create(struct drm_file *file, struct drm_device *dev,
		struct drm_mode_create_dumb *args);
int msm_gem_dumb_map_offset(struct drm_file *file, struct drm_device *dev,
		uint32_t handle, uint64_t *offset);
struct sg_table *msm_gem_prime_get_sg_table(struct drm_gem_object *obj);
void *msm_gem_prime_vmap(struct drm_gem_object *obj);
void msm_gem_prime_vunmap(struct drm_gem_object *obj, void *vaddr);
int msm_gem_prime_mmap(struct drm_gem_object *obj, struct vm_area_struct *vma);
struct reservation_object *msm_gem_prime_res_obj(struct drm_gem_object *obj);
struct drm_gem_object *msm_gem_prime_import_sg_table(struct drm_device *dev,
		struct dma_buf_attachment *attach, struct sg_table *sg);
int msm_gem_prime_pin(struct drm_gem_object *obj);
void msm_gem_prime_unpin(struct drm_gem_object *obj);
void *msm_gem_get_vaddr(struct drm_gem_object *obj);
void msm_gem_put_vaddr(struct drm_gem_object *obj);
int msm_gem_madvise(struct drm_gem_object *obj, unsigned madv);
int msm_gem_sync_object(struct drm_gem_object *obj,
		struct msm_fence_context *fctx, bool exclusive);
void msm_gem_move_to_active(struct drm_gem_object *obj,
		struct msm_gpu *gpu, bool exclusive, struct dma_fence *fence);
void msm_gem_move_to_inactive(struct drm_gem_object *obj);
int msm_gem_cpu_prep(struct drm_gem_object *obj, uint32_t op, ktime_t *timeout);
int msm_gem_cpu_fini(struct drm_gem_object *obj);
void msm_gem_free_object(struct drm_gem_object *obj);
int msm_gem_new_handle(struct drm_device *dev, struct drm_file *file,
		uint32_t size, uint32_t flags, uint32_t *handle);
struct drm_gem_object *msm_gem_new(struct drm_device *dev,
		uint32_t size, uint32_t flags);
struct drm_gem_object *msm_gem_new_locked(struct drm_device *dev,
		uint32_t size, uint32_t flags);
<<<<<<< HEAD
=======
void *msm_gem_kernel_new(struct drm_device *dev, uint32_t size,
		uint32_t flags, struct msm_gem_address_space *aspace,
		struct drm_gem_object **bo, uint64_t *iova);
void *msm_gem_kernel_new_locked(struct drm_device *dev, uint32_t size,
		uint32_t flags, struct msm_gem_address_space *aspace,
		struct drm_gem_object **bo, uint64_t *iova);
>>>>>>> bb176f67
struct drm_gem_object *msm_gem_import(struct drm_device *dev,
		struct dma_buf *dmabuf, struct sg_table *sgt);

int msm_framebuffer_prepare(struct drm_framebuffer *fb,
		struct msm_gem_address_space *aspace);
void msm_framebuffer_cleanup(struct drm_framebuffer *fb,
		struct msm_gem_address_space *aspace);
uint32_t msm_framebuffer_iova(struct drm_framebuffer *fb,
		struct msm_gem_address_space *aspace, int plane);
struct drm_gem_object *msm_framebuffer_bo(struct drm_framebuffer *fb, int plane);
const struct msm_format *msm_framebuffer_format(struct drm_framebuffer *fb);
struct drm_framebuffer *msm_framebuffer_create(struct drm_device *dev,
		struct drm_file *file, const struct drm_mode_fb_cmd2 *mode_cmd);
struct drm_framebuffer * msm_alloc_stolen_fb(struct drm_device *dev,
		int w, int h, int p, uint32_t format);

struct drm_fb_helper *msm_fbdev_init(struct drm_device *dev);
void msm_fbdev_free(struct drm_device *dev);

struct hdmi;
int msm_hdmi_modeset_init(struct hdmi *hdmi, struct drm_device *dev,
		struct drm_encoder *encoder);
void __init msm_hdmi_register(void);
void __exit msm_hdmi_unregister(void);

struct msm_edp;
void __init msm_edp_register(void);
void __exit msm_edp_unregister(void);
int msm_edp_modeset_init(struct msm_edp *edp, struct drm_device *dev,
		struct drm_encoder *encoder);

struct msm_dsi;
#ifdef CONFIG_DRM_MSM_DSI
void __init msm_dsi_register(void);
void __exit msm_dsi_unregister(void);
int msm_dsi_modeset_init(struct msm_dsi *msm_dsi, struct drm_device *dev,
			 struct drm_encoder *encoder);
#else
static inline void __init msm_dsi_register(void)
{
}
static inline void __exit msm_dsi_unregister(void)
{
}
static inline int msm_dsi_modeset_init(struct msm_dsi *msm_dsi,
				       struct drm_device *dev,
				       struct drm_encoder *encoder)
{
	return -EINVAL;
}
#endif

void __init msm_mdp_register(void);
void __exit msm_mdp_unregister(void);

#ifdef CONFIG_DEBUG_FS
void msm_gem_describe(struct drm_gem_object *obj, struct seq_file *m);
void msm_gem_describe_objects(struct list_head *list, struct seq_file *m);
void msm_framebuffer_describe(struct drm_framebuffer *fb, struct seq_file *m);
int msm_debugfs_late_init(struct drm_device *dev);
int msm_rd_debugfs_init(struct drm_minor *minor);
void msm_rd_debugfs_cleanup(struct msm_drm_private *priv);
void msm_rd_dump_submit(struct msm_gem_submit *submit);
int msm_perf_debugfs_init(struct drm_minor *minor);
void msm_perf_debugfs_cleanup(struct msm_drm_private *priv);
#else
static inline int msm_debugfs_late_init(struct drm_device *dev) { return 0; }
static inline void msm_rd_dump_submit(struct msm_gem_submit *submit) {}
static inline void msm_rd_debugfs_cleanup(struct msm_drm_private *priv) {}
static inline void msm_perf_debugfs_cleanup(struct msm_drm_private *priv) {}
#endif

struct clk *msm_clk_get(struct platform_device *pdev, const char *name);
void __iomem *msm_ioremap(struct platform_device *pdev, const char *name,
		const char *dbgname);
void msm_writel(u32 data, void __iomem *addr);
u32 msm_readl(const void __iomem *addr);

#define DBG(fmt, ...) DRM_DEBUG_DRIVER(fmt"\n", ##__VA_ARGS__)
#define VERB(fmt, ...) if (0) DRM_DEBUG_DRIVER(fmt"\n", ##__VA_ARGS__)

static inline int align_pitch(int width, int bpp)
{
	int bytespp = (bpp + 7) / 8;
	/* adreno needs pitch aligned to 32 pixels: */
	return bytespp * ALIGN(width, 32);
}

/* for the generated headers: */
#define INVALID_IDX(idx) ({BUG(); 0;})
#define fui(x)                ({BUG(); 0;})
#define util_float_to_half(x) ({BUG(); 0;})


#define FIELD(val, name) (((val) & name ## __MASK) >> name ## __SHIFT)

/* for conditionally setting boolean flag(s): */
#define COND(bool, val) ((bool) ? (val) : 0)

static inline unsigned long timeout_to_jiffies(const ktime_t *timeout)
{
	ktime_t now = ktime_get();
	unsigned long remaining_jiffies;

	if (ktime_compare(*timeout, now) < 0) {
		remaining_jiffies = 0;
	} else {
		ktime_t rem = ktime_sub(*timeout, now);
		struct timespec ts = ktime_to_timespec(rem);
		remaining_jiffies = timespec_to_jiffies(&ts);
	}

	return remaining_jiffies;
}

#endif /* __MSM_DRV_H__ */<|MERGE_RESOLUTION|>--- conflicted
+++ resolved
@@ -235,15 +235,12 @@
 		uint32_t size, uint32_t flags);
 struct drm_gem_object *msm_gem_new_locked(struct drm_device *dev,
 		uint32_t size, uint32_t flags);
-<<<<<<< HEAD
-=======
 void *msm_gem_kernel_new(struct drm_device *dev, uint32_t size,
 		uint32_t flags, struct msm_gem_address_space *aspace,
 		struct drm_gem_object **bo, uint64_t *iova);
 void *msm_gem_kernel_new_locked(struct drm_device *dev, uint32_t size,
 		uint32_t flags, struct msm_gem_address_space *aspace,
 		struct drm_gem_object **bo, uint64_t *iova);
->>>>>>> bb176f67
 struct drm_gem_object *msm_gem_import(struct drm_device *dev,
 		struct dma_buf *dmabuf, struct sg_table *sgt);
 
