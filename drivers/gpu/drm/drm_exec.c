// SPDX-License-Identifier: GPL-2.0 OR MIT

#include <drm/drm_exec.h>
#include <drm/drm_gem.h>
#include <linux/dma-resv.h>

/**
 * DOC: Overview
 *
 * This component mainly abstracts the retry loop necessary for locking
 * multiple GEM objects while preparing hardware operations (e.g. command
 * submissions, page table updates etc..).
 *
 * If a contention is detected while locking a GEM object the cleanup procedure
 * unlocks all previously locked GEM objects and locks the contended one first
 * before locking any further objects.
 *
 * After an object is locked fences slots can optionally be reserved on the
 * dma_resv object inside the GEM object.
 *
 * A typical usage pattern should look like this::
 *
 *	struct drm_gem_object *obj;
 *	struct drm_exec exec;
 *	unsigned long index;
 *	int ret;
 *
 *	drm_exec_init(&exec, DRM_EXEC_INTERRUPTIBLE_WAIT);
 *	drm_exec_until_all_locked(&exec) {
 *		ret = drm_exec_prepare_obj(&exec, boA, 1);
 *		drm_exec_retry_on_contention(&exec);
 *		if (ret)
 *			goto error;
 *
 *		ret = drm_exec_prepare_obj(&exec, boB, 1);
 *		drm_exec_retry_on_contention(&exec);
 *		if (ret)
 *			goto error;
 *	}
 *
 *	drm_exec_for_each_locked_object(&exec, index, obj) {
 *		dma_resv_add_fence(obj->resv, fence, DMA_RESV_USAGE_READ);
 *		...
 *	}
 *	drm_exec_fini(&exec);
 *
 * See struct dma_exec for more details.
 */

/* Dummy value used to initially enter the retry loop */
#define DRM_EXEC_DUMMY ((void *)~0)

/* Unlock all objects and drop references */
static void drm_exec_unlock_all(struct drm_exec *exec)
{
	struct drm_gem_object *obj;
	unsigned long index;

	drm_exec_for_each_locked_object_reverse(exec, index, obj) {
		dma_resv_unlock(obj->resv);
		drm_gem_object_put(obj);
	}

	drm_gem_object_put(exec->prelocked);
	exec->prelocked = NULL;
}

/**
 * drm_exec_init - initialize a drm_exec object
 * @exec: the drm_exec object to initialize
 * @flags: controls locking behavior, see DRM_EXEC_* defines
 * @nr: the initial # of objects
 *
 * Initialize the object and make sure that we can track locked objects.
 *
 * If nr is non-zero then it is used as the initial objects table size.
 * In either case, the table will grow (be re-allocated) on demand.
 */
<<<<<<< HEAD
void drm_exec_init(struct drm_exec *exec, u32 flags)
=======
void drm_exec_init(struct drm_exec *exec, uint32_t flags, unsigned nr)
>>>>>>> 6613476e
{
	if (!nr)
		nr = PAGE_SIZE / sizeof(void *);

	exec->flags = flags;
	exec->objects = kvmalloc_array(nr, sizeof(void *), GFP_KERNEL);

	/* If allocation here fails, just delay that till the first use */
	exec->max_objects = exec->objects ? nr : 0;
	exec->num_objects = 0;
	exec->contended = DRM_EXEC_DUMMY;
	exec->prelocked = NULL;
}
EXPORT_SYMBOL(drm_exec_init);

/**
 * drm_exec_fini - finalize a drm_exec object
 * @exec: the drm_exec object to finalize
 *
 * Unlock all locked objects, drop the references to objects and free all memory
 * used for tracking the state.
 */
void drm_exec_fini(struct drm_exec *exec)
{
	drm_exec_unlock_all(exec);
	kvfree(exec->objects);
	if (exec->contended != DRM_EXEC_DUMMY) {
		drm_gem_object_put(exec->contended);
		ww_acquire_fini(&exec->ticket);
	}
}
EXPORT_SYMBOL(drm_exec_fini);

/**
 * drm_exec_cleanup - cleanup when contention is detected
 * @exec: the drm_exec object to cleanup
 *
 * Cleanup the current state and return true if we should stay inside the retry
 * loop, false if there wasn't any contention detected and we can keep the
 * objects locked.
 */
bool drm_exec_cleanup(struct drm_exec *exec)
{
	if (likely(!exec->contended)) {
		ww_acquire_done(&exec->ticket);
		return false;
	}

	if (likely(exec->contended == DRM_EXEC_DUMMY)) {
		exec->contended = NULL;
		ww_acquire_init(&exec->ticket, &reservation_ww_class);
		return true;
	}

	drm_exec_unlock_all(exec);
	exec->num_objects = 0;
	return true;
}
EXPORT_SYMBOL(drm_exec_cleanup);

/* Track the locked object in the array */
static int drm_exec_obj_locked(struct drm_exec *exec,
			       struct drm_gem_object *obj)
{
	if (unlikely(exec->num_objects == exec->max_objects)) {
		size_t size = exec->max_objects * sizeof(void *);
		void *tmp;

		tmp = kvrealloc(exec->objects, size, size + PAGE_SIZE,
				GFP_KERNEL);
		if (!tmp)
			return -ENOMEM;

		exec->objects = tmp;
		exec->max_objects += PAGE_SIZE / sizeof(void *);
	}
	drm_gem_object_get(obj);
	exec->objects[exec->num_objects++] = obj;

	return 0;
}

/* Make sure the contended object is locked first */
static int drm_exec_lock_contended(struct drm_exec *exec)
{
	struct drm_gem_object *obj = exec->contended;
	int ret;

	if (likely(!obj))
		return 0;

	/* Always cleanup the contention so that error handling can kick in */
	exec->contended = NULL;
	if (exec->flags & DRM_EXEC_INTERRUPTIBLE_WAIT) {
		ret = dma_resv_lock_slow_interruptible(obj->resv,
						       &exec->ticket);
		if (unlikely(ret))
			goto error_dropref;
	} else {
		dma_resv_lock_slow(obj->resv, &exec->ticket);
	}

	ret = drm_exec_obj_locked(exec, obj);
	if (unlikely(ret))
		goto error_unlock;

	exec->prelocked = obj;
	return 0;

error_unlock:
	dma_resv_unlock(obj->resv);

error_dropref:
	drm_gem_object_put(obj);
	return ret;
}

/**
 * drm_exec_lock_obj - lock a GEM object for use
 * @exec: the drm_exec object with the state
 * @obj: the GEM object to lock
 *
 * Lock a GEM object for use and grab a reference to it.
 *
 * Returns: -EDEADLK if a contention is detected, -EALREADY when object is
 * already locked (can be suppressed by setting the DRM_EXEC_IGNORE_DUPLICATES
 * flag), -ENOMEM when memory allocation failed and zero for success.
 */
int drm_exec_lock_obj(struct drm_exec *exec, struct drm_gem_object *obj)
{
	int ret;

	ret = drm_exec_lock_contended(exec);
	if (unlikely(ret))
		return ret;

	if (exec->prelocked == obj) {
		drm_gem_object_put(exec->prelocked);
		exec->prelocked = NULL;
		return 0;
	}

	if (exec->flags & DRM_EXEC_INTERRUPTIBLE_WAIT)
		ret = dma_resv_lock_interruptible(obj->resv, &exec->ticket);
	else
		ret = dma_resv_lock(obj->resv, &exec->ticket);

	if (unlikely(ret == -EDEADLK)) {
		drm_gem_object_get(obj);
		exec->contended = obj;
		return -EDEADLK;
	}

	if (unlikely(ret == -EALREADY) &&
	    exec->flags & DRM_EXEC_IGNORE_DUPLICATES)
		return 0;

	if (unlikely(ret))
		return ret;

	ret = drm_exec_obj_locked(exec, obj);
	if (ret)
		goto error_unlock;

	return 0;

error_unlock:
	dma_resv_unlock(obj->resv);
	return ret;
}
EXPORT_SYMBOL(drm_exec_lock_obj);

/**
 * drm_exec_unlock_obj - unlock a GEM object in this exec context
 * @exec: the drm_exec object with the state
 * @obj: the GEM object to unlock
 *
 * Unlock the GEM object and remove it from the collection of locked objects.
 * Should only be used to unlock the most recently locked objects. It's not time
 * efficient to unlock objects locked long ago.
 */
void drm_exec_unlock_obj(struct drm_exec *exec, struct drm_gem_object *obj)
{
	unsigned int i;

	for (i = exec->num_objects; i--;) {
		if (exec->objects[i] == obj) {
			dma_resv_unlock(obj->resv);
			for (++i; i < exec->num_objects; ++i)
				exec->objects[i - 1] = exec->objects[i];
			--exec->num_objects;
			drm_gem_object_put(obj);
			return;
		}

	}
}
EXPORT_SYMBOL(drm_exec_unlock_obj);

/**
 * drm_exec_prepare_obj - prepare a GEM object for use
 * @exec: the drm_exec object with the state
 * @obj: the GEM object to prepare
 * @num_fences: how many fences to reserve
 *
 * Prepare a GEM object for use by locking it and reserving fence slots.
 *
 * Returns: -EDEADLK if a contention is detected, -EALREADY when object is
 * already locked, -ENOMEM when memory allocation failed and zero for success.
 */
int drm_exec_prepare_obj(struct drm_exec *exec, struct drm_gem_object *obj,
			 unsigned int num_fences)
{
	int ret;

	ret = drm_exec_lock_obj(exec, obj);
	if (ret)
		return ret;

	ret = dma_resv_reserve_fences(obj->resv, num_fences);
	if (ret) {
		drm_exec_unlock_obj(exec, obj);
		return ret;
	}

	return 0;
}
EXPORT_SYMBOL(drm_exec_prepare_obj);

/**
 * drm_exec_prepare_array - helper to prepare an array of objects
 * @exec: the drm_exec object with the state
 * @objects: array of GEM object to prepare
 * @num_objects: number of GEM objects in the array
 * @num_fences: number of fences to reserve on each GEM object
 *
 * Prepares all GEM objects in an array, aborts on first error.
 * Reserves @num_fences on each GEM object after locking it.
 *
 * Returns: -EDEADLOCK on contention, -EALREADY when object is already locked,
 * -ENOMEM when memory allocation failed and zero for success.
 */
int drm_exec_prepare_array(struct drm_exec *exec,
			   struct drm_gem_object **objects,
			   unsigned int num_objects,
			   unsigned int num_fences)
{
	int ret;

	for (unsigned int i = 0; i < num_objects; ++i) {
		ret = drm_exec_prepare_obj(exec, objects[i], num_fences);
		if (unlikely(ret))
			return ret;
	}

	return 0;
}
EXPORT_SYMBOL(drm_exec_prepare_array);

MODULE_DESCRIPTION("DRM execution context");
MODULE_LICENSE("Dual MIT/GPL");<|MERGE_RESOLUTION|>--- conflicted
+++ resolved
@@ -76,11 +76,7 @@
  * If nr is non-zero then it is used as the initial objects table size.
  * In either case, the table will grow (be re-allocated) on demand.
  */
-<<<<<<< HEAD
-void drm_exec_init(struct drm_exec *exec, u32 flags)
-=======
-void drm_exec_init(struct drm_exec *exec, uint32_t flags, unsigned nr)
->>>>>>> 6613476e
+void drm_exec_init(struct drm_exec *exec, u32 flags, unsigned nr)
 {
 	if (!nr)
 		nr = PAGE_SIZE / sizeof(void *);
