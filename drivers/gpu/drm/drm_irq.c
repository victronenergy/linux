--- conflicted
+++ resolved
@@ -585,10 +585,7 @@
 	if ((vblwait->request.type & _DRM_VBLANK_NEXTONMISS) &&
 	    (seq - vblwait->request.sequence) <= (1 << 23)) {
 		vblwait->request.sequence = seq + 1;
-<<<<<<< HEAD
-=======
 		vblwait->reply.sequence = vblwait->request.sequence;
->>>>>>> 46557bef
 	}
 
 	DRM_DEBUG("event on vblank count %d, current %d, crtc %d\n",
