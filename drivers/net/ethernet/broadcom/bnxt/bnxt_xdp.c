/* Broadcom NetXtreme-C/E network driver.
 *
 * Copyright (c) 2016-2017 Broadcom Limited
 *
 * This program is free software; you can redistribute it and/or modify
 * it under the terms of the GNU General Public License as published by
 * the Free Software Foundation.
 */
#include <linux/kernel.h>
#include <linux/errno.h>
#include <linux/pci.h>
#include <linux/netdevice.h>
#include <linux/etherdevice.h>
#include <linux/if_vlan.h>
#include <linux/bpf.h>
#include <linux/bpf_trace.h>
#include <linux/filter.h>
#include "bnxt_hsi.h"
#include "bnxt.h"
#include "bnxt_xdp.h"

void bnxt_xmit_xdp(struct bnxt *bp, struct bnxt_tx_ring_info *txr,
		   dma_addr_t mapping, u32 len, u16 rx_prod)
{
	struct bnxt_sw_tx_bd *tx_buf;
	struct tx_bd *txbd;
	u32 flags;
	u16 prod;

	prod = txr->tx_prod;
	tx_buf = &txr->tx_buf_ring[prod];
	tx_buf->rx_prod = rx_prod;

	txbd = &txr->tx_desc_ring[TX_RING(prod)][TX_IDX(prod)];
	flags = (len << TX_BD_LEN_SHIFT) | (1 << TX_BD_FLAGS_BD_CNT_SHIFT) |
		TX_BD_FLAGS_PACKET_END | bnxt_lhint_arr[len >> 9];
	txbd->tx_bd_len_flags_type = cpu_to_le32(flags);
	txbd->tx_bd_opaque = prod;
	txbd->tx_bd_haddr = cpu_to_le64(mapping);

	prod = NEXT_TX(prod);
	txr->tx_prod = prod;
}

void bnxt_tx_int_xdp(struct bnxt *bp, struct bnxt_napi *bnapi, int nr_pkts)
{
	struct bnxt_tx_ring_info *txr = bnapi->tx_ring;
	struct bnxt_rx_ring_info *rxr = bnapi->rx_ring;
	struct bnxt_sw_tx_bd *tx_buf;
	u16 tx_cons = txr->tx_cons;
	u16 last_tx_cons = tx_cons;
	u16 rx_prod;
	int i;

	for (i = 0; i < nr_pkts; i++) {
		last_tx_cons = tx_cons;
		tx_cons = NEXT_TX(tx_cons);
	}
	txr->tx_cons = tx_cons;
	if (bnxt_tx_avail(bp, txr) == bp->tx_ring_size) {
		rx_prod = rxr->rx_prod;
	} else {
		tx_buf = &txr->tx_buf_ring[last_tx_cons];
		rx_prod = tx_buf->rx_prod;
	}
	bnxt_db_write(bp, rxr->rx_doorbell, DB_KEY_RX | rx_prod);
}

/* returns the following:
 * true    - packet consumed by XDP and new buffer is allocated.
 * false   - packet should be passed to the stack.
 */
bool bnxt_rx_xdp(struct bnxt *bp, struct bnxt_rx_ring_info *rxr, u16 cons,
		 struct page *page, u8 **data_ptr, unsigned int *len, u8 *event)
{
	struct bpf_prog *xdp_prog = READ_ONCE(rxr->xdp_prog);
	struct bnxt_tx_ring_info *txr;
	struct bnxt_sw_rx_bd *rx_buf;
	struct pci_dev *pdev;
	struct xdp_buff xdp;
	dma_addr_t mapping;
	void *orig_data;
	u32 tx_avail;
	u32 offset;
	u32 act;

	if (!xdp_prog)
		return false;

	pdev = bp->pdev;
	txr = rxr->bnapi->tx_ring;
	rx_buf = &rxr->rx_buf_ring[cons];
	offset = bp->rx_offset;

	xdp.data_hard_start = *data_ptr - offset;
	xdp.data = *data_ptr;
	xdp.data_end = *data_ptr + *len;
	orig_data = xdp.data;
	mapping = rx_buf->mapping - bp->rx_dma_offset;

	dma_sync_single_for_cpu(&pdev->dev, mapping + offset, *len, bp->rx_dir);

	rcu_read_lock();
	act = bpf_prog_run_xdp(xdp_prog, &xdp);
	rcu_read_unlock();

	tx_avail = bnxt_tx_avail(bp, txr);
	/* If the tx ring is not full, we must not update the rx producer yet
	 * because we may still be transmitting on some BDs.
	 */
	if (tx_avail != bp->tx_ring_size)
		*event &= ~BNXT_RX_EVENT;

	if (orig_data != xdp.data) {
		offset = xdp.data - xdp.data_hard_start;
		*data_ptr = xdp.data_hard_start + offset;
		*len = xdp.data_end - xdp.data;
	}
	switch (act) {
	case XDP_PASS:
		return false;

	case XDP_TX:
		if (tx_avail < 1) {
			trace_xdp_exception(bp->dev, xdp_prog, act);
			bnxt_reuse_rx_data(rxr, cons, page);
			return true;
		}

		*event = BNXT_TX_EVENT;
		dma_sync_single_for_device(&pdev->dev, mapping + offset, *len,
					   bp->rx_dir);
		bnxt_xmit_xdp(bp, txr, mapping + offset, *len,
			      NEXT_RX(rxr->rx_prod));
		bnxt_reuse_rx_data(rxr, cons, page);
		return true;
	default:
		bpf_warn_invalid_xdp_action(act);
		/* Fall thru */
	case XDP_ABORTED:
		trace_xdp_exception(bp->dev, xdp_prog, act);
		/* Fall thru */
	case XDP_DROP:
		bnxt_reuse_rx_data(rxr, cons, page);
		break;
	}
	return true;
}

/* Under rtnl_lock */
static int bnxt_xdp_set(struct bnxt *bp, struct bpf_prog *prog)
{
	struct net_device *dev = bp->dev;
	int tx_xdp = 0, rc, tc;
	struct bpf_prog *old;

	if (prog && bp->dev->mtu > BNXT_MAX_PAGE_MODE_MTU) {
		netdev_warn(dev, "MTU %d larger than largest XDP supported MTU %d.\n",
			    bp->dev->mtu, BNXT_MAX_PAGE_MODE_MTU);
		return -EOPNOTSUPP;
	}
	if (!(bp->flags & BNXT_FLAG_SHARED_RINGS)) {
		netdev_warn(dev, "ethtool rx/tx channels must be combined to support XDP.\n");
		return -EOPNOTSUPP;
	}
	if (prog)
		tx_xdp = bp->rx_nr_rings;

	tc = netdev_get_num_tc(dev);
	if (!tc)
		tc = 1;
<<<<<<< HEAD
	rc = bnxt_reserve_rings(bp, bp->tx_nr_rings_per_tc, bp->rx_nr_rings,
				true, tc, tx_xdp);
=======
	rc = bnxt_check_rings(bp, bp->tx_nr_rings_per_tc, bp->rx_nr_rings,
			      true, tc, tx_xdp);
>>>>>>> bb176f67
	if (rc) {
		netdev_warn(dev, "Unable to reserve enough TX rings to support XDP.\n");
		return rc;
	}
	if (netif_running(dev))
		bnxt_close_nic(bp, true, false);

	old = xchg(&bp->xdp_prog, prog);
	if (old)
		bpf_prog_put(old);

	if (prog) {
		bnxt_set_rx_skb_mode(bp, true);
	} else {
		int rx, tx;

		bnxt_set_rx_skb_mode(bp, false);
		bnxt_get_max_rings(bp, &rx, &tx, true);
		if (rx > 1) {
			bp->flags &= ~BNXT_FLAG_NO_AGG_RINGS;
			bp->dev->hw_features |= NETIF_F_LRO;
		}
	}
	bp->tx_nr_rings_xdp = tx_xdp;
	bp->tx_nr_rings = bp->tx_nr_rings_per_tc * tc + tx_xdp;
	bp->cp_nr_rings = max_t(int, bp->tx_nr_rings, bp->rx_nr_rings);
	bp->num_stat_ctxs = bp->cp_nr_rings;
	bnxt_set_tpa_flags(bp);
	bnxt_set_ring_params(bp);

	if (netif_running(dev))
		return bnxt_open_nic(bp, true, false);

	return 0;
}

int bnxt_xdp(struct net_device *dev, struct netdev_xdp *xdp)
{
	struct bnxt *bp = netdev_priv(dev);
	int rc;

	switch (xdp->command) {
	case XDP_SETUP_PROG:
		rc = bnxt_xdp_set(bp, xdp->prog);
		break;
	case XDP_QUERY_PROG:
		xdp->prog_attached = !!bp->xdp_prog;
		xdp->prog_id = bp->xdp_prog ? bp->xdp_prog->aux->id : 0;
		rc = 0;
		break;
	default:
		rc = -EINVAL;
		break;
	}
	return rc;
}<|MERGE_RESOLUTION|>--- conflicted
+++ resolved
@@ -169,13 +169,8 @@
 	tc = netdev_get_num_tc(dev);
 	if (!tc)
 		tc = 1;
-<<<<<<< HEAD
-	rc = bnxt_reserve_rings(bp, bp->tx_nr_rings_per_tc, bp->rx_nr_rings,
-				true, tc, tx_xdp);
-=======
 	rc = bnxt_check_rings(bp, bp->tx_nr_rings_per_tc, bp->rx_nr_rings,
 			      true, tc, tx_xdp);
->>>>>>> bb176f67
 	if (rc) {
 		netdev_warn(dev, "Unable to reserve enough TX rings to support XDP.\n");
 		return rc;
