--- conflicted
+++ resolved
@@ -93,11 +93,7 @@
 	struct pvrdma_page_dir pdir;
 	u32 cq_handle;
 	bool is_kernel;
-<<<<<<< HEAD
-	atomic_t refcnt;
-=======
 	refcount_t refcnt;
->>>>>>> 661e50bc
 	struct completion free;
 };
 
@@ -200,11 +196,7 @@
 	u8 state;
 	bool is_kernel;
 	struct mutex mutex; /* QP state mutex. */
-<<<<<<< HEAD
-	atomic_t refcnt;
-=======
 	refcount_t refcnt;
->>>>>>> 661e50bc
 	struct completion free;
 };
 
