/*
 * videobuf2-v4l2.c - V4L2 driver helper framework
 *
 * Copyright (C) 2010 Samsung Electronics
 *
 * Author: Pawel Osciak <pawel@osciak.com>
 *	   Marek Szyprowski <m.szyprowski@samsung.com>
 *
 * The vb2_thread implementation was based on code from videobuf-dvb.c:
 *	(c) 2004 Gerd Knorr <kraxel@bytesex.org> [SUSE Labs]
 *
 * This program is free software; you can redistribute it and/or modify
 * it under the terms of the GNU General Public License as published by
 * the Free Software Foundation.
 */

#include <linux/device.h>
#include <linux/err.h>
#include <linux/freezer.h>
#include <linux/kernel.h>
#include <linux/kthread.h>
#include <linux/mm.h>
#include <linux/module.h>
#include <linux/poll.h>
#include <linux/sched.h>
#include <linux/slab.h>

#include <media/v4l2-common.h>
#include <media/v4l2-dev.h>
#include <media/v4l2-device.h>
#include <media/v4l2-event.h>
#include <media/v4l2-fh.h>

#include <media/videobuf2-v4l2.h>

static int debug;
module_param(debug, int, 0644);

#define dprintk(q, level, fmt, arg...)					      \
	do {								      \
		if (debug >= level)					      \
			pr_info("vb2-v4l2: [%p] %s: " fmt,		      \
				(q)->name, __func__, ## arg);		      \
	} while (0)

/* Flags that are set by us */
#define V4L2_BUFFER_MASK_FLAGS	(V4L2_BUF_FLAG_MAPPED | V4L2_BUF_FLAG_QUEUED | \
				 V4L2_BUF_FLAG_DONE | V4L2_BUF_FLAG_ERROR | \
				 V4L2_BUF_FLAG_PREPARED | \
				 V4L2_BUF_FLAG_IN_REQUEST | \
				 V4L2_BUF_FLAG_REQUEST_FD | \
				 V4L2_BUF_FLAG_TIMESTAMP_MASK)
/* Output buffer flags that should be passed on to the driver */
#define V4L2_BUFFER_OUT_FLAGS	(V4L2_BUF_FLAG_PFRAME | \
				 V4L2_BUF_FLAG_BFRAME | \
				 V4L2_BUF_FLAG_KEYFRAME | \
				 V4L2_BUF_FLAG_TIMECODE | \
				 V4L2_BUF_FLAG_M2M_HOLD_CAPTURE_BUF)

/*
 * __verify_planes_array() - verify that the planes array passed in struct
 * v4l2_buffer from userspace can be safely used
 */
static int __verify_planes_array(struct vb2_buffer *vb, const struct v4l2_buffer *b)
{
	if (!V4L2_TYPE_IS_MULTIPLANAR(b->type))
		return 0;

	/* Is memory for copying plane information present? */
	if (b->m.planes == NULL) {
		dprintk(vb->vb2_queue, 1,
			"multi-planar buffer passed but planes array not provided\n");
		return -EINVAL;
	}

	if (b->length < vb->num_planes || b->length > VB2_MAX_PLANES) {
		dprintk(vb->vb2_queue, 1,
			"incorrect planes array length, expected %d, got %d\n",
			vb->num_planes, b->length);
		return -EINVAL;
	}

	return 0;
}

static int __verify_planes_array_core(struct vb2_buffer *vb, const void *pb)
{
	return __verify_planes_array(vb, pb);
}

/*
 * __verify_length() - Verify that the bytesused value for each plane fits in
 * the plane length and that the data offset doesn't exceed the bytesused value.
 */
static int __verify_length(struct vb2_buffer *vb, const struct v4l2_buffer *b)
{
	unsigned int length;
	unsigned int bytesused;
	unsigned int plane;

	if (V4L2_TYPE_IS_CAPTURE(b->type))
		return 0;

	if (V4L2_TYPE_IS_MULTIPLANAR(b->type)) {
		for (plane = 0; plane < vb->num_planes; ++plane) {
			length = (b->memory == VB2_MEMORY_USERPTR ||
				  b->memory == VB2_MEMORY_DMABUF)
			       ? b->m.planes[plane].length
				: vb->planes[plane].length;
			bytesused = b->m.planes[plane].bytesused
				  ? b->m.planes[plane].bytesused : length;

			if (b->m.planes[plane].bytesused > length)
				return -EINVAL;

			if (b->m.planes[plane].data_offset > 0 &&
			    b->m.planes[plane].data_offset >= bytesused)
				return -EINVAL;
		}
	} else {
		length = (b->memory == VB2_MEMORY_USERPTR)
			? b->length : vb->planes[0].length;

		if (b->bytesused > length)
			return -EINVAL;
	}

	return 0;
}

/*
 * __init_vb2_v4l2_buffer() - initialize the vb2_v4l2_buffer struct
 */
static void __init_vb2_v4l2_buffer(struct vb2_buffer *vb)
{
	struct vb2_v4l2_buffer *vbuf = to_vb2_v4l2_buffer(vb);

	vbuf->request_fd = -1;
}

static void __copy_timestamp(struct vb2_buffer *vb, const void *pb)
{
	const struct v4l2_buffer *b = pb;
	struct vb2_v4l2_buffer *vbuf = to_vb2_v4l2_buffer(vb);
	struct vb2_queue *q = vb->vb2_queue;

	if (q->is_output) {
		/*
		 * For output buffers copy the timestamp if needed,
		 * and the timecode field and flag if needed.
		 */
		if (q->copy_timestamp)
			vb->timestamp = v4l2_buffer_get_timestamp(b);
		vbuf->flags |= b->flags & V4L2_BUF_FLAG_TIMECODE;
		if (b->flags & V4L2_BUF_FLAG_TIMECODE)
			vbuf->timecode = b->timecode;
	}
};

static void vb2_warn_zero_bytesused(struct vb2_buffer *vb)
{
	static bool check_once;

	if (check_once)
		return;

	check_once = true;

	pr_warn("use of bytesused == 0 is deprecated and will be removed in the future,\n");
	if (vb->vb2_queue->allow_zero_bytesused)
		pr_warn("use VIDIOC_DECODER_CMD(V4L2_DEC_CMD_STOP) instead.\n");
	else
		pr_warn("use the actual size instead.\n");
}

static int vb2_fill_vb2_v4l2_buffer(struct vb2_buffer *vb, struct v4l2_buffer *b)
{
	struct vb2_queue *q = vb->vb2_queue;
	struct vb2_v4l2_buffer *vbuf = to_vb2_v4l2_buffer(vb);
	struct vb2_plane *planes = vbuf->planes;
	unsigned int plane;
	int ret;

	ret = __verify_length(vb, b);
	if (ret < 0) {
		dprintk(q, 1, "plane parameters verification failed: %d\n", ret);
		return ret;
	}
	if (b->field == V4L2_FIELD_ALTERNATE && q->is_output) {
		/*
		 * If the format's field is ALTERNATE, then the buffer's field
		 * should be either TOP or BOTTOM, not ALTERNATE since that
		 * makes no sense. The driver has to know whether the
		 * buffer represents a top or a bottom field in order to
		 * program any DMA correctly. Using ALTERNATE is wrong, since
		 * that just says that it is either a top or a bottom field,
		 * but not which of the two it is.
		 */
		dprintk(q, 1, "the field is incorrectly set to ALTERNATE for an output buffer\n");
		return -EINVAL;
	}
	vbuf->sequence = 0;
	vbuf->request_fd = -1;
	vbuf->is_held = false;

	if (V4L2_TYPE_IS_MULTIPLANAR(b->type)) {
		switch (b->memory) {
		case VB2_MEMORY_USERPTR:
			for (plane = 0; plane < vb->num_planes; ++plane) {
				planes[plane].m.userptr =
					b->m.planes[plane].m.userptr;
				planes[plane].length =
					b->m.planes[plane].length;
			}
			break;
		case VB2_MEMORY_DMABUF:
			for (plane = 0; plane < vb->num_planes; ++plane) {
				planes[plane].m.fd =
					b->m.planes[plane].m.fd;
				planes[plane].length =
					b->m.planes[plane].length;
			}
			break;
		default:
			for (plane = 0; plane < vb->num_planes; ++plane) {
				planes[plane].m.offset =
					vb->planes[plane].m.offset;
				planes[plane].length =
					vb->planes[plane].length;
			}
			break;
		}

		/* Fill in driver-provided information for OUTPUT types */
		if (V4L2_TYPE_IS_OUTPUT(b->type)) {
			/*
			 * Will have to go up to b->length when API starts
			 * accepting variable number of planes.
			 *
			 * If bytesused == 0 for the output buffer, then fall
			 * back to the full buffer size. In that case
			 * userspace clearly never bothered to set it and
			 * it's a safe assumption that they really meant to
			 * use the full plane sizes.
			 *
			 * Some drivers, e.g. old codec drivers, use bytesused == 0
			 * as a way to indicate that streaming is finished.
			 * In that case, the driver should use the
			 * allow_zero_bytesused flag to keep old userspace
			 * applications working.
			 */
			for (plane = 0; plane < vb->num_planes; ++plane) {
				struct vb2_plane *pdst = &planes[plane];
				struct v4l2_plane *psrc = &b->m.planes[plane];

				if (psrc->bytesused == 0)
					vb2_warn_zero_bytesused(vb);

				if (vb->vb2_queue->allow_zero_bytesused)
					pdst->bytesused = psrc->bytesused;
				else
					pdst->bytesused = psrc->bytesused ?
						psrc->bytesused : pdst->length;
				pdst->data_offset = psrc->data_offset;
			}
		}
	} else {
		/*
		 * Single-planar buffers do not use planes array,
		 * so fill in relevant v4l2_buffer struct fields instead.
		 * In vb2 we use our internal V4l2_planes struct for
		 * single-planar buffers as well, for simplicity.
		 *
		 * If bytesused == 0 for the output buffer, then fall back
		 * to the full buffer size as that's a sensible default.
		 *
		 * Some drivers, e.g. old codec drivers, use bytesused == 0 as
		 * a way to indicate that streaming is finished. In that case,
		 * the driver should use the allow_zero_bytesused flag to keep
		 * old userspace applications working.
		 */
		switch (b->memory) {
		case VB2_MEMORY_USERPTR:
			planes[0].m.userptr = b->m.userptr;
			planes[0].length = b->length;
			break;
		case VB2_MEMORY_DMABUF:
			planes[0].m.fd = b->m.fd;
			planes[0].length = b->length;
			break;
		default:
			planes[0].m.offset = vb->planes[0].m.offset;
			planes[0].length = vb->planes[0].length;
			break;
		}

		planes[0].data_offset = 0;
		if (V4L2_TYPE_IS_OUTPUT(b->type)) {
			if (b->bytesused == 0)
				vb2_warn_zero_bytesused(vb);

			if (vb->vb2_queue->allow_zero_bytesused)
				planes[0].bytesused = b->bytesused;
			else
				planes[0].bytesused = b->bytesused ?
					b->bytesused : planes[0].length;
		} else
			planes[0].bytesused = 0;

	}

	/* Zero flags that we handle */
	vbuf->flags = b->flags & ~V4L2_BUFFER_MASK_FLAGS;
	if (!vb->vb2_queue->copy_timestamp || V4L2_TYPE_IS_CAPTURE(b->type)) {
		/*
		 * Non-COPY timestamps and non-OUTPUT queues will get
		 * their timestamp and timestamp source flags from the
		 * queue.
		 */
		vbuf->flags &= ~V4L2_BUF_FLAG_TSTAMP_SRC_MASK;
	}

	if (V4L2_TYPE_IS_OUTPUT(b->type)) {
		/*
		 * For output buffers mask out the timecode flag:
		 * this will be handled later in vb2_qbuf().
		 * The 'field' is valid metadata for this output buffer
		 * and so that needs to be copied here.
		 */
		vbuf->flags &= ~V4L2_BUF_FLAG_TIMECODE;
		vbuf->field = b->field;
		if (!(q->subsystem_flags & VB2_V4L2_FL_SUPPORTS_M2M_HOLD_CAPTURE_BUF))
			vbuf->flags &= ~V4L2_BUF_FLAG_M2M_HOLD_CAPTURE_BUF;
	} else {
		/* Zero any output buffer flags as this is a capture buffer */
		vbuf->flags &= ~V4L2_BUFFER_OUT_FLAGS;
		/* Zero last flag, this is a signal from driver to userspace */
		vbuf->flags &= ~V4L2_BUF_FLAG_LAST;
	}

	return 0;
}

static void set_buffer_cache_hints(struct vb2_queue *q,
				   struct vb2_buffer *vb,
				   struct v4l2_buffer *b)
{
	if (!vb2_queue_allows_cache_hints(q)) {
		/*
		 * Clear buffer cache flags if queue does not support user
		 * space hints. That's to indicate to userspace that these
		 * flags won't work.
		 */
		b->flags &= ~V4L2_BUF_FLAG_NO_CACHE_INVALIDATE;
		b->flags &= ~V4L2_BUF_FLAG_NO_CACHE_CLEAN;
		return;
	}

	if (b->flags & V4L2_BUF_FLAG_NO_CACHE_INVALIDATE)
		vb->skip_cache_sync_on_finish = 1;

	if (b->flags & V4L2_BUF_FLAG_NO_CACHE_CLEAN)
		vb->skip_cache_sync_on_prepare = 1;
}

static int vb2_queue_or_prepare_buf(struct vb2_queue *q, struct media_device *mdev,
				    struct vb2_buffer *vb, struct v4l2_buffer *b,
				    bool is_prepare, struct media_request **p_req)
{
	const char *opname = is_prepare ? "prepare_buf" : "qbuf";
	struct media_request *req;
	struct vb2_v4l2_buffer *vbuf;
	int ret;

	if (b->type != q->type) {
		dprintk(q, 1, "%s: invalid buffer type\n", opname);
		return -EINVAL;
	}

	if (b->memory != q->memory) {
		dprintk(q, 1, "%s: invalid memory type\n", opname);
		return -EINVAL;
	}

	vbuf = to_vb2_v4l2_buffer(vb);
	ret = __verify_planes_array(vb, b);
	if (ret)
		return ret;

	if (!is_prepare && (b->flags & V4L2_BUF_FLAG_REQUEST_FD) &&
	    vb->state != VB2_BUF_STATE_DEQUEUED) {
		dprintk(q, 1, "%s: buffer is not in dequeued state\n", opname);
		return -EINVAL;
	}

	if (!vb->prepared) {
		set_buffer_cache_hints(q, vb, b);
		/* Copy relevant information provided by the userspace */
		memset(vbuf->planes, 0,
		       sizeof(vbuf->planes[0]) * vb->num_planes);
		ret = vb2_fill_vb2_v4l2_buffer(vb, b);
		if (ret)
			return ret;
	}

	if (is_prepare)
		return 0;

	if (!(b->flags & V4L2_BUF_FLAG_REQUEST_FD)) {
		if (q->requires_requests) {
			dprintk(q, 1, "%s: queue requires requests\n", opname);
			return -EBADR;
		}
		if (q->uses_requests) {
			dprintk(q, 1, "%s: queue uses requests\n", opname);
			return -EBUSY;
		}
		return 0;
	} else if (!q->supports_requests) {
		dprintk(q, 1, "%s: queue does not support requests\n", opname);
		return -EBADR;
	} else if (q->uses_qbuf) {
		dprintk(q, 1, "%s: queue does not use requests\n", opname);
		return -EBUSY;
	}

	/*
	 * For proper locking when queueing a request you need to be able
	 * to lock access to the vb2 queue, so check that there is a lock
	 * that we can use. In addition p_req must be non-NULL.
	 */
	if (WARN_ON(!q->lock || !p_req))
		return -EINVAL;

	/*
	 * Make sure this op is implemented by the driver. It's easy to forget
	 * this callback, but is it important when canceling a buffer in a
	 * queued request.
	 */
	if (WARN_ON(!q->ops->buf_request_complete))
		return -EINVAL;
	/*
	 * Make sure this op is implemented by the driver for the output queue.
	 * It's easy to forget this callback, but is it important to correctly
	 * validate the 'field' value at QBUF time.
	 */
	if (WARN_ON((q->type == V4L2_BUF_TYPE_VIDEO_OUTPUT ||
		     q->type == V4L2_BUF_TYPE_VIDEO_OUTPUT_MPLANE) &&
		    !q->ops->buf_out_validate))
		return -EINVAL;

	req = media_request_get_by_fd(mdev, b->request_fd);
	if (IS_ERR(req)) {
		dprintk(q, 1, "%s: invalid request_fd\n", opname);
		return PTR_ERR(req);
	}

	/*
	 * Early sanity check. This is checked again when the buffer
	 * is bound to the request in vb2_core_qbuf().
	 */
	if (req->state != MEDIA_REQUEST_STATE_IDLE &&
	    req->state != MEDIA_REQUEST_STATE_UPDATING) {
		dprintk(q, 1, "%s: request is not idle\n", opname);
		media_request_put(req);
		return -EBUSY;
	}

	*p_req = req;
	vbuf->request_fd = b->request_fd;

	return 0;
}

/*
 * __fill_v4l2_buffer() - fill in a struct v4l2_buffer with information to be
 * returned to userspace
 */
static void __fill_v4l2_buffer(struct vb2_buffer *vb, void *pb)
{
	struct v4l2_buffer *b = pb;
	struct vb2_v4l2_buffer *vbuf = to_vb2_v4l2_buffer(vb);
	struct vb2_queue *q = vb->vb2_queue;
	unsigned int plane;

	/* Copy back data such as timestamp, flags, etc. */
	b->index = vb->index;
	b->type = vb->type;
	b->memory = vb->memory;
	b->bytesused = 0;

	b->flags = vbuf->flags;
	b->field = vbuf->field;
	v4l2_buffer_set_timestamp(b, vb->timestamp);
	b->timecode = vbuf->timecode;
	b->sequence = vbuf->sequence;
	b->reserved2 = 0;
	b->request_fd = 0;

	if (q->is_multiplanar) {
		/*
		 * Fill in plane-related data if userspace provided an array
		 * for it. The caller has already verified memory and size.
		 */
		b->length = vb->num_planes;
		for (plane = 0; plane < vb->num_planes; ++plane) {
			struct v4l2_plane *pdst = &b->m.planes[plane];
			struct vb2_plane *psrc = &vb->planes[plane];

			pdst->bytesused = psrc->bytesused;
			pdst->length = psrc->length;
			if (q->memory == VB2_MEMORY_MMAP)
				pdst->m.mem_offset = psrc->m.offset;
			else if (q->memory == VB2_MEMORY_USERPTR)
				pdst->m.userptr = psrc->m.userptr;
			else if (q->memory == VB2_MEMORY_DMABUF)
				pdst->m.fd = psrc->m.fd;
			pdst->data_offset = psrc->data_offset;
			memset(pdst->reserved, 0, sizeof(pdst->reserved));
		}
	} else {
		/*
		 * We use length and offset in v4l2_planes array even for
		 * single-planar buffers, but userspace does not.
		 */
		b->length = vb->planes[0].length;
		b->bytesused = vb->planes[0].bytesused;
		if (q->memory == VB2_MEMORY_MMAP)
			b->m.offset = vb->planes[0].m.offset;
		else if (q->memory == VB2_MEMORY_USERPTR)
			b->m.userptr = vb->planes[0].m.userptr;
		else if (q->memory == VB2_MEMORY_DMABUF)
			b->m.fd = vb->planes[0].m.fd;
	}

	/*
	 * Clear any buffer state related flags.
	 */
	b->flags &= ~V4L2_BUFFER_MASK_FLAGS;
	b->flags |= q->timestamp_flags & V4L2_BUF_FLAG_TIMESTAMP_MASK;
	if (!q->copy_timestamp) {
		/*
		 * For non-COPY timestamps, drop timestamp source bits
		 * and obtain the timestamp source from the queue.
		 */
		b->flags &= ~V4L2_BUF_FLAG_TSTAMP_SRC_MASK;
		b->flags |= q->timestamp_flags & V4L2_BUF_FLAG_TSTAMP_SRC_MASK;
	}

	switch (vb->state) {
	case VB2_BUF_STATE_QUEUED:
	case VB2_BUF_STATE_ACTIVE:
		b->flags |= V4L2_BUF_FLAG_QUEUED;
		break;
	case VB2_BUF_STATE_IN_REQUEST:
		b->flags |= V4L2_BUF_FLAG_IN_REQUEST;
		break;
	case VB2_BUF_STATE_ERROR:
		b->flags |= V4L2_BUF_FLAG_ERROR;
		fallthrough;
	case VB2_BUF_STATE_DONE:
		b->flags |= V4L2_BUF_FLAG_DONE;
		break;
	case VB2_BUF_STATE_PREPARING:
	case VB2_BUF_STATE_DEQUEUED:
		/* nothing */
		break;
	}

	if ((vb->state == VB2_BUF_STATE_DEQUEUED ||
	     vb->state == VB2_BUF_STATE_IN_REQUEST) &&
	    vb->synced && vb->prepared)
		b->flags |= V4L2_BUF_FLAG_PREPARED;

	if (vb2_buffer_in_use(q, vb))
		b->flags |= V4L2_BUF_FLAG_MAPPED;
	if (vbuf->request_fd >= 0) {
		b->flags |= V4L2_BUF_FLAG_REQUEST_FD;
		b->request_fd = vbuf->request_fd;
	}
}

/*
 * __fill_vb2_buffer() - fill a vb2_buffer with information provided in a
 * v4l2_buffer by the userspace. It also verifies that struct
 * v4l2_buffer has a valid number of planes.
 */
static int __fill_vb2_buffer(struct vb2_buffer *vb, struct vb2_plane *planes)
{
	struct vb2_v4l2_buffer *vbuf = to_vb2_v4l2_buffer(vb);
	unsigned int plane;

	if (!vb->vb2_queue->copy_timestamp)
		vb->timestamp = 0;

	for (plane = 0; plane < vb->num_planes; ++plane) {
		if (vb->vb2_queue->memory != VB2_MEMORY_MMAP) {
			planes[plane].m = vbuf->planes[plane].m;
			planes[plane].length = vbuf->planes[plane].length;
		}
		planes[plane].bytesused = vbuf->planes[plane].bytesused;
		planes[plane].data_offset = vbuf->planes[plane].data_offset;
	}
	return 0;
}

static const struct vb2_buf_ops v4l2_buf_ops = {
	.verify_planes_array	= __verify_planes_array_core,
	.init_buffer		= __init_vb2_v4l2_buffer,
	.fill_user_buffer	= __fill_v4l2_buffer,
	.fill_vb2_buffer	= __fill_vb2_buffer,
	.copy_timestamp		= __copy_timestamp,
};

struct vb2_buffer *vb2_find_buffer(struct vb2_queue *q, u64 timestamp)
{
	unsigned int i;
	struct vb2_buffer *vb2;

	/*
	 * This loop doesn't scale if there is a really large number of buffers.
	 * Maybe something more efficient will be needed in this case.
	 */
	for (i = 0; i < q->max_num_buffers; i++) {
		vb2 = vb2_get_buffer(q, i);

		if (!vb2)
			continue;

		if (vb2->copied_timestamp &&
		    vb2->timestamp == timestamp)
			return vb2;
	}
	return NULL;
}
EXPORT_SYMBOL_GPL(vb2_find_buffer);

/*
 * vb2_querybuf() - query video buffer information
 * @q:		vb2 queue
 * @b:		buffer struct passed from userspace to vidioc_querybuf handler
 *		in driver
 *
 * Should be called from vidioc_querybuf ioctl handler in driver.
 * This function will verify the passed v4l2_buffer structure and fill the
 * relevant information for the userspace.
 *
 * The return values from this function are intended to be directly returned
 * from vidioc_querybuf handler in driver.
 */
int vb2_querybuf(struct vb2_queue *q, struct v4l2_buffer *b)
{
	struct vb2_buffer *vb;
	int ret;

	if (b->type != q->type) {
		dprintk(q, 1, "wrong buffer type\n");
		return -EINVAL;
	}

	vb = vb2_get_buffer(q, b->index);
	if (!vb) {
		dprintk(q, 1, "can't find the requested buffer %u\n", b->index);
		return -EINVAL;
	}

	ret = __verify_planes_array(vb, b);
	if (!ret)
		vb2_core_querybuf(q, vb, b);
	return ret;
}
EXPORT_SYMBOL(vb2_querybuf);

static void vb2_set_flags_and_caps(struct vb2_queue *q, u32 memory,
				   u32 *flags, u32 *caps, u32 *max_num_bufs)
{
	if (!q->allow_cache_hints || memory != V4L2_MEMORY_MMAP) {
		/*
		 * This needs to clear V4L2_MEMORY_FLAG_NON_COHERENT only,
		 * but in order to avoid bugs we zero out all bits.
		 */
		*flags = 0;
	} else {
		/* Clear all unknown flags. */
		*flags &= V4L2_MEMORY_FLAG_NON_COHERENT;
	}

<<<<<<< HEAD
	*caps = V4L2_BUF_CAP_SUPPORTS_ORPHANED_BUFS;
=======
	*caps |= V4L2_BUF_CAP_SUPPORTS_ORPHANED_BUFS;
>>>>>>> 0c383648
	if (q->io_modes & VB2_MMAP)
		*caps |= V4L2_BUF_CAP_SUPPORTS_MMAP;
	if (q->io_modes & VB2_USERPTR)
		*caps |= V4L2_BUF_CAP_SUPPORTS_USERPTR;
	if (q->io_modes & VB2_DMABUF)
		*caps |= V4L2_BUF_CAP_SUPPORTS_DMABUF;
	if (q->subsystem_flags & VB2_V4L2_FL_SUPPORTS_M2M_HOLD_CAPTURE_BUF)
		*caps |= V4L2_BUF_CAP_SUPPORTS_M2M_HOLD_CAPTURE_BUF;
	if (q->allow_cache_hints && q->io_modes & VB2_MMAP)
		*caps |= V4L2_BUF_CAP_SUPPORTS_MMAP_CACHE_HINTS;
	if (q->supports_requests)
		*caps |= V4L2_BUF_CAP_SUPPORTS_REQUESTS;
	if (max_num_bufs) {
		*max_num_bufs = q->max_num_buffers;
		*caps |= V4L2_BUF_CAP_SUPPORTS_MAX_NUM_BUFFERS;
	}
}

int vb2_reqbufs(struct vb2_queue *q, struct v4l2_requestbuffers *req)
{
	int ret = vb2_verify_memory_type(q, req->memory, req->type);
	u32 flags = req->flags;

	vb2_set_flags_and_caps(q, req->memory, &flags,
			       &req->capabilities, NULL);
	req->flags = flags;
	return ret ? ret : vb2_core_reqbufs(q, req->memory,
					    req->flags, &req->count);
}
EXPORT_SYMBOL_GPL(vb2_reqbufs);

int vb2_prepare_buf(struct vb2_queue *q, struct media_device *mdev,
		    struct v4l2_buffer *b)
{
	struct vb2_buffer *vb;
	int ret;

	if (vb2_fileio_is_active(q)) {
		dprintk(q, 1, "file io in progress\n");
		return -EBUSY;
	}

	if (b->flags & V4L2_BUF_FLAG_REQUEST_FD)
		return -EINVAL;

	vb = vb2_get_buffer(q, b->index);
	if (!vb) {
		dprintk(q, 1, "can't find the requested buffer %u\n", b->index);
		return -EINVAL;
	}

	ret = vb2_queue_or_prepare_buf(q, mdev, vb, b, true, NULL);

	return ret ? ret : vb2_core_prepare_buf(q, vb, b);
}
EXPORT_SYMBOL_GPL(vb2_prepare_buf);

int vb2_create_bufs(struct vb2_queue *q, struct v4l2_create_buffers *create)
{
	unsigned requested_planes = 1;
	unsigned requested_sizes[VIDEO_MAX_PLANES];
	struct v4l2_format *f = &create->format;
	int ret = vb2_verify_memory_type(q, create->memory, f->type);
	unsigned i;

	create->index = vb2_get_num_buffers(q);
	vb2_set_flags_and_caps(q, create->memory, &create->flags,
			       &create->capabilities, &create->max_num_buffers);
	if (create->count == 0)
		return ret != -EBUSY ? ret : 0;

	switch (f->type) {
	case V4L2_BUF_TYPE_VIDEO_CAPTURE_MPLANE:
	case V4L2_BUF_TYPE_VIDEO_OUTPUT_MPLANE:
		requested_planes = f->fmt.pix_mp.num_planes;
		if (requested_planes == 0 ||
		    requested_planes > VIDEO_MAX_PLANES)
			return -EINVAL;
		for (i = 0; i < requested_planes; i++)
			requested_sizes[i] =
				f->fmt.pix_mp.plane_fmt[i].sizeimage;
		break;
	case V4L2_BUF_TYPE_VIDEO_CAPTURE:
	case V4L2_BUF_TYPE_VIDEO_OUTPUT:
		requested_sizes[0] = f->fmt.pix.sizeimage;
		break;
	case V4L2_BUF_TYPE_VBI_CAPTURE:
	case V4L2_BUF_TYPE_VBI_OUTPUT:
		requested_sizes[0] = f->fmt.vbi.samples_per_line *
			(f->fmt.vbi.count[0] + f->fmt.vbi.count[1]);
		break;
	case V4L2_BUF_TYPE_SLICED_VBI_CAPTURE:
	case V4L2_BUF_TYPE_SLICED_VBI_OUTPUT:
		requested_sizes[0] = f->fmt.sliced.io_size;
		break;
	case V4L2_BUF_TYPE_SDR_CAPTURE:
	case V4L2_BUF_TYPE_SDR_OUTPUT:
		requested_sizes[0] = f->fmt.sdr.buffersize;
		break;
	case V4L2_BUF_TYPE_META_CAPTURE:
	case V4L2_BUF_TYPE_META_OUTPUT:
		requested_sizes[0] = f->fmt.meta.buffersize;
		break;
	default:
		return -EINVAL;
	}
	for (i = 0; i < requested_planes; i++)
		if (requested_sizes[i] == 0)
			return -EINVAL;
	if (ret)
		return ret;

	return vb2_core_create_bufs(q, create->memory,
				    create->flags,
				    &create->count,
				    requested_planes,
				    requested_sizes,
				    &create->index);
}
EXPORT_SYMBOL_GPL(vb2_create_bufs);

int vb2_qbuf(struct vb2_queue *q, struct media_device *mdev,
	     struct v4l2_buffer *b)
{
	struct media_request *req = NULL;
	struct vb2_buffer *vb;
	int ret;

	if (vb2_fileio_is_active(q)) {
		dprintk(q, 1, "file io in progress\n");
		return -EBUSY;
	}

	vb = vb2_get_buffer(q, b->index);
	if (!vb) {
		dprintk(q, 1, "can't find the requested buffer %u\n", b->index);
		return -EINVAL;
	}

	ret = vb2_queue_or_prepare_buf(q, mdev, vb, b, false, &req);
	if (ret)
		return ret;
	ret = vb2_core_qbuf(q, vb, b, req);
	if (req)
		media_request_put(req);
	return ret;
}
EXPORT_SYMBOL_GPL(vb2_qbuf);

int vb2_dqbuf(struct vb2_queue *q, struct v4l2_buffer *b, bool nonblocking)
{
	int ret;

	if (vb2_fileio_is_active(q)) {
		dprintk(q, 1, "file io in progress\n");
		return -EBUSY;
	}

	if (b->type != q->type) {
		dprintk(q, 1, "invalid buffer type\n");
		return -EINVAL;
	}

	ret = vb2_core_dqbuf(q, NULL, b, nonblocking);

	if (!q->is_output &&
	    b->flags & V4L2_BUF_FLAG_DONE &&
	    b->flags & V4L2_BUF_FLAG_LAST)
		q->last_buffer_dequeued = true;

	/*
	 *  After calling the VIDIOC_DQBUF V4L2_BUF_FLAG_DONE must be
	 *  cleared.
	 */
	b->flags &= ~V4L2_BUF_FLAG_DONE;

	return ret;
}
EXPORT_SYMBOL_GPL(vb2_dqbuf);

int vb2_streamon(struct vb2_queue *q, enum v4l2_buf_type type)
{
	if (vb2_fileio_is_active(q)) {
		dprintk(q, 1, "file io in progress\n");
		return -EBUSY;
	}
	return vb2_core_streamon(q, type);
}
EXPORT_SYMBOL_GPL(vb2_streamon);

int vb2_streamoff(struct vb2_queue *q, enum v4l2_buf_type type)
{
	if (vb2_fileio_is_active(q)) {
		dprintk(q, 1, "file io in progress\n");
		return -EBUSY;
	}
	return vb2_core_streamoff(q, type);
}
EXPORT_SYMBOL_GPL(vb2_streamoff);

int vb2_expbuf(struct vb2_queue *q, struct v4l2_exportbuffer *eb)
{
	struct vb2_buffer *vb;

	vb = vb2_get_buffer(q, eb->index);
	if (!vb) {
		dprintk(q, 1, "can't find the requested buffer %u\n", eb->index);
		return -EINVAL;
	}

	return vb2_core_expbuf(q, &eb->fd, eb->type, vb,
				eb->plane, eb->flags);
}
EXPORT_SYMBOL_GPL(vb2_expbuf);

int vb2_queue_init_name(struct vb2_queue *q, const char *name)
{
	/*
	 * Sanity check
	 */
	if (WARN_ON(!q)			  ||
	    WARN_ON(q->timestamp_flags &
		    ~(V4L2_BUF_FLAG_TIMESTAMP_MASK |
		      V4L2_BUF_FLAG_TSTAMP_SRC_MASK)))
		return -EINVAL;

	/* Warn that the driver should choose an appropriate timestamp type */
	WARN_ON((q->timestamp_flags & V4L2_BUF_FLAG_TIMESTAMP_MASK) ==
		V4L2_BUF_FLAG_TIMESTAMP_UNKNOWN);

	/* Warn that vb2_memory should match with v4l2_memory */
	if (WARN_ON(VB2_MEMORY_MMAP != (int)V4L2_MEMORY_MMAP)
		|| WARN_ON(VB2_MEMORY_USERPTR != (int)V4L2_MEMORY_USERPTR)
		|| WARN_ON(VB2_MEMORY_DMABUF != (int)V4L2_MEMORY_DMABUF))
		return -EINVAL;

	if (q->buf_struct_size == 0)
		q->buf_struct_size = sizeof(struct vb2_v4l2_buffer);

	q->buf_ops = &v4l2_buf_ops;
	q->is_multiplanar = V4L2_TYPE_IS_MULTIPLANAR(q->type);
	q->is_output = V4L2_TYPE_IS_OUTPUT(q->type);
	q->copy_timestamp = (q->timestamp_flags & V4L2_BUF_FLAG_TIMESTAMP_MASK)
			== V4L2_BUF_FLAG_TIMESTAMP_COPY;
	/*
	 * For compatibility with vb1: if QBUF hasn't been called yet, then
	 * return EPOLLERR as well. This only affects capture queues, output
	 * queues will always initialize waiting_for_buffers to false.
	 */
	q->quirk_poll_must_check_waiting_for_buffers = true;

	if (name)
		strscpy(q->name, name, sizeof(q->name));
	else
		q->name[0] = '\0';

	return vb2_core_queue_init(q);
}
EXPORT_SYMBOL_GPL(vb2_queue_init_name);

int vb2_queue_init(struct vb2_queue *q)
{
	return vb2_queue_init_name(q, NULL);
}
EXPORT_SYMBOL_GPL(vb2_queue_init);

void vb2_queue_release(struct vb2_queue *q)
{
	vb2_core_queue_release(q);
}
EXPORT_SYMBOL_GPL(vb2_queue_release);

int vb2_queue_change_type(struct vb2_queue *q, unsigned int type)
{
	if (type == q->type)
		return 0;

	if (vb2_is_busy(q))
		return -EBUSY;

	q->type = type;

	return 0;
}
EXPORT_SYMBOL_GPL(vb2_queue_change_type);

__poll_t vb2_poll(struct vb2_queue *q, struct file *file, poll_table *wait)
{
	struct video_device *vfd = video_devdata(file);
	__poll_t res;

	res = vb2_core_poll(q, file, wait);

	if (test_bit(V4L2_FL_USES_V4L2_FH, &vfd->flags)) {
		struct v4l2_fh *fh = file->private_data;

		poll_wait(file, &fh->wait, wait);
		if (v4l2_event_pending(fh))
			res |= EPOLLPRI;
	}

	return res;
}
EXPORT_SYMBOL_GPL(vb2_poll);

/*
 * The following functions are not part of the vb2 core API, but are helper
 * functions that plug into struct v4l2_ioctl_ops, struct v4l2_file_operations
 * and struct vb2_ops.
 * They contain boilerplate code that most if not all drivers have to do
 * and so they simplify the driver code.
 */

/* vb2 ioctl helpers */

int vb2_ioctl_remove_bufs(struct file *file, void *priv,
			  struct v4l2_remove_buffers *d)
{
	struct video_device *vdev = video_devdata(file);

	if (vdev->queue->type != d->type)
		return -EINVAL;

	if (d->count == 0)
		return 0;

	if (vb2_queue_is_busy(vdev->queue, file))
		return -EBUSY;

	return vb2_core_remove_bufs(vdev->queue, d->index, d->count);
}
EXPORT_SYMBOL_GPL(vb2_ioctl_remove_bufs);

int vb2_ioctl_reqbufs(struct file *file, void *priv,
			  struct v4l2_requestbuffers *p)
{
	struct video_device *vdev = video_devdata(file);
	int res = vb2_verify_memory_type(vdev->queue, p->memory, p->type);
	u32 flags = p->flags;

	vb2_set_flags_and_caps(vdev->queue, p->memory, &flags,
			       &p->capabilities, NULL);
	p->flags = flags;
	if (res)
		return res;
	if (vb2_queue_is_busy(vdev->queue, file))
		return -EBUSY;
	res = vb2_core_reqbufs(vdev->queue, p->memory, p->flags, &p->count);
	/* If count == 0, then the owner has released all buffers and he
	   is no longer owner of the queue. Otherwise we have a new owner. */
	if (res == 0)
		vdev->queue->owner = p->count ? file->private_data : NULL;
	return res;
}
EXPORT_SYMBOL_GPL(vb2_ioctl_reqbufs);

int vb2_ioctl_create_bufs(struct file *file, void *priv,
			  struct v4l2_create_buffers *p)
{
	struct video_device *vdev = video_devdata(file);
	int res = vb2_verify_memory_type(vdev->queue, p->memory, p->format.type);

	p->index = vb2_get_num_buffers(vdev->queue);
	vb2_set_flags_and_caps(vdev->queue, p->memory, &p->flags,
			       &p->capabilities, &p->max_num_buffers);
	/*
	 * If count == 0, then just check if memory and type are valid.
	 * Any -EBUSY result from vb2_verify_memory_type can be mapped to 0.
	 */
	if (p->count == 0)
		return res != -EBUSY ? res : 0;
	if (res)
		return res;
	if (vb2_queue_is_busy(vdev->queue, file))
		return -EBUSY;

	res = vb2_create_bufs(vdev->queue, p);
	if (res == 0)
		vdev->queue->owner = file->private_data;
	return res;
}
EXPORT_SYMBOL_GPL(vb2_ioctl_create_bufs);

int vb2_ioctl_prepare_buf(struct file *file, void *priv,
			  struct v4l2_buffer *p)
{
	struct video_device *vdev = video_devdata(file);

	if (vb2_queue_is_busy(vdev->queue, file))
		return -EBUSY;
	return vb2_prepare_buf(vdev->queue, vdev->v4l2_dev->mdev, p);
}
EXPORT_SYMBOL_GPL(vb2_ioctl_prepare_buf);

int vb2_ioctl_querybuf(struct file *file, void *priv, struct v4l2_buffer *p)
{
	struct video_device *vdev = video_devdata(file);

	/* No need to call vb2_queue_is_busy(), anyone can query buffers. */
	return vb2_querybuf(vdev->queue, p);
}
EXPORT_SYMBOL_GPL(vb2_ioctl_querybuf);

int vb2_ioctl_qbuf(struct file *file, void *priv, struct v4l2_buffer *p)
{
	struct video_device *vdev = video_devdata(file);

	if (vb2_queue_is_busy(vdev->queue, file))
		return -EBUSY;
	return vb2_qbuf(vdev->queue, vdev->v4l2_dev->mdev, p);
}
EXPORT_SYMBOL_GPL(vb2_ioctl_qbuf);

int vb2_ioctl_dqbuf(struct file *file, void *priv, struct v4l2_buffer *p)
{
	struct video_device *vdev = video_devdata(file);

	if (vb2_queue_is_busy(vdev->queue, file))
		return -EBUSY;
	return vb2_dqbuf(vdev->queue, p, file->f_flags & O_NONBLOCK);
}
EXPORT_SYMBOL_GPL(vb2_ioctl_dqbuf);

int vb2_ioctl_streamon(struct file *file, void *priv, enum v4l2_buf_type i)
{
	struct video_device *vdev = video_devdata(file);

	if (vb2_queue_is_busy(vdev->queue, file))
		return -EBUSY;
	return vb2_streamon(vdev->queue, i);
}
EXPORT_SYMBOL_GPL(vb2_ioctl_streamon);

int vb2_ioctl_streamoff(struct file *file, void *priv, enum v4l2_buf_type i)
{
	struct video_device *vdev = video_devdata(file);

	if (vb2_queue_is_busy(vdev->queue, file))
		return -EBUSY;
	return vb2_streamoff(vdev->queue, i);
}
EXPORT_SYMBOL_GPL(vb2_ioctl_streamoff);

int vb2_ioctl_expbuf(struct file *file, void *priv, struct v4l2_exportbuffer *p)
{
	struct video_device *vdev = video_devdata(file);

	if (vb2_queue_is_busy(vdev->queue, file))
		return -EBUSY;
	return vb2_expbuf(vdev->queue, p);
}
EXPORT_SYMBOL_GPL(vb2_ioctl_expbuf);

/* v4l2_file_operations helpers */

int vb2_fop_mmap(struct file *file, struct vm_area_struct *vma)
{
	struct video_device *vdev = video_devdata(file);

	return vb2_mmap(vdev->queue, vma);
}
EXPORT_SYMBOL_GPL(vb2_fop_mmap);

int _vb2_fop_release(struct file *file, struct mutex *lock)
{
	struct video_device *vdev = video_devdata(file);

	if (lock)
		mutex_lock(lock);
	if (!vdev->queue->owner || file->private_data == vdev->queue->owner) {
		vb2_queue_release(vdev->queue);
		vdev->queue->owner = NULL;
	}
	if (lock)
		mutex_unlock(lock);
	return v4l2_fh_release(file);
}
EXPORT_SYMBOL_GPL(_vb2_fop_release);

int vb2_fop_release(struct file *file)
{
	struct video_device *vdev = video_devdata(file);
	struct mutex *lock = vdev->queue->lock ? vdev->queue->lock : vdev->lock;

	return _vb2_fop_release(file, lock);
}
EXPORT_SYMBOL_GPL(vb2_fop_release);

ssize_t vb2_fop_write(struct file *file, const char __user *buf,
		size_t count, loff_t *ppos)
{
	struct video_device *vdev = video_devdata(file);
	struct mutex *lock = vdev->queue->lock ? vdev->queue->lock : vdev->lock;
	int err = -EBUSY;

	if (!(vdev->queue->io_modes & VB2_WRITE))
		return -EINVAL;
	if (lock && mutex_lock_interruptible(lock))
		return -ERESTARTSYS;
	if (vb2_queue_is_busy(vdev->queue, file))
		goto exit;
	err = vb2_write(vdev->queue, buf, count, ppos,
		       file->f_flags & O_NONBLOCK);
	if (vdev->queue->fileio)
		vdev->queue->owner = file->private_data;
exit:
	if (lock)
		mutex_unlock(lock);
	return err;
}
EXPORT_SYMBOL_GPL(vb2_fop_write);

ssize_t vb2_fop_read(struct file *file, char __user *buf,
		size_t count, loff_t *ppos)
{
	struct video_device *vdev = video_devdata(file);
	struct mutex *lock = vdev->queue->lock ? vdev->queue->lock : vdev->lock;
	int err = -EBUSY;

	if (!(vdev->queue->io_modes & VB2_READ))
		return -EINVAL;
	if (lock && mutex_lock_interruptible(lock))
		return -ERESTARTSYS;
	if (vb2_queue_is_busy(vdev->queue, file))
		goto exit;
	vdev->queue->owner = file->private_data;
	err = vb2_read(vdev->queue, buf, count, ppos,
		       file->f_flags & O_NONBLOCK);
	if (!vdev->queue->fileio)
		vdev->queue->owner = NULL;
exit:
	if (lock)
		mutex_unlock(lock);
	return err;
}
EXPORT_SYMBOL_GPL(vb2_fop_read);

__poll_t vb2_fop_poll(struct file *file, poll_table *wait)
{
	struct video_device *vdev = video_devdata(file);
	struct vb2_queue *q = vdev->queue;
	struct mutex *lock = q->lock ? q->lock : vdev->lock;
	__poll_t res;
	void *fileio;

	/*
	 * If this helper doesn't know how to lock, then you shouldn't be using
	 * it but you should write your own.
	 */
	WARN_ON(!lock);

	if (lock && mutex_lock_interruptible(lock))
		return EPOLLERR;

	fileio = q->fileio;

	res = vb2_poll(vdev->queue, file, wait);

	/* If fileio was started, then we have a new queue owner. */
	if (!fileio && q->fileio)
		q->owner = file->private_data;
	if (lock)
		mutex_unlock(lock);
	return res;
}
EXPORT_SYMBOL_GPL(vb2_fop_poll);

#ifndef CONFIG_MMU
unsigned long vb2_fop_get_unmapped_area(struct file *file, unsigned long addr,
		unsigned long len, unsigned long pgoff, unsigned long flags)
{
	struct video_device *vdev = video_devdata(file);

	return vb2_get_unmapped_area(vdev->queue, addr, len, pgoff, flags);
}
EXPORT_SYMBOL_GPL(vb2_fop_get_unmapped_area);
#endif

void vb2_video_unregister_device(struct video_device *vdev)
{
	/* Check if vdev was ever registered at all */
	if (!vdev || !video_is_registered(vdev))
		return;

	/*
	 * Calling this function only makes sense if vdev->queue is set.
	 * If it is NULL, then just call video_unregister_device() instead.
	 */
	WARN_ON(!vdev->queue);

	/*
	 * Take a reference to the device since video_unregister_device()
	 * calls device_unregister(), but we don't want that to release
	 * the device since we want to clean up the queue first.
	 */
	get_device(&vdev->dev);
	video_unregister_device(vdev);
	if (vdev->queue) {
		struct mutex *lock = vdev->queue->lock ?
			vdev->queue->lock : vdev->lock;

		if (lock)
			mutex_lock(lock);
		vb2_queue_release(vdev->queue);
		vdev->queue->owner = NULL;
		if (lock)
			mutex_unlock(lock);
	}
	/*
	 * Now we put the device, and in most cases this will release
	 * everything.
	 */
	put_device(&vdev->dev);
}
EXPORT_SYMBOL_GPL(vb2_video_unregister_device);

/* vb2_ops helpers. Only use if vq->lock is non-NULL. */

void vb2_ops_wait_prepare(struct vb2_queue *vq)
{
	mutex_unlock(vq->lock);
}
EXPORT_SYMBOL_GPL(vb2_ops_wait_prepare);

void vb2_ops_wait_finish(struct vb2_queue *vq)
{
	mutex_lock(vq->lock);
}
EXPORT_SYMBOL_GPL(vb2_ops_wait_finish);

/*
 * Note that this function is called during validation time and
 * thus the req_queue_mutex is held to ensure no request objects
 * can be added or deleted while validating. So there is no need
 * to protect the objects list.
 */
int vb2_request_validate(struct media_request *req)
{
	struct media_request_object *obj;
	int ret = 0;

	if (!vb2_request_buffer_cnt(req))
		return -ENOENT;

	list_for_each_entry(obj, &req->objects, list) {
		if (!obj->ops->prepare)
			continue;

		ret = obj->ops->prepare(obj);
		if (ret)
			break;
	}

	if (ret) {
		list_for_each_entry_continue_reverse(obj, &req->objects, list)
			if (obj->ops->unprepare)
				obj->ops->unprepare(obj);
		return ret;
	}
	return 0;
}
EXPORT_SYMBOL_GPL(vb2_request_validate);

void vb2_request_queue(struct media_request *req)
{
	struct media_request_object *obj, *obj_safe;

	/*
	 * Queue all objects. Note that buffer objects are at the end of the
	 * objects list, after all other object types. Once buffer objects
	 * are queued, the driver might delete them immediately (if the driver
	 * processes the buffer at once), so we have to use
	 * list_for_each_entry_safe() to handle the case where the object we
	 * queue is deleted.
	 */
	list_for_each_entry_safe(obj, obj_safe, &req->objects, list)
		if (obj->ops->queue)
			obj->ops->queue(obj);
}
EXPORT_SYMBOL_GPL(vb2_request_queue);

MODULE_DESCRIPTION("Driver helper framework for Video for Linux 2");
MODULE_AUTHOR("Pawel Osciak <pawel@osciak.com>, Marek Szyprowski");
MODULE_LICENSE("GPL");<|MERGE_RESOLUTION|>--- conflicted
+++ resolved
@@ -685,11 +685,7 @@
 		*flags &= V4L2_MEMORY_FLAG_NON_COHERENT;
 	}
 
-<<<<<<< HEAD
-	*caps = V4L2_BUF_CAP_SUPPORTS_ORPHANED_BUFS;
-=======
 	*caps |= V4L2_BUF_CAP_SUPPORTS_ORPHANED_BUFS;
->>>>>>> 0c383648
 	if (q->io_modes & VB2_MMAP)
 		*caps |= V4L2_BUF_CAP_SUPPORTS_MMAP;
 	if (q->io_modes & VB2_USERPTR)
