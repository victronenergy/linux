// SPDX-License-Identifier: GPL-2.0-only
/*
 * Kernel-based Virtual Machine driver for Linux
 *
 * This module enables machines with Intel VT-x extensions to run virtual
 * machines without emulation or binary translation.
 *
 * Copyright (C) 2006 Qumranet, Inc.
 * Copyright 2010 Red Hat, Inc. and/or its affiliates.
 *
 * Authors:
 *   Avi Kivity   <avi@qumranet.com>
 *   Yaniv Kamay  <yaniv@qumranet.com>
 */

#include <kvm/iodev.h>

#include <linux/kvm_host.h>
#include <linux/kvm.h>
#include <linux/module.h>
#include <linux/errno.h>
#include <linux/percpu.h>
#include <linux/mm.h>
#include <linux/miscdevice.h>
#include <linux/vmalloc.h>
#include <linux/reboot.h>
#include <linux/debugfs.h>
#include <linux/highmem.h>
#include <linux/file.h>
#include <linux/syscore_ops.h>
#include <linux/cpu.h>
#include <linux/sched/signal.h>
#include <linux/sched/mm.h>
#include <linux/sched/stat.h>
#include <linux/cpumask.h>
#include <linux/smp.h>
#include <linux/anon_inodes.h>
#include <linux/profile.h>
#include <linux/kvm_para.h>
#include <linux/pagemap.h>
#include <linux/mman.h>
#include <linux/swap.h>
#include <linux/bitops.h>
#include <linux/spinlock.h>
#include <linux/compat.h>
#include <linux/srcu.h>
#include <linux/hugetlb.h>
#include <linux/slab.h>
#include <linux/sort.h>
#include <linux/bsearch.h>
#include <linux/io.h>
#include <linux/lockdep.h>
#include <linux/kthread.h>
#include <linux/suspend.h>

#include <asm/processor.h>
#include <asm/ioctl.h>
#include <linux/uaccess.h>

#include "coalesced_mmio.h"
#include "async_pf.h"
#include "kvm_mm.h"
#include "vfio.h"

#include <trace/events/ipi.h>

#define CREATE_TRACE_POINTS
#include <trace/events/kvm.h>

#include <linux/kvm_dirty_ring.h>


/* Worst case buffer size needed for holding an integer. */
#define ITOA_MAX_LEN 12

MODULE_AUTHOR("Qumranet");
MODULE_LICENSE("GPL");

/* Architectures should define their poll value according to the halt latency */
unsigned int halt_poll_ns = KVM_HALT_POLL_NS_DEFAULT;
module_param(halt_poll_ns, uint, 0644);
EXPORT_SYMBOL_GPL(halt_poll_ns);

/* Default doubles per-vcpu halt_poll_ns. */
unsigned int halt_poll_ns_grow = 2;
module_param(halt_poll_ns_grow, uint, 0644);
EXPORT_SYMBOL_GPL(halt_poll_ns_grow);

/* The start value to grow halt_poll_ns from */
unsigned int halt_poll_ns_grow_start = 10000; /* 10us */
module_param(halt_poll_ns_grow_start, uint, 0644);
EXPORT_SYMBOL_GPL(halt_poll_ns_grow_start);

/* Default resets per-vcpu halt_poll_ns . */
unsigned int halt_poll_ns_shrink;
module_param(halt_poll_ns_shrink, uint, 0644);
EXPORT_SYMBOL_GPL(halt_poll_ns_shrink);

/*
 * Ordering of locks:
 *
 *	kvm->lock --> kvm->slots_lock --> kvm->irq_lock
 */

DEFINE_MUTEX(kvm_lock);
LIST_HEAD(vm_list);

static struct kmem_cache *kvm_vcpu_cache;

static __read_mostly struct preempt_ops kvm_preempt_ops;
static DEFINE_PER_CPU(struct kvm_vcpu *, kvm_running_vcpu);

struct dentry *kvm_debugfs_dir;
EXPORT_SYMBOL_GPL(kvm_debugfs_dir);

static const struct file_operations stat_fops_per_vm;

static long kvm_vcpu_ioctl(struct file *file, unsigned int ioctl,
			   unsigned long arg);
#ifdef CONFIG_KVM_COMPAT
static long kvm_vcpu_compat_ioctl(struct file *file, unsigned int ioctl,
				  unsigned long arg);
#define KVM_COMPAT(c)	.compat_ioctl	= (c)
#else
/*
 * For architectures that don't implement a compat infrastructure,
 * adopt a double line of defense:
 * - Prevent a compat task from opening /dev/kvm
 * - If the open has been done by a 64bit task, and the KVM fd
 *   passed to a compat task, let the ioctls fail.
 */
static long kvm_no_compat_ioctl(struct file *file, unsigned int ioctl,
				unsigned long arg) { return -EINVAL; }

static int kvm_no_compat_open(struct inode *inode, struct file *file)
{
	return is_compat_task() ? -ENODEV : 0;
}
#define KVM_COMPAT(c)	.compat_ioctl	= kvm_no_compat_ioctl,	\
			.open		= kvm_no_compat_open
#endif
static int hardware_enable_all(void);
static void hardware_disable_all(void);

static void kvm_io_bus_destroy(struct kvm_io_bus *bus);

#define KVM_EVENT_CREATE_VM 0
#define KVM_EVENT_DESTROY_VM 1
static void kvm_uevent_notify_change(unsigned int type, struct kvm *kvm);
static unsigned long long kvm_createvm_count;
static unsigned long long kvm_active_vms;

static DEFINE_PER_CPU(cpumask_var_t, cpu_kick_mask);

__weak void kvm_arch_guest_memory_reclaimed(struct kvm *kvm)
{
}

bool kvm_is_zone_device_page(struct page *page)
{
	/*
	 * The metadata used by is_zone_device_page() to determine whether or
	 * not a page is ZONE_DEVICE is guaranteed to be valid if and only if
	 * the device has been pinned, e.g. by get_user_pages().  WARN if the
	 * page_count() is zero to help detect bad usage of this helper.
	 */
	if (WARN_ON_ONCE(!page_count(page)))
		return false;

	return is_zone_device_page(page);
}

/*
 * Returns a 'struct page' if the pfn is "valid" and backed by a refcounted
 * page, NULL otherwise.  Note, the list of refcounted PG_reserved page types
 * is likely incomplete, it has been compiled purely through people wanting to
 * back guest with a certain type of memory and encountering issues.
 */
struct page *kvm_pfn_to_refcounted_page(kvm_pfn_t pfn)
{
	struct page *page;

	if (!pfn_valid(pfn))
		return NULL;

	page = pfn_to_page(pfn);
	if (!PageReserved(page))
		return page;

	/* The ZERO_PAGE(s) is marked PG_reserved, but is refcounted. */
	if (is_zero_pfn(pfn))
		return page;

	/*
	 * ZONE_DEVICE pages currently set PG_reserved, but from a refcounting
	 * perspective they are "normal" pages, albeit with slightly different
	 * usage rules.
	 */
	if (kvm_is_zone_device_page(page))
		return page;

	return NULL;
}

/*
 * Switches to specified vcpu, until a matching vcpu_put()
 */
void vcpu_load(struct kvm_vcpu *vcpu)
{
	int cpu = get_cpu();

	__this_cpu_write(kvm_running_vcpu, vcpu);
	preempt_notifier_register(&vcpu->preempt_notifier);
	kvm_arch_vcpu_load(vcpu, cpu);
	put_cpu();
}
EXPORT_SYMBOL_GPL(vcpu_load);

void vcpu_put(struct kvm_vcpu *vcpu)
{
	preempt_disable();
	kvm_arch_vcpu_put(vcpu);
	preempt_notifier_unregister(&vcpu->preempt_notifier);
	__this_cpu_write(kvm_running_vcpu, NULL);
	preempt_enable();
}
EXPORT_SYMBOL_GPL(vcpu_put);

/* TODO: merge with kvm_arch_vcpu_should_kick */
static bool kvm_request_needs_ipi(struct kvm_vcpu *vcpu, unsigned req)
{
	int mode = kvm_vcpu_exiting_guest_mode(vcpu);

	/*
	 * We need to wait for the VCPU to reenable interrupts and get out of
	 * READING_SHADOW_PAGE_TABLES mode.
	 */
	if (req & KVM_REQUEST_WAIT)
		return mode != OUTSIDE_GUEST_MODE;

	/*
	 * Need to kick a running VCPU, but otherwise there is nothing to do.
	 */
	return mode == IN_GUEST_MODE;
}

static void ack_kick(void *_completed)
{
}

static inline bool kvm_kick_many_cpus(struct cpumask *cpus, bool wait)
{
	if (cpumask_empty(cpus))
		return false;

	smp_call_function_many(cpus, ack_kick, NULL, wait);
	return true;
}

static void kvm_make_vcpu_request(struct kvm_vcpu *vcpu, unsigned int req,
				  struct cpumask *tmp, int current_cpu)
{
	int cpu;

	if (likely(!(req & KVM_REQUEST_NO_ACTION)))
		__kvm_make_request(req, vcpu);

	if (!(req & KVM_REQUEST_NO_WAKEUP) && kvm_vcpu_wake_up(vcpu))
		return;

	/*
	 * Note, the vCPU could get migrated to a different pCPU at any point
	 * after kvm_request_needs_ipi(), which could result in sending an IPI
	 * to the previous pCPU.  But, that's OK because the purpose of the IPI
	 * is to ensure the vCPU returns to OUTSIDE_GUEST_MODE, which is
	 * satisfied if the vCPU migrates. Entering READING_SHADOW_PAGE_TABLES
	 * after this point is also OK, as the requirement is only that KVM wait
	 * for vCPUs that were reading SPTEs _before_ any changes were
	 * finalized. See kvm_vcpu_kick() for more details on handling requests.
	 */
	if (kvm_request_needs_ipi(vcpu, req)) {
		cpu = READ_ONCE(vcpu->cpu);
		if (cpu != -1 && cpu != current_cpu)
			__cpumask_set_cpu(cpu, tmp);
	}
}

bool kvm_make_vcpus_request_mask(struct kvm *kvm, unsigned int req,
				 unsigned long *vcpu_bitmap)
{
	struct kvm_vcpu *vcpu;
	struct cpumask *cpus;
	int i, me;
	bool called;

	me = get_cpu();

	cpus = this_cpu_cpumask_var_ptr(cpu_kick_mask);
	cpumask_clear(cpus);

	for_each_set_bit(i, vcpu_bitmap, KVM_MAX_VCPUS) {
		vcpu = kvm_get_vcpu(kvm, i);
		if (!vcpu)
			continue;
		kvm_make_vcpu_request(vcpu, req, cpus, me);
	}

	called = kvm_kick_many_cpus(cpus, !!(req & KVM_REQUEST_WAIT));
	put_cpu();

	return called;
}

bool kvm_make_all_cpus_request_except(struct kvm *kvm, unsigned int req,
				      struct kvm_vcpu *except)
{
	struct kvm_vcpu *vcpu;
	struct cpumask *cpus;
	unsigned long i;
	bool called;
	int me;

	me = get_cpu();

	cpus = this_cpu_cpumask_var_ptr(cpu_kick_mask);
	cpumask_clear(cpus);

	kvm_for_each_vcpu(i, vcpu, kvm) {
		if (vcpu == except)
			continue;
		kvm_make_vcpu_request(vcpu, req, cpus, me);
	}

	called = kvm_kick_many_cpus(cpus, !!(req & KVM_REQUEST_WAIT));
	put_cpu();

	return called;
}

bool kvm_make_all_cpus_request(struct kvm *kvm, unsigned int req)
{
	return kvm_make_all_cpus_request_except(kvm, req, NULL);
}
EXPORT_SYMBOL_GPL(kvm_make_all_cpus_request);

void kvm_flush_remote_tlbs(struct kvm *kvm)
{
	++kvm->stat.generic.remote_tlb_flush_requests;

	/*
	 * We want to publish modifications to the page tables before reading
	 * mode. Pairs with a memory barrier in arch-specific code.
	 * - x86: smp_mb__after_srcu_read_unlock in vcpu_enter_guest
	 * and smp_mb in walk_shadow_page_lockless_begin/end.
	 * - powerpc: smp_mb in kvmppc_prepare_to_enter.
	 *
	 * There is already an smp_mb__after_atomic() before
	 * kvm_make_all_cpus_request() reads vcpu->mode. We reuse that
	 * barrier here.
	 */
	if (!kvm_arch_flush_remote_tlbs(kvm)
	    || kvm_make_all_cpus_request(kvm, KVM_REQ_TLB_FLUSH))
		++kvm->stat.generic.remote_tlb_flush;
}
EXPORT_SYMBOL_GPL(kvm_flush_remote_tlbs);

void kvm_flush_remote_tlbs_range(struct kvm *kvm, gfn_t gfn, u64 nr_pages)
{
	if (!kvm_arch_flush_remote_tlbs_range(kvm, gfn, nr_pages))
		return;

	/*
	 * Fall back to a flushing entire TLBs if the architecture range-based
	 * TLB invalidation is unsupported or can't be performed for whatever
	 * reason.
	 */
	kvm_flush_remote_tlbs(kvm);
}

void kvm_flush_remote_tlbs_memslot(struct kvm *kvm,
				   const struct kvm_memory_slot *memslot)
{
	/*
	 * All current use cases for flushing the TLBs for a specific memslot
	 * are related to dirty logging, and many do the TLB flush out of
	 * mmu_lock. The interaction between the various operations on memslot
	 * must be serialized by slots_locks to ensure the TLB flush from one
	 * operation is observed by any other operation on the same memslot.
	 */
	lockdep_assert_held(&kvm->slots_lock);
	kvm_flush_remote_tlbs_range(kvm, memslot->base_gfn, memslot->npages);
}

static void kvm_flush_shadow_all(struct kvm *kvm)
{
	kvm_arch_flush_shadow_all(kvm);
	kvm_arch_guest_memory_reclaimed(kvm);
}

#ifdef KVM_ARCH_NR_OBJS_PER_MEMORY_CACHE
static inline void *mmu_memory_cache_alloc_obj(struct kvm_mmu_memory_cache *mc,
					       gfp_t gfp_flags)
{
	gfp_flags |= mc->gfp_zero;

	if (mc->kmem_cache)
		return kmem_cache_alloc(mc->kmem_cache, gfp_flags);
	else
		return (void *)__get_free_page(gfp_flags);
}

int __kvm_mmu_topup_memory_cache(struct kvm_mmu_memory_cache *mc, int capacity, int min)
{
	gfp_t gfp = mc->gfp_custom ? mc->gfp_custom : GFP_KERNEL_ACCOUNT;
	void *obj;

	if (mc->nobjs >= min)
		return 0;

	if (unlikely(!mc->objects)) {
		if (WARN_ON_ONCE(!capacity))
			return -EIO;

		mc->objects = kvmalloc_array(sizeof(void *), capacity, gfp);
		if (!mc->objects)
			return -ENOMEM;

		mc->capacity = capacity;
	}

	/* It is illegal to request a different capacity across topups. */
	if (WARN_ON_ONCE(mc->capacity != capacity))
		return -EIO;

	while (mc->nobjs < mc->capacity) {
		obj = mmu_memory_cache_alloc_obj(mc, gfp);
		if (!obj)
			return mc->nobjs >= min ? 0 : -ENOMEM;
		mc->objects[mc->nobjs++] = obj;
	}
	return 0;
}

int kvm_mmu_topup_memory_cache(struct kvm_mmu_memory_cache *mc, int min)
{
	return __kvm_mmu_topup_memory_cache(mc, KVM_ARCH_NR_OBJS_PER_MEMORY_CACHE, min);
}

int kvm_mmu_memory_cache_nr_free_objects(struct kvm_mmu_memory_cache *mc)
{
	return mc->nobjs;
}

void kvm_mmu_free_memory_cache(struct kvm_mmu_memory_cache *mc)
{
	while (mc->nobjs) {
		if (mc->kmem_cache)
			kmem_cache_free(mc->kmem_cache, mc->objects[--mc->nobjs]);
		else
			free_page((unsigned long)mc->objects[--mc->nobjs]);
	}

	kvfree(mc->objects);

	mc->objects = NULL;
	mc->capacity = 0;
}

void *kvm_mmu_memory_cache_alloc(struct kvm_mmu_memory_cache *mc)
{
	void *p;

	if (WARN_ON(!mc->nobjs))
		p = mmu_memory_cache_alloc_obj(mc, GFP_ATOMIC | __GFP_ACCOUNT);
	else
		p = mc->objects[--mc->nobjs];
	BUG_ON(!p);
	return p;
}
#endif

static void kvm_vcpu_init(struct kvm_vcpu *vcpu, struct kvm *kvm, unsigned id)
{
	mutex_init(&vcpu->mutex);
	vcpu->cpu = -1;
	vcpu->kvm = kvm;
	vcpu->vcpu_id = id;
	vcpu->pid = NULL;
#ifndef __KVM_HAVE_ARCH_WQP
	rcuwait_init(&vcpu->wait);
#endif
	kvm_async_pf_vcpu_init(vcpu);

	kvm_vcpu_set_in_spin_loop(vcpu, false);
	kvm_vcpu_set_dy_eligible(vcpu, false);
	vcpu->preempted = false;
	vcpu->ready = false;
	preempt_notifier_init(&vcpu->preempt_notifier, &kvm_preempt_ops);
	vcpu->last_used_slot = NULL;

	/* Fill the stats id string for the vcpu */
	snprintf(vcpu->stats_id, sizeof(vcpu->stats_id), "kvm-%d/vcpu-%d",
		 task_pid_nr(current), id);
}

static void kvm_vcpu_destroy(struct kvm_vcpu *vcpu)
{
	kvm_arch_vcpu_destroy(vcpu);
	kvm_dirty_ring_free(&vcpu->dirty_ring);

	/*
	 * No need for rcu_read_lock as VCPU_RUN is the only place that changes
	 * the vcpu->pid pointer, and at destruction time all file descriptors
	 * are already gone.
	 */
	put_pid(rcu_dereference_protected(vcpu->pid, 1));

	free_page((unsigned long)vcpu->run);
	kmem_cache_free(kvm_vcpu_cache, vcpu);
}

void kvm_destroy_vcpus(struct kvm *kvm)
{
	unsigned long i;
	struct kvm_vcpu *vcpu;

	kvm_for_each_vcpu(i, vcpu, kvm) {
		kvm_vcpu_destroy(vcpu);
		xa_erase(&kvm->vcpu_array, i);
	}

	atomic_set(&kvm->online_vcpus, 0);
}
EXPORT_SYMBOL_GPL(kvm_destroy_vcpus);

#ifdef CONFIG_KVM_GENERIC_MMU_NOTIFIER
static inline struct kvm *mmu_notifier_to_kvm(struct mmu_notifier *mn)
{
	return container_of(mn, struct kvm, mmu_notifier);
}

typedef bool (*gfn_handler_t)(struct kvm *kvm, struct kvm_gfn_range *range);

typedef void (*on_lock_fn_t)(struct kvm *kvm);

struct kvm_mmu_notifier_range {
	/*
	 * 64-bit addresses, as KVM notifiers can operate on host virtual
	 * addresses (unsigned long) and guest physical addresses (64-bit).
	 */
	u64 start;
	u64 end;
	union kvm_mmu_notifier_arg arg;
	gfn_handler_t handler;
	on_lock_fn_t on_lock;
	bool flush_on_ret;
	bool may_block;
};

/*
 * The inner-most helper returns a tuple containing the return value from the
 * arch- and action-specific handler, plus a flag indicating whether or not at
 * least one memslot was found, i.e. if the handler found guest memory.
 *
 * Note, most notifiers are averse to booleans, so even though KVM tracks the
 * return from arch code as a bool, outer helpers will cast it to an int. :-(
 */
typedef struct kvm_mmu_notifier_return {
	bool ret;
	bool found_memslot;
} kvm_mn_ret_t;

/*
 * Use a dedicated stub instead of NULL to indicate that there is no callback
 * function/handler.  The compiler technically can't guarantee that a real
 * function will have a non-zero address, and so it will generate code to
 * check for !NULL, whereas comparing against a stub will be elided at compile
 * time (unless the compiler is getting long in the tooth, e.g. gcc 4.9).
 */
static void kvm_null_fn(void)
{

}
#define IS_KVM_NULL_FN(fn) ((fn) == (void *)kvm_null_fn)

static const union kvm_mmu_notifier_arg KVM_MMU_NOTIFIER_NO_ARG;

/* Iterate over each memslot intersecting [start, last] (inclusive) range */
#define kvm_for_each_memslot_in_hva_range(node, slots, start, last)	     \
	for (node = interval_tree_iter_first(&slots->hva_tree, start, last); \
	     node;							     \
	     node = interval_tree_iter_next(node, start, last))	     \

static __always_inline kvm_mn_ret_t __kvm_handle_hva_range(struct kvm *kvm,
							   const struct kvm_mmu_notifier_range *range)
{
	struct kvm_mmu_notifier_return r = {
		.ret = false,
		.found_memslot = false,
	};
	struct kvm_gfn_range gfn_range;
	struct kvm_memory_slot *slot;
	struct kvm_memslots *slots;
	int i, idx;

	if (WARN_ON_ONCE(range->end <= range->start))
		return r;

	/* A null handler is allowed if and only if on_lock() is provided. */
	if (WARN_ON_ONCE(IS_KVM_NULL_FN(range->on_lock) &&
			 IS_KVM_NULL_FN(range->handler)))
		return r;

	idx = srcu_read_lock(&kvm->srcu);

	for (i = 0; i < kvm_arch_nr_memslot_as_ids(kvm); i++) {
		struct interval_tree_node *node;

		slots = __kvm_memslots(kvm, i);
		kvm_for_each_memslot_in_hva_range(node, slots,
						  range->start, range->end - 1) {
			unsigned long hva_start, hva_end;

			slot = container_of(node, struct kvm_memory_slot, hva_node[slots->node_idx]);
			hva_start = max_t(unsigned long, range->start, slot->userspace_addr);
			hva_end = min_t(unsigned long, range->end,
					slot->userspace_addr + (slot->npages << PAGE_SHIFT));

			/*
			 * To optimize for the likely case where the address
			 * range is covered by zero or one memslots, don't
			 * bother making these conditional (to avoid writes on
			 * the second or later invocation of the handler).
			 */
			gfn_range.arg = range->arg;
			gfn_range.may_block = range->may_block;

			/*
			 * {gfn(page) | page intersects with [hva_start, hva_end)} =
			 * {gfn_start, gfn_start+1, ..., gfn_end-1}.
			 */
			gfn_range.start = hva_to_gfn_memslot(hva_start, slot);
			gfn_range.end = hva_to_gfn_memslot(hva_end + PAGE_SIZE - 1, slot);
			gfn_range.slot = slot;

			if (!r.found_memslot) {
				r.found_memslot = true;
				KVM_MMU_LOCK(kvm);
				if (!IS_KVM_NULL_FN(range->on_lock))
					range->on_lock(kvm);

				if (IS_KVM_NULL_FN(range->handler))
					break;
			}
			r.ret |= range->handler(kvm, &gfn_range);
		}
	}

	if (range->flush_on_ret && r.ret)
		kvm_flush_remote_tlbs(kvm);

	if (r.found_memslot)
		KVM_MMU_UNLOCK(kvm);

	srcu_read_unlock(&kvm->srcu, idx);

	return r;
}

static __always_inline int kvm_handle_hva_range(struct mmu_notifier *mn,
						unsigned long start,
						unsigned long end,
						union kvm_mmu_notifier_arg arg,
						gfn_handler_t handler)
{
	struct kvm *kvm = mmu_notifier_to_kvm(mn);
	const struct kvm_mmu_notifier_range range = {
		.start		= start,
		.end		= end,
		.arg		= arg,
		.handler	= handler,
		.on_lock	= (void *)kvm_null_fn,
		.flush_on_ret	= true,
		.may_block	= false,
	};

	return __kvm_handle_hva_range(kvm, &range).ret;
}

static __always_inline int kvm_handle_hva_range_no_flush(struct mmu_notifier *mn,
							 unsigned long start,
							 unsigned long end,
							 gfn_handler_t handler)
{
	struct kvm *kvm = mmu_notifier_to_kvm(mn);
	const struct kvm_mmu_notifier_range range = {
		.start		= start,
		.end		= end,
		.handler	= handler,
		.on_lock	= (void *)kvm_null_fn,
		.flush_on_ret	= false,
		.may_block	= false,
	};

	return __kvm_handle_hva_range(kvm, &range).ret;
}

static bool kvm_change_spte_gfn(struct kvm *kvm, struct kvm_gfn_range *range)
{
	/*
	 * Skipping invalid memslots is correct if and only change_pte() is
	 * surrounded by invalidate_range_{start,end}(), which is currently
	 * guaranteed by the primary MMU.  If that ever changes, KVM needs to
	 * unmap the memslot instead of skipping the memslot to ensure that KVM
	 * doesn't hold references to the old PFN.
	 */
	WARN_ON_ONCE(!READ_ONCE(kvm->mn_active_invalidate_count));

	if (range->slot->flags & KVM_MEMSLOT_INVALID)
		return false;

	return kvm_set_spte_gfn(kvm, range);
}

static void kvm_mmu_notifier_change_pte(struct mmu_notifier *mn,
					struct mm_struct *mm,
					unsigned long address,
					pte_t pte)
{
	struct kvm *kvm = mmu_notifier_to_kvm(mn);
	const union kvm_mmu_notifier_arg arg = { .pte = pte };

	trace_kvm_set_spte_hva(address);

	/*
	 * .change_pte() must be surrounded by .invalidate_range_{start,end}().
	 * If mmu_invalidate_in_progress is zero, then no in-progress
	 * invalidations, including this one, found a relevant memslot at
	 * start(); rechecking memslots here is unnecessary.  Note, a false
	 * positive (count elevated by a different invalidation) is sub-optimal
	 * but functionally ok.
	 */
	WARN_ON_ONCE(!READ_ONCE(kvm->mn_active_invalidate_count));
	if (!READ_ONCE(kvm->mmu_invalidate_in_progress))
		return;

	kvm_handle_hva_range(mn, address, address + 1, arg, kvm_change_spte_gfn);
}

void kvm_mmu_invalidate_begin(struct kvm *kvm)
{
	lockdep_assert_held_write(&kvm->mmu_lock);
	/*
	 * The count increase must become visible at unlock time as no
	 * spte can be established without taking the mmu_lock and
	 * count is also read inside the mmu_lock critical section.
	 */
	kvm->mmu_invalidate_in_progress++;

	if (likely(kvm->mmu_invalidate_in_progress == 1)) {
		kvm->mmu_invalidate_range_start = INVALID_GPA;
		kvm->mmu_invalidate_range_end = INVALID_GPA;
	}
}

void kvm_mmu_invalidate_range_add(struct kvm *kvm, gfn_t start, gfn_t end)
{
	lockdep_assert_held_write(&kvm->mmu_lock);

	WARN_ON_ONCE(!kvm->mmu_invalidate_in_progress);

	if (likely(kvm->mmu_invalidate_range_start == INVALID_GPA)) {
		kvm->mmu_invalidate_range_start = start;
		kvm->mmu_invalidate_range_end = end;
	} else {
		/*
		 * Fully tracking multiple concurrent ranges has diminishing
		 * returns. Keep things simple and just find the minimal range
		 * which includes the current and new ranges. As there won't be
		 * enough information to subtract a range after its invalidate
		 * completes, any ranges invalidated concurrently will
		 * accumulate and persist until all outstanding invalidates
		 * complete.
		 */
		kvm->mmu_invalidate_range_start =
			min(kvm->mmu_invalidate_range_start, start);
		kvm->mmu_invalidate_range_end =
			max(kvm->mmu_invalidate_range_end, end);
	}
}

bool kvm_mmu_unmap_gfn_range(struct kvm *kvm, struct kvm_gfn_range *range)
{
	kvm_mmu_invalidate_range_add(kvm, range->start, range->end);
	return kvm_unmap_gfn_range(kvm, range);
}

static int kvm_mmu_notifier_invalidate_range_start(struct mmu_notifier *mn,
					const struct mmu_notifier_range *range)
{
	struct kvm *kvm = mmu_notifier_to_kvm(mn);
	const struct kvm_mmu_notifier_range hva_range = {
		.start		= range->start,
		.end		= range->end,
		.handler	= kvm_mmu_unmap_gfn_range,
		.on_lock	= kvm_mmu_invalidate_begin,
		.flush_on_ret	= true,
		.may_block	= mmu_notifier_range_blockable(range),
	};

	trace_kvm_unmap_hva_range(range->start, range->end);

	/*
	 * Prevent memslot modification between range_start() and range_end()
	 * so that conditionally locking provides the same result in both
	 * functions.  Without that guarantee, the mmu_invalidate_in_progress
	 * adjustments will be imbalanced.
	 *
	 * Pairs with the decrement in range_end().
	 */
	spin_lock(&kvm->mn_invalidate_lock);
	kvm->mn_active_invalidate_count++;
	spin_unlock(&kvm->mn_invalidate_lock);

	/*
	 * Invalidate pfn caches _before_ invalidating the secondary MMUs, i.e.
	 * before acquiring mmu_lock, to avoid holding mmu_lock while acquiring
	 * each cache's lock.  There are relatively few caches in existence at
	 * any given time, and the caches themselves can check for hva overlap,
	 * i.e. don't need to rely on memslot overlap checks for performance.
	 * Because this runs without holding mmu_lock, the pfn caches must use
	 * mn_active_invalidate_count (see above) instead of
	 * mmu_invalidate_in_progress.
	 */
	gfn_to_pfn_cache_invalidate_start(kvm, range->start, range->end,
					  hva_range.may_block);

	/*
	 * If one or more memslots were found and thus zapped, notify arch code
	 * that guest memory has been reclaimed.  This needs to be done *after*
	 * dropping mmu_lock, as x86's reclaim path is slooooow.
	 */
	if (__kvm_handle_hva_range(kvm, &hva_range).found_memslot)
		kvm_arch_guest_memory_reclaimed(kvm);

	return 0;
}

void kvm_mmu_invalidate_end(struct kvm *kvm)
{
	lockdep_assert_held_write(&kvm->mmu_lock);

	/*
	 * This sequence increase will notify the kvm page fault that
	 * the page that is going to be mapped in the spte could have
	 * been freed.
	 */
	kvm->mmu_invalidate_seq++;
	smp_wmb();
	/*
	 * The above sequence increase must be visible before the
	 * below count decrease, which is ensured by the smp_wmb above
	 * in conjunction with the smp_rmb in mmu_invalidate_retry().
	 */
	kvm->mmu_invalidate_in_progress--;
	KVM_BUG_ON(kvm->mmu_invalidate_in_progress < 0, kvm);

	/*
	 * Assert that at least one range was added between start() and end().
	 * Not adding a range isn't fatal, but it is a KVM bug.
	 */
	WARN_ON_ONCE(kvm->mmu_invalidate_range_start == INVALID_GPA);
}

static void kvm_mmu_notifier_invalidate_range_end(struct mmu_notifier *mn,
					const struct mmu_notifier_range *range)
{
	struct kvm *kvm = mmu_notifier_to_kvm(mn);
	const struct kvm_mmu_notifier_range hva_range = {
		.start		= range->start,
		.end		= range->end,
		.handler	= (void *)kvm_null_fn,
		.on_lock	= kvm_mmu_invalidate_end,
		.flush_on_ret	= false,
		.may_block	= mmu_notifier_range_blockable(range),
	};
	bool wake;

	__kvm_handle_hva_range(kvm, &hva_range);

	/* Pairs with the increment in range_start(). */
	spin_lock(&kvm->mn_invalidate_lock);
	wake = (--kvm->mn_active_invalidate_count == 0);
	spin_unlock(&kvm->mn_invalidate_lock);

	/*
	 * There can only be one waiter, since the wait happens under
	 * slots_lock.
	 */
	if (wake)
		rcuwait_wake_up(&kvm->mn_memslots_update_rcuwait);
}

static int kvm_mmu_notifier_clear_flush_young(struct mmu_notifier *mn,
					      struct mm_struct *mm,
					      unsigned long start,
					      unsigned long end)
{
	trace_kvm_age_hva(start, end);

	return kvm_handle_hva_range(mn, start, end, KVM_MMU_NOTIFIER_NO_ARG,
				    kvm_age_gfn);
}

static int kvm_mmu_notifier_clear_young(struct mmu_notifier *mn,
					struct mm_struct *mm,
					unsigned long start,
					unsigned long end)
{
	trace_kvm_age_hva(start, end);

	/*
	 * Even though we do not flush TLB, this will still adversely
	 * affect performance on pre-Haswell Intel EPT, where there is
	 * no EPT Access Bit to clear so that we have to tear down EPT
	 * tables instead. If we find this unacceptable, we can always
	 * add a parameter to kvm_age_hva so that it effectively doesn't
	 * do anything on clear_young.
	 *
	 * Also note that currently we never issue secondary TLB flushes
	 * from clear_young, leaving this job up to the regular system
	 * cadence. If we find this inaccurate, we might come up with a
	 * more sophisticated heuristic later.
	 */
	return kvm_handle_hva_range_no_flush(mn, start, end, kvm_age_gfn);
}

static int kvm_mmu_notifier_test_young(struct mmu_notifier *mn,
				       struct mm_struct *mm,
				       unsigned long address)
{
	trace_kvm_test_age_hva(address);

	return kvm_handle_hva_range_no_flush(mn, address, address + 1,
					     kvm_test_age_gfn);
}

static void kvm_mmu_notifier_release(struct mmu_notifier *mn,
				     struct mm_struct *mm)
{
	struct kvm *kvm = mmu_notifier_to_kvm(mn);
	int idx;

	idx = srcu_read_lock(&kvm->srcu);
	kvm_flush_shadow_all(kvm);
	srcu_read_unlock(&kvm->srcu, idx);
}

static const struct mmu_notifier_ops kvm_mmu_notifier_ops = {
	.invalidate_range_start	= kvm_mmu_notifier_invalidate_range_start,
	.invalidate_range_end	= kvm_mmu_notifier_invalidate_range_end,
	.clear_flush_young	= kvm_mmu_notifier_clear_flush_young,
	.clear_young		= kvm_mmu_notifier_clear_young,
	.test_young		= kvm_mmu_notifier_test_young,
	.change_pte		= kvm_mmu_notifier_change_pte,
	.release		= kvm_mmu_notifier_release,
};

static int kvm_init_mmu_notifier(struct kvm *kvm)
{
	kvm->mmu_notifier.ops = &kvm_mmu_notifier_ops;
	return mmu_notifier_register(&kvm->mmu_notifier, current->mm);
}

#else  /* !CONFIG_KVM_GENERIC_MMU_NOTIFIER */

static int kvm_init_mmu_notifier(struct kvm *kvm)
{
	return 0;
}

#endif /* CONFIG_KVM_GENERIC_MMU_NOTIFIER */

#ifdef CONFIG_HAVE_KVM_PM_NOTIFIER
static int kvm_pm_notifier_call(struct notifier_block *bl,
				unsigned long state,
				void *unused)
{
	struct kvm *kvm = container_of(bl, struct kvm, pm_notifier);

	return kvm_arch_pm_notifier(kvm, state);
}

static void kvm_init_pm_notifier(struct kvm *kvm)
{
	kvm->pm_notifier.notifier_call = kvm_pm_notifier_call;
	/* Suspend KVM before we suspend ftrace, RCU, etc. */
	kvm->pm_notifier.priority = INT_MAX;
	register_pm_notifier(&kvm->pm_notifier);
}

static void kvm_destroy_pm_notifier(struct kvm *kvm)
{
	unregister_pm_notifier(&kvm->pm_notifier);
}
#else /* !CONFIG_HAVE_KVM_PM_NOTIFIER */
static void kvm_init_pm_notifier(struct kvm *kvm)
{
}

static void kvm_destroy_pm_notifier(struct kvm *kvm)
{
}
#endif /* CONFIG_HAVE_KVM_PM_NOTIFIER */

static void kvm_destroy_dirty_bitmap(struct kvm_memory_slot *memslot)
{
	if (!memslot->dirty_bitmap)
		return;

	kvfree(memslot->dirty_bitmap);
	memslot->dirty_bitmap = NULL;
}

/* This does not remove the slot from struct kvm_memslots data structures */
static void kvm_free_memslot(struct kvm *kvm, struct kvm_memory_slot *slot)
{
	if (slot->flags & KVM_MEM_GUEST_MEMFD)
		kvm_gmem_unbind(slot);

	kvm_destroy_dirty_bitmap(slot);

	kvm_arch_free_memslot(kvm, slot);

	kfree(slot);
}

static void kvm_free_memslots(struct kvm *kvm, struct kvm_memslots *slots)
{
	struct hlist_node *idnode;
	struct kvm_memory_slot *memslot;
	int bkt;

	/*
	 * The same memslot objects live in both active and inactive sets,
	 * arbitrarily free using index '1' so the second invocation of this
	 * function isn't operating over a structure with dangling pointers
	 * (even though this function isn't actually touching them).
	 */
	if (!slots->node_idx)
		return;

	hash_for_each_safe(slots->id_hash, bkt, idnode, memslot, id_node[1])
		kvm_free_memslot(kvm, memslot);
}

static umode_t kvm_stats_debugfs_mode(const struct _kvm_stats_desc *pdesc)
{
	switch (pdesc->desc.flags & KVM_STATS_TYPE_MASK) {
	case KVM_STATS_TYPE_INSTANT:
		return 0444;
	case KVM_STATS_TYPE_CUMULATIVE:
	case KVM_STATS_TYPE_PEAK:
	default:
		return 0644;
	}
}


static void kvm_destroy_vm_debugfs(struct kvm *kvm)
{
	int i;
	int kvm_debugfs_num_entries = kvm_vm_stats_header.num_desc +
				      kvm_vcpu_stats_header.num_desc;

	if (IS_ERR(kvm->debugfs_dentry))
		return;

	debugfs_remove_recursive(kvm->debugfs_dentry);

	if (kvm->debugfs_stat_data) {
		for (i = 0; i < kvm_debugfs_num_entries; i++)
			kfree(kvm->debugfs_stat_data[i]);
		kfree(kvm->debugfs_stat_data);
	}
}

static int kvm_create_vm_debugfs(struct kvm *kvm, const char *fdname)
{
	static DEFINE_MUTEX(kvm_debugfs_lock);
	struct dentry *dent;
	char dir_name[ITOA_MAX_LEN * 2];
	struct kvm_stat_data *stat_data;
	const struct _kvm_stats_desc *pdesc;
	int i, ret = -ENOMEM;
	int kvm_debugfs_num_entries = kvm_vm_stats_header.num_desc +
				      kvm_vcpu_stats_header.num_desc;

	if (!debugfs_initialized())
		return 0;

	snprintf(dir_name, sizeof(dir_name), "%d-%s", task_pid_nr(current), fdname);
	mutex_lock(&kvm_debugfs_lock);
	dent = debugfs_lookup(dir_name, kvm_debugfs_dir);
	if (dent) {
		pr_warn_ratelimited("KVM: debugfs: duplicate directory %s\n", dir_name);
		dput(dent);
		mutex_unlock(&kvm_debugfs_lock);
		return 0;
	}
	dent = debugfs_create_dir(dir_name, kvm_debugfs_dir);
	mutex_unlock(&kvm_debugfs_lock);
	if (IS_ERR(dent))
		return 0;

	kvm->debugfs_dentry = dent;
	kvm->debugfs_stat_data = kcalloc(kvm_debugfs_num_entries,
					 sizeof(*kvm->debugfs_stat_data),
					 GFP_KERNEL_ACCOUNT);
	if (!kvm->debugfs_stat_data)
		goto out_err;

	for (i = 0; i < kvm_vm_stats_header.num_desc; ++i) {
		pdesc = &kvm_vm_stats_desc[i];
		stat_data = kzalloc(sizeof(*stat_data), GFP_KERNEL_ACCOUNT);
		if (!stat_data)
			goto out_err;

		stat_data->kvm = kvm;
		stat_data->desc = pdesc;
		stat_data->kind = KVM_STAT_VM;
		kvm->debugfs_stat_data[i] = stat_data;
		debugfs_create_file(pdesc->name, kvm_stats_debugfs_mode(pdesc),
				    kvm->debugfs_dentry, stat_data,
				    &stat_fops_per_vm);
	}

	for (i = 0; i < kvm_vcpu_stats_header.num_desc; ++i) {
		pdesc = &kvm_vcpu_stats_desc[i];
		stat_data = kzalloc(sizeof(*stat_data), GFP_KERNEL_ACCOUNT);
		if (!stat_data)
			goto out_err;

		stat_data->kvm = kvm;
		stat_data->desc = pdesc;
		stat_data->kind = KVM_STAT_VCPU;
		kvm->debugfs_stat_data[i + kvm_vm_stats_header.num_desc] = stat_data;
		debugfs_create_file(pdesc->name, kvm_stats_debugfs_mode(pdesc),
				    kvm->debugfs_dentry, stat_data,
				    &stat_fops_per_vm);
	}

	ret = kvm_arch_create_vm_debugfs(kvm);
	if (ret)
		goto out_err;

	return 0;
out_err:
	kvm_destroy_vm_debugfs(kvm);
	return ret;
}

/*
 * Called after the VM is otherwise initialized, but just before adding it to
 * the vm_list.
 */
int __weak kvm_arch_post_init_vm(struct kvm *kvm)
{
	return 0;
}

/*
 * Called just after removing the VM from the vm_list, but before doing any
 * other destruction.
 */
void __weak kvm_arch_pre_destroy_vm(struct kvm *kvm)
{
}

/*
 * Called after per-vm debugfs created.  When called kvm->debugfs_dentry should
 * be setup already, so we can create arch-specific debugfs entries under it.
 * Cleanup should be automatic done in kvm_destroy_vm_debugfs() recursively, so
 * a per-arch destroy interface is not needed.
 */
int __weak kvm_arch_create_vm_debugfs(struct kvm *kvm)
{
	return 0;
}

static struct kvm *kvm_create_vm(unsigned long type, const char *fdname)
{
	struct kvm *kvm = kvm_arch_alloc_vm();
	struct kvm_memslots *slots;
	int r = -ENOMEM;
	int i, j;

	if (!kvm)
		return ERR_PTR(-ENOMEM);

	KVM_MMU_LOCK_INIT(kvm);
	mmgrab(current->mm);
	kvm->mm = current->mm;
	kvm_eventfd_init(kvm);
	mutex_init(&kvm->lock);
	mutex_init(&kvm->irq_lock);
	mutex_init(&kvm->slots_lock);
	mutex_init(&kvm->slots_arch_lock);
	spin_lock_init(&kvm->mn_invalidate_lock);
	rcuwait_init(&kvm->mn_memslots_update_rcuwait);
	xa_init(&kvm->vcpu_array);
#ifdef CONFIG_KVM_GENERIC_MEMORY_ATTRIBUTES
	xa_init(&kvm->mem_attr_array);
#endif

	INIT_LIST_HEAD(&kvm->gpc_list);
	spin_lock_init(&kvm->gpc_lock);

	INIT_LIST_HEAD(&kvm->devices);
	kvm->max_vcpus = KVM_MAX_VCPUS;

	BUILD_BUG_ON(KVM_MEM_SLOTS_NUM > SHRT_MAX);

	/*
	 * Force subsequent debugfs file creations to fail if the VM directory
	 * is not created (by kvm_create_vm_debugfs()).
	 */
	kvm->debugfs_dentry = ERR_PTR(-ENOENT);

	snprintf(kvm->stats_id, sizeof(kvm->stats_id), "kvm-%d",
		 task_pid_nr(current));

	if (init_srcu_struct(&kvm->srcu))
		goto out_err_no_srcu;
	if (init_srcu_struct(&kvm->irq_srcu))
		goto out_err_no_irq_srcu;

	refcount_set(&kvm->users_count, 1);
	for (i = 0; i < kvm_arch_nr_memslot_as_ids(kvm); i++) {
		for (j = 0; j < 2; j++) {
			slots = &kvm->__memslots[i][j];

			atomic_long_set(&slots->last_used_slot, (unsigned long)NULL);
			slots->hva_tree = RB_ROOT_CACHED;
			slots->gfn_tree = RB_ROOT;
			hash_init(slots->id_hash);
			slots->node_idx = j;

			/* Generations must be different for each address space. */
			slots->generation = i;
		}

		rcu_assign_pointer(kvm->memslots[i], &kvm->__memslots[i][0]);
	}

	for (i = 0; i < KVM_NR_BUSES; i++) {
		rcu_assign_pointer(kvm->buses[i],
			kzalloc(sizeof(struct kvm_io_bus), GFP_KERNEL_ACCOUNT));
		if (!kvm->buses[i])
			goto out_err_no_arch_destroy_vm;
	}

	r = kvm_arch_init_vm(kvm, type);
	if (r)
		goto out_err_no_arch_destroy_vm;

	r = hardware_enable_all();
	if (r)
		goto out_err_no_disable;

#ifdef CONFIG_HAVE_KVM_IRQCHIP
	INIT_HLIST_HEAD(&kvm->irq_ack_notifier_list);
#endif

	r = kvm_init_mmu_notifier(kvm);
	if (r)
		goto out_err_no_mmu_notifier;

	r = kvm_coalesced_mmio_init(kvm);
	if (r < 0)
		goto out_no_coalesced_mmio;

	r = kvm_create_vm_debugfs(kvm, fdname);
	if (r)
		goto out_err_no_debugfs;

	r = kvm_arch_post_init_vm(kvm);
	if (r)
		goto out_err;

	mutex_lock(&kvm_lock);
	list_add(&kvm->vm_list, &vm_list);
	mutex_unlock(&kvm_lock);

	preempt_notifier_inc();
	kvm_init_pm_notifier(kvm);

	return kvm;

out_err:
	kvm_destroy_vm_debugfs(kvm);
out_err_no_debugfs:
	kvm_coalesced_mmio_free(kvm);
out_no_coalesced_mmio:
#ifdef CONFIG_KVM_GENERIC_MMU_NOTIFIER
	if (kvm->mmu_notifier.ops)
		mmu_notifier_unregister(&kvm->mmu_notifier, current->mm);
#endif
out_err_no_mmu_notifier:
	hardware_disable_all();
out_err_no_disable:
	kvm_arch_destroy_vm(kvm);
out_err_no_arch_destroy_vm:
	WARN_ON_ONCE(!refcount_dec_and_test(&kvm->users_count));
	for (i = 0; i < KVM_NR_BUSES; i++)
		kfree(kvm_get_bus(kvm, i));
	cleanup_srcu_struct(&kvm->irq_srcu);
out_err_no_irq_srcu:
	cleanup_srcu_struct(&kvm->srcu);
out_err_no_srcu:
	kvm_arch_free_vm(kvm);
	mmdrop(current->mm);
	return ERR_PTR(r);
}

static void kvm_destroy_devices(struct kvm *kvm)
{
	struct kvm_device *dev, *tmp;

	/*
	 * We do not need to take the kvm->lock here, because nobody else
	 * has a reference to the struct kvm at this point and therefore
	 * cannot access the devices list anyhow.
	 */
	list_for_each_entry_safe(dev, tmp, &kvm->devices, vm_node) {
		list_del(&dev->vm_node);
		dev->ops->destroy(dev);
	}
}

static void kvm_destroy_vm(struct kvm *kvm)
{
	int i;
	struct mm_struct *mm = kvm->mm;

	kvm_destroy_pm_notifier(kvm);
	kvm_uevent_notify_change(KVM_EVENT_DESTROY_VM, kvm);
	kvm_destroy_vm_debugfs(kvm);
	kvm_arch_sync_events(kvm);
	mutex_lock(&kvm_lock);
	list_del(&kvm->vm_list);
	mutex_unlock(&kvm_lock);
	kvm_arch_pre_destroy_vm(kvm);

	kvm_free_irq_routing(kvm);
	for (i = 0; i < KVM_NR_BUSES; i++) {
		struct kvm_io_bus *bus = kvm_get_bus(kvm, i);

		if (bus)
			kvm_io_bus_destroy(bus);
		kvm->buses[i] = NULL;
	}
	kvm_coalesced_mmio_free(kvm);
#ifdef CONFIG_KVM_GENERIC_MMU_NOTIFIER
	mmu_notifier_unregister(&kvm->mmu_notifier, kvm->mm);
	/*
	 * At this point, pending calls to invalidate_range_start()
	 * have completed but no more MMU notifiers will run, so
	 * mn_active_invalidate_count may remain unbalanced.
	 * No threads can be waiting in kvm_swap_active_memslots() as the
	 * last reference on KVM has been dropped, but freeing
	 * memslots would deadlock without this manual intervention.
	 *
	 * If the count isn't unbalanced, i.e. KVM did NOT unregister its MMU
	 * notifier between a start() and end(), then there shouldn't be any
	 * in-progress invalidations.
	 */
	WARN_ON(rcuwait_active(&kvm->mn_memslots_update_rcuwait));
	if (kvm->mn_active_invalidate_count)
		kvm->mn_active_invalidate_count = 0;
	else
		WARN_ON(kvm->mmu_invalidate_in_progress);
#else
	kvm_flush_shadow_all(kvm);
#endif
	kvm_arch_destroy_vm(kvm);
	kvm_destroy_devices(kvm);
	for (i = 0; i < kvm_arch_nr_memslot_as_ids(kvm); i++) {
		kvm_free_memslots(kvm, &kvm->__memslots[i][0]);
		kvm_free_memslots(kvm, &kvm->__memslots[i][1]);
	}
	cleanup_srcu_struct(&kvm->irq_srcu);
	cleanup_srcu_struct(&kvm->srcu);
#ifdef CONFIG_KVM_GENERIC_MEMORY_ATTRIBUTES
	xa_destroy(&kvm->mem_attr_array);
#endif
	kvm_arch_free_vm(kvm);
	preempt_notifier_dec();
	hardware_disable_all();
	mmdrop(mm);
}

void kvm_get_kvm(struct kvm *kvm)
{
	refcount_inc(&kvm->users_count);
}
EXPORT_SYMBOL_GPL(kvm_get_kvm);

/*
 * Make sure the vm is not during destruction, which is a safe version of
 * kvm_get_kvm().  Return true if kvm referenced successfully, false otherwise.
 */
bool kvm_get_kvm_safe(struct kvm *kvm)
{
	return refcount_inc_not_zero(&kvm->users_count);
}
EXPORT_SYMBOL_GPL(kvm_get_kvm_safe);

void kvm_put_kvm(struct kvm *kvm)
{
	if (refcount_dec_and_test(&kvm->users_count))
		kvm_destroy_vm(kvm);
}
EXPORT_SYMBOL_GPL(kvm_put_kvm);

/*
 * Used to put a reference that was taken on behalf of an object associated
 * with a user-visible file descriptor, e.g. a vcpu or device, if installation
 * of the new file descriptor fails and the reference cannot be transferred to
 * its final owner.  In such cases, the caller is still actively using @kvm and
 * will fail miserably if the refcount unexpectedly hits zero.
 */
void kvm_put_kvm_no_destroy(struct kvm *kvm)
{
	WARN_ON(refcount_dec_and_test(&kvm->users_count));
}
EXPORT_SYMBOL_GPL(kvm_put_kvm_no_destroy);

static int kvm_vm_release(struct inode *inode, struct file *filp)
{
	struct kvm *kvm = filp->private_data;

	kvm_irqfd_release(kvm);

	kvm_put_kvm(kvm);
	return 0;
}

/*
 * Allocation size is twice as large as the actual dirty bitmap size.
 * See kvm_vm_ioctl_get_dirty_log() why this is needed.
 */
static int kvm_alloc_dirty_bitmap(struct kvm_memory_slot *memslot)
{
	unsigned long dirty_bytes = kvm_dirty_bitmap_bytes(memslot);

	memslot->dirty_bitmap = __vcalloc(2, dirty_bytes, GFP_KERNEL_ACCOUNT);
	if (!memslot->dirty_bitmap)
		return -ENOMEM;

	return 0;
}

static struct kvm_memslots *kvm_get_inactive_memslots(struct kvm *kvm, int as_id)
{
	struct kvm_memslots *active = __kvm_memslots(kvm, as_id);
	int node_idx_inactive = active->node_idx ^ 1;

	return &kvm->__memslots[as_id][node_idx_inactive];
}

/*
 * Helper to get the address space ID when one of memslot pointers may be NULL.
 * This also serves as a sanity that at least one of the pointers is non-NULL,
 * and that their address space IDs don't diverge.
 */
static int kvm_memslots_get_as_id(struct kvm_memory_slot *a,
				  struct kvm_memory_slot *b)
{
	if (WARN_ON_ONCE(!a && !b))
		return 0;

	if (!a)
		return b->as_id;
	if (!b)
		return a->as_id;

	WARN_ON_ONCE(a->as_id != b->as_id);
	return a->as_id;
}

static void kvm_insert_gfn_node(struct kvm_memslots *slots,
				struct kvm_memory_slot *slot)
{
	struct rb_root *gfn_tree = &slots->gfn_tree;
	struct rb_node **node, *parent;
	int idx = slots->node_idx;

	parent = NULL;
	for (node = &gfn_tree->rb_node; *node; ) {
		struct kvm_memory_slot *tmp;

		tmp = container_of(*node, struct kvm_memory_slot, gfn_node[idx]);
		parent = *node;
		if (slot->base_gfn < tmp->base_gfn)
			node = &(*node)->rb_left;
		else if (slot->base_gfn > tmp->base_gfn)
			node = &(*node)->rb_right;
		else
			BUG();
	}

	rb_link_node(&slot->gfn_node[idx], parent, node);
	rb_insert_color(&slot->gfn_node[idx], gfn_tree);
}

static void kvm_erase_gfn_node(struct kvm_memslots *slots,
			       struct kvm_memory_slot *slot)
{
	rb_erase(&slot->gfn_node[slots->node_idx], &slots->gfn_tree);
}

static void kvm_replace_gfn_node(struct kvm_memslots *slots,
				 struct kvm_memory_slot *old,
				 struct kvm_memory_slot *new)
{
	int idx = slots->node_idx;

	WARN_ON_ONCE(old->base_gfn != new->base_gfn);

	rb_replace_node(&old->gfn_node[idx], &new->gfn_node[idx],
			&slots->gfn_tree);
}

/*
 * Replace @old with @new in the inactive memslots.
 *
 * With NULL @old this simply adds @new.
 * With NULL @new this simply removes @old.
 *
 * If @new is non-NULL its hva_node[slots_idx] range has to be set
 * appropriately.
 */
static void kvm_replace_memslot(struct kvm *kvm,
				struct kvm_memory_slot *old,
				struct kvm_memory_slot *new)
{
	int as_id = kvm_memslots_get_as_id(old, new);
	struct kvm_memslots *slots = kvm_get_inactive_memslots(kvm, as_id);
	int idx = slots->node_idx;

	if (old) {
		hash_del(&old->id_node[idx]);
		interval_tree_remove(&old->hva_node[idx], &slots->hva_tree);

		if ((long)old == atomic_long_read(&slots->last_used_slot))
			atomic_long_set(&slots->last_used_slot, (long)new);

		if (!new) {
			kvm_erase_gfn_node(slots, old);
			return;
		}
	}

	/*
	 * Initialize @new's hva range.  Do this even when replacing an @old
	 * slot, kvm_copy_memslot() deliberately does not touch node data.
	 */
	new->hva_node[idx].start = new->userspace_addr;
	new->hva_node[idx].last = new->userspace_addr +
				  (new->npages << PAGE_SHIFT) - 1;

	/*
	 * (Re)Add the new memslot.  There is no O(1) interval_tree_replace(),
	 * hva_node needs to be swapped with remove+insert even though hva can't
	 * change when replacing an existing slot.
	 */
	hash_add(slots->id_hash, &new->id_node[idx], new->id);
	interval_tree_insert(&new->hva_node[idx], &slots->hva_tree);

	/*
	 * If the memslot gfn is unchanged, rb_replace_node() can be used to
	 * switch the node in the gfn tree instead of removing the old and
	 * inserting the new as two separate operations. Replacement is a
	 * single O(1) operation versus two O(log(n)) operations for
	 * remove+insert.
	 */
	if (old && old->base_gfn == new->base_gfn) {
		kvm_replace_gfn_node(slots, old, new);
	} else {
		if (old)
			kvm_erase_gfn_node(slots, old);
		kvm_insert_gfn_node(slots, new);
	}
}

/*
 * Flags that do not access any of the extra space of struct
 * kvm_userspace_memory_region2.  KVM_SET_USER_MEMORY_REGION_V1_FLAGS
 * only allows these.
 */
#define KVM_SET_USER_MEMORY_REGION_V1_FLAGS \
	(KVM_MEM_LOG_DIRTY_PAGES | KVM_MEM_READONLY)

static int check_memory_region_flags(struct kvm *kvm,
				     const struct kvm_userspace_memory_region2 *mem)
{
	u32 valid_flags = KVM_MEM_LOG_DIRTY_PAGES;

	if (kvm_arch_has_private_mem(kvm))
		valid_flags |= KVM_MEM_GUEST_MEMFD;

	/* Dirty logging private memory is not currently supported. */
	if (mem->flags & KVM_MEM_GUEST_MEMFD)
		valid_flags &= ~KVM_MEM_LOG_DIRTY_PAGES;

<<<<<<< HEAD
#ifdef CONFIG_HAVE_KVM_READONLY_MEM
	valid_flags |= KVM_MEM_READONLY;
=======
#ifdef __KVM_HAVE_READONLY_MEM
	/*
	 * GUEST_MEMFD is incompatible with read-only memslots, as writes to
	 * read-only memslots have emulated MMIO, not page fault, semantics,
	 * and KVM doesn't allow emulated MMIO for private memory.
	 */
	if (!(mem->flags & KVM_MEM_GUEST_MEMFD))
		valid_flags |= KVM_MEM_READONLY;
>>>>>>> 2dfd2383
#endif

	if (mem->flags & ~valid_flags)
		return -EINVAL;

	return 0;
}

static void kvm_swap_active_memslots(struct kvm *kvm, int as_id)
{
	struct kvm_memslots *slots = kvm_get_inactive_memslots(kvm, as_id);

	/* Grab the generation from the activate memslots. */
	u64 gen = __kvm_memslots(kvm, as_id)->generation;

	WARN_ON(gen & KVM_MEMSLOT_GEN_UPDATE_IN_PROGRESS);
	slots->generation = gen | KVM_MEMSLOT_GEN_UPDATE_IN_PROGRESS;

	/*
	 * Do not store the new memslots while there are invalidations in
	 * progress, otherwise the locking in invalidate_range_start and
	 * invalidate_range_end will be unbalanced.
	 */
	spin_lock(&kvm->mn_invalidate_lock);
	prepare_to_rcuwait(&kvm->mn_memslots_update_rcuwait);
	while (kvm->mn_active_invalidate_count) {
		set_current_state(TASK_UNINTERRUPTIBLE);
		spin_unlock(&kvm->mn_invalidate_lock);
		schedule();
		spin_lock(&kvm->mn_invalidate_lock);
	}
	finish_rcuwait(&kvm->mn_memslots_update_rcuwait);
	rcu_assign_pointer(kvm->memslots[as_id], slots);
	spin_unlock(&kvm->mn_invalidate_lock);

	/*
	 * Acquired in kvm_set_memslot. Must be released before synchronize
	 * SRCU below in order to avoid deadlock with another thread
	 * acquiring the slots_arch_lock in an srcu critical section.
	 */
	mutex_unlock(&kvm->slots_arch_lock);

	synchronize_srcu_expedited(&kvm->srcu);

	/*
	 * Increment the new memslot generation a second time, dropping the
	 * update in-progress flag and incrementing the generation based on
	 * the number of address spaces.  This provides a unique and easily
	 * identifiable generation number while the memslots are in flux.
	 */
	gen = slots->generation & ~KVM_MEMSLOT_GEN_UPDATE_IN_PROGRESS;

	/*
	 * Generations must be unique even across address spaces.  We do not need
	 * a global counter for that, instead the generation space is evenly split
	 * across address spaces.  For example, with two address spaces, address
	 * space 0 will use generations 0, 2, 4, ... while address space 1 will
	 * use generations 1, 3, 5, ...
	 */
	gen += kvm_arch_nr_memslot_as_ids(kvm);

	kvm_arch_memslots_updated(kvm, gen);

	slots->generation = gen;
}

static int kvm_prepare_memory_region(struct kvm *kvm,
				     const struct kvm_memory_slot *old,
				     struct kvm_memory_slot *new,
				     enum kvm_mr_change change)
{
	int r;

	/*
	 * If dirty logging is disabled, nullify the bitmap; the old bitmap
	 * will be freed on "commit".  If logging is enabled in both old and
	 * new, reuse the existing bitmap.  If logging is enabled only in the
	 * new and KVM isn't using a ring buffer, allocate and initialize a
	 * new bitmap.
	 */
	if (change != KVM_MR_DELETE) {
		if (!(new->flags & KVM_MEM_LOG_DIRTY_PAGES))
			new->dirty_bitmap = NULL;
		else if (old && old->dirty_bitmap)
			new->dirty_bitmap = old->dirty_bitmap;
		else if (kvm_use_dirty_bitmap(kvm)) {
			r = kvm_alloc_dirty_bitmap(new);
			if (r)
				return r;

			if (kvm_dirty_log_manual_protect_and_init_set(kvm))
				bitmap_set(new->dirty_bitmap, 0, new->npages);
		}
	}

	r = kvm_arch_prepare_memory_region(kvm, old, new, change);

	/* Free the bitmap on failure if it was allocated above. */
	if (r && new && new->dirty_bitmap && (!old || !old->dirty_bitmap))
		kvm_destroy_dirty_bitmap(new);

	return r;
}

static void kvm_commit_memory_region(struct kvm *kvm,
				     struct kvm_memory_slot *old,
				     const struct kvm_memory_slot *new,
				     enum kvm_mr_change change)
{
	int old_flags = old ? old->flags : 0;
	int new_flags = new ? new->flags : 0;
	/*
	 * Update the total number of memslot pages before calling the arch
	 * hook so that architectures can consume the result directly.
	 */
	if (change == KVM_MR_DELETE)
		kvm->nr_memslot_pages -= old->npages;
	else if (change == KVM_MR_CREATE)
		kvm->nr_memslot_pages += new->npages;

	if ((old_flags ^ new_flags) & KVM_MEM_LOG_DIRTY_PAGES) {
		int change = (new_flags & KVM_MEM_LOG_DIRTY_PAGES) ? 1 : -1;
		atomic_set(&kvm->nr_memslots_dirty_logging,
			   atomic_read(&kvm->nr_memslots_dirty_logging) + change);
	}

	kvm_arch_commit_memory_region(kvm, old, new, change);

	switch (change) {
	case KVM_MR_CREATE:
		/* Nothing more to do. */
		break;
	case KVM_MR_DELETE:
		/* Free the old memslot and all its metadata. */
		kvm_free_memslot(kvm, old);
		break;
	case KVM_MR_MOVE:
	case KVM_MR_FLAGS_ONLY:
		/*
		 * Free the dirty bitmap as needed; the below check encompasses
		 * both the flags and whether a ring buffer is being used)
		 */
		if (old->dirty_bitmap && !new->dirty_bitmap)
			kvm_destroy_dirty_bitmap(old);

		/*
		 * The final quirk.  Free the detached, old slot, but only its
		 * memory, not any metadata.  Metadata, including arch specific
		 * data, may be reused by @new.
		 */
		kfree(old);
		break;
	default:
		BUG();
	}
}

/*
 * Activate @new, which must be installed in the inactive slots by the caller,
 * by swapping the active slots and then propagating @new to @old once @old is
 * unreachable and can be safely modified.
 *
 * With NULL @old this simply adds @new to @active (while swapping the sets).
 * With NULL @new this simply removes @old from @active and frees it
 * (while also swapping the sets).
 */
static void kvm_activate_memslot(struct kvm *kvm,
				 struct kvm_memory_slot *old,
				 struct kvm_memory_slot *new)
{
	int as_id = kvm_memslots_get_as_id(old, new);

	kvm_swap_active_memslots(kvm, as_id);

	/* Propagate the new memslot to the now inactive memslots. */
	kvm_replace_memslot(kvm, old, new);
}

static void kvm_copy_memslot(struct kvm_memory_slot *dest,
			     const struct kvm_memory_slot *src)
{
	dest->base_gfn = src->base_gfn;
	dest->npages = src->npages;
	dest->dirty_bitmap = src->dirty_bitmap;
	dest->arch = src->arch;
	dest->userspace_addr = src->userspace_addr;
	dest->flags = src->flags;
	dest->id = src->id;
	dest->as_id = src->as_id;
}

static void kvm_invalidate_memslot(struct kvm *kvm,
				   struct kvm_memory_slot *old,
				   struct kvm_memory_slot *invalid_slot)
{
	/*
	 * Mark the current slot INVALID.  As with all memslot modifications,
	 * this must be done on an unreachable slot to avoid modifying the
	 * current slot in the active tree.
	 */
	kvm_copy_memslot(invalid_slot, old);
	invalid_slot->flags |= KVM_MEMSLOT_INVALID;
	kvm_replace_memslot(kvm, old, invalid_slot);

	/*
	 * Activate the slot that is now marked INVALID, but don't propagate
	 * the slot to the now inactive slots. The slot is either going to be
	 * deleted or recreated as a new slot.
	 */
	kvm_swap_active_memslots(kvm, old->as_id);

	/*
	 * From this point no new shadow pages pointing to a deleted, or moved,
	 * memslot will be created.  Validation of sp->gfn happens in:
	 *	- gfn_to_hva (kvm_read_guest, gfn_to_pfn)
	 *	- kvm_is_visible_gfn (mmu_check_root)
	 */
	kvm_arch_flush_shadow_memslot(kvm, old);
	kvm_arch_guest_memory_reclaimed(kvm);

	/* Was released by kvm_swap_active_memslots(), reacquire. */
	mutex_lock(&kvm->slots_arch_lock);

	/*
	 * Copy the arch-specific field of the newly-installed slot back to the
	 * old slot as the arch data could have changed between releasing
	 * slots_arch_lock in kvm_swap_active_memslots() and re-acquiring the lock
	 * above.  Writers are required to retrieve memslots *after* acquiring
	 * slots_arch_lock, thus the active slot's data is guaranteed to be fresh.
	 */
	old->arch = invalid_slot->arch;
}

static void kvm_create_memslot(struct kvm *kvm,
			       struct kvm_memory_slot *new)
{
	/* Add the new memslot to the inactive set and activate. */
	kvm_replace_memslot(kvm, NULL, new);
	kvm_activate_memslot(kvm, NULL, new);
}

static void kvm_delete_memslot(struct kvm *kvm,
			       struct kvm_memory_slot *old,
			       struct kvm_memory_slot *invalid_slot)
{
	/*
	 * Remove the old memslot (in the inactive memslots) by passing NULL as
	 * the "new" slot, and for the invalid version in the active slots.
	 */
	kvm_replace_memslot(kvm, old, NULL);
	kvm_activate_memslot(kvm, invalid_slot, NULL);
}

static void kvm_move_memslot(struct kvm *kvm,
			     struct kvm_memory_slot *old,
			     struct kvm_memory_slot *new,
			     struct kvm_memory_slot *invalid_slot)
{
	/*
	 * Replace the old memslot in the inactive slots, and then swap slots
	 * and replace the current INVALID with the new as well.
	 */
	kvm_replace_memslot(kvm, old, new);
	kvm_activate_memslot(kvm, invalid_slot, new);
}

static void kvm_update_flags_memslot(struct kvm *kvm,
				     struct kvm_memory_slot *old,
				     struct kvm_memory_slot *new)
{
	/*
	 * Similar to the MOVE case, but the slot doesn't need to be zapped as
	 * an intermediate step. Instead, the old memslot is simply replaced
	 * with a new, updated copy in both memslot sets.
	 */
	kvm_replace_memslot(kvm, old, new);
	kvm_activate_memslot(kvm, old, new);
}

static int kvm_set_memslot(struct kvm *kvm,
			   struct kvm_memory_slot *old,
			   struct kvm_memory_slot *new,
			   enum kvm_mr_change change)
{
	struct kvm_memory_slot *invalid_slot;
	int r;

	/*
	 * Released in kvm_swap_active_memslots().
	 *
	 * Must be held from before the current memslots are copied until after
	 * the new memslots are installed with rcu_assign_pointer, then
	 * released before the synchronize srcu in kvm_swap_active_memslots().
	 *
	 * When modifying memslots outside of the slots_lock, must be held
	 * before reading the pointer to the current memslots until after all
	 * changes to those memslots are complete.
	 *
	 * These rules ensure that installing new memslots does not lose
	 * changes made to the previous memslots.
	 */
	mutex_lock(&kvm->slots_arch_lock);

	/*
	 * Invalidate the old slot if it's being deleted or moved.  This is
	 * done prior to actually deleting/moving the memslot to allow vCPUs to
	 * continue running by ensuring there are no mappings or shadow pages
	 * for the memslot when it is deleted/moved.  Without pre-invalidation
	 * (and without a lock), a window would exist between effecting the
	 * delete/move and committing the changes in arch code where KVM or a
	 * guest could access a non-existent memslot.
	 *
	 * Modifications are done on a temporary, unreachable slot.  The old
	 * slot needs to be preserved in case a later step fails and the
	 * invalidation needs to be reverted.
	 */
	if (change == KVM_MR_DELETE || change == KVM_MR_MOVE) {
		invalid_slot = kzalloc(sizeof(*invalid_slot), GFP_KERNEL_ACCOUNT);
		if (!invalid_slot) {
			mutex_unlock(&kvm->slots_arch_lock);
			return -ENOMEM;
		}
		kvm_invalidate_memslot(kvm, old, invalid_slot);
	}

	r = kvm_prepare_memory_region(kvm, old, new, change);
	if (r) {
		/*
		 * For DELETE/MOVE, revert the above INVALID change.  No
		 * modifications required since the original slot was preserved
		 * in the inactive slots.  Changing the active memslots also
		 * release slots_arch_lock.
		 */
		if (change == KVM_MR_DELETE || change == KVM_MR_MOVE) {
			kvm_activate_memslot(kvm, invalid_slot, old);
			kfree(invalid_slot);
		} else {
			mutex_unlock(&kvm->slots_arch_lock);
		}
		return r;
	}

	/*
	 * For DELETE and MOVE, the working slot is now active as the INVALID
	 * version of the old slot.  MOVE is particularly special as it reuses
	 * the old slot and returns a copy of the old slot (in working_slot).
	 * For CREATE, there is no old slot.  For DELETE and FLAGS_ONLY, the
	 * old slot is detached but otherwise preserved.
	 */
	if (change == KVM_MR_CREATE)
		kvm_create_memslot(kvm, new);
	else if (change == KVM_MR_DELETE)
		kvm_delete_memslot(kvm, old, invalid_slot);
	else if (change == KVM_MR_MOVE)
		kvm_move_memslot(kvm, old, new, invalid_slot);
	else if (change == KVM_MR_FLAGS_ONLY)
		kvm_update_flags_memslot(kvm, old, new);
	else
		BUG();

	/* Free the temporary INVALID slot used for DELETE and MOVE. */
	if (change == KVM_MR_DELETE || change == KVM_MR_MOVE)
		kfree(invalid_slot);

	/*
	 * No need to refresh new->arch, changes after dropping slots_arch_lock
	 * will directly hit the final, active memslot.  Architectures are
	 * responsible for knowing that new->arch may be stale.
	 */
	kvm_commit_memory_region(kvm, old, new, change);

	return 0;
}

static bool kvm_check_memslot_overlap(struct kvm_memslots *slots, int id,
				      gfn_t start, gfn_t end)
{
	struct kvm_memslot_iter iter;

	kvm_for_each_memslot_in_gfn_range(&iter, slots, start, end) {
		if (iter.slot->id != id)
			return true;
	}

	return false;
}

/*
 * Allocate some memory and give it an address in the guest physical address
 * space.
 *
 * Discontiguous memory is allowed, mostly for framebuffers.
 *
 * Must be called holding kvm->slots_lock for write.
 */
int __kvm_set_memory_region(struct kvm *kvm,
			    const struct kvm_userspace_memory_region2 *mem)
{
	struct kvm_memory_slot *old, *new;
	struct kvm_memslots *slots;
	enum kvm_mr_change change;
	unsigned long npages;
	gfn_t base_gfn;
	int as_id, id;
	int r;

	r = check_memory_region_flags(kvm, mem);
	if (r)
		return r;

	as_id = mem->slot >> 16;
	id = (u16)mem->slot;

	/* General sanity checks */
	if ((mem->memory_size & (PAGE_SIZE - 1)) ||
	    (mem->memory_size != (unsigned long)mem->memory_size))
		return -EINVAL;
	if (mem->guest_phys_addr & (PAGE_SIZE - 1))
		return -EINVAL;
	/* We can read the guest memory with __xxx_user() later on. */
	if ((mem->userspace_addr & (PAGE_SIZE - 1)) ||
	    (mem->userspace_addr != untagged_addr(mem->userspace_addr)) ||
	     !access_ok((void __user *)(unsigned long)mem->userspace_addr,
			mem->memory_size))
		return -EINVAL;
	if (mem->flags & KVM_MEM_GUEST_MEMFD &&
	    (mem->guest_memfd_offset & (PAGE_SIZE - 1) ||
	     mem->guest_memfd_offset + mem->memory_size < mem->guest_memfd_offset))
		return -EINVAL;
	if (as_id >= kvm_arch_nr_memslot_as_ids(kvm) || id >= KVM_MEM_SLOTS_NUM)
		return -EINVAL;
	if (mem->guest_phys_addr + mem->memory_size < mem->guest_phys_addr)
		return -EINVAL;
	if ((mem->memory_size >> PAGE_SHIFT) > KVM_MEM_MAX_NR_PAGES)
		return -EINVAL;

	slots = __kvm_memslots(kvm, as_id);

	/*
	 * Note, the old memslot (and the pointer itself!) may be invalidated
	 * and/or destroyed by kvm_set_memslot().
	 */
	old = id_to_memslot(slots, id);

	if (!mem->memory_size) {
		if (!old || !old->npages)
			return -EINVAL;

		if (WARN_ON_ONCE(kvm->nr_memslot_pages < old->npages))
			return -EIO;

		return kvm_set_memslot(kvm, old, NULL, KVM_MR_DELETE);
	}

	base_gfn = (mem->guest_phys_addr >> PAGE_SHIFT);
	npages = (mem->memory_size >> PAGE_SHIFT);

	if (!old || !old->npages) {
		change = KVM_MR_CREATE;

		/*
		 * To simplify KVM internals, the total number of pages across
		 * all memslots must fit in an unsigned long.
		 */
		if ((kvm->nr_memslot_pages + npages) < kvm->nr_memslot_pages)
			return -EINVAL;
	} else { /* Modify an existing slot. */
		/* Private memslots are immutable, they can only be deleted. */
		if (mem->flags & KVM_MEM_GUEST_MEMFD)
			return -EINVAL;
		if ((mem->userspace_addr != old->userspace_addr) ||
		    (npages != old->npages) ||
		    ((mem->flags ^ old->flags) & KVM_MEM_READONLY))
			return -EINVAL;

		if (base_gfn != old->base_gfn)
			change = KVM_MR_MOVE;
		else if (mem->flags != old->flags)
			change = KVM_MR_FLAGS_ONLY;
		else /* Nothing to change. */
			return 0;
	}

	if ((change == KVM_MR_CREATE || change == KVM_MR_MOVE) &&
	    kvm_check_memslot_overlap(slots, id, base_gfn, base_gfn + npages))
		return -EEXIST;

	/* Allocate a slot that will persist in the memslot. */
	new = kzalloc(sizeof(*new), GFP_KERNEL_ACCOUNT);
	if (!new)
		return -ENOMEM;

	new->as_id = as_id;
	new->id = id;
	new->base_gfn = base_gfn;
	new->npages = npages;
	new->flags = mem->flags;
	new->userspace_addr = mem->userspace_addr;
	if (mem->flags & KVM_MEM_GUEST_MEMFD) {
		r = kvm_gmem_bind(kvm, new, mem->guest_memfd, mem->guest_memfd_offset);
		if (r)
			goto out;
	}

	r = kvm_set_memslot(kvm, old, new, change);
	if (r)
		goto out_unbind;

	return 0;

out_unbind:
	if (mem->flags & KVM_MEM_GUEST_MEMFD)
		kvm_gmem_unbind(new);
out:
	kfree(new);
	return r;
}
EXPORT_SYMBOL_GPL(__kvm_set_memory_region);

int kvm_set_memory_region(struct kvm *kvm,
			  const struct kvm_userspace_memory_region2 *mem)
{
	int r;

	mutex_lock(&kvm->slots_lock);
	r = __kvm_set_memory_region(kvm, mem);
	mutex_unlock(&kvm->slots_lock);
	return r;
}
EXPORT_SYMBOL_GPL(kvm_set_memory_region);

static int kvm_vm_ioctl_set_memory_region(struct kvm *kvm,
					  struct kvm_userspace_memory_region2 *mem)
{
	if ((u16)mem->slot >= KVM_USER_MEM_SLOTS)
		return -EINVAL;

	return kvm_set_memory_region(kvm, mem);
}

#ifndef CONFIG_KVM_GENERIC_DIRTYLOG_READ_PROTECT
/**
 * kvm_get_dirty_log - get a snapshot of dirty pages
 * @kvm:	pointer to kvm instance
 * @log:	slot id and address to which we copy the log
 * @is_dirty:	set to '1' if any dirty pages were found
 * @memslot:	set to the associated memslot, always valid on success
 */
int kvm_get_dirty_log(struct kvm *kvm, struct kvm_dirty_log *log,
		      int *is_dirty, struct kvm_memory_slot **memslot)
{
	struct kvm_memslots *slots;
	int i, as_id, id;
	unsigned long n;
	unsigned long any = 0;

	/* Dirty ring tracking may be exclusive to dirty log tracking */
	if (!kvm_use_dirty_bitmap(kvm))
		return -ENXIO;

	*memslot = NULL;
	*is_dirty = 0;

	as_id = log->slot >> 16;
	id = (u16)log->slot;
	if (as_id >= kvm_arch_nr_memslot_as_ids(kvm) || id >= KVM_USER_MEM_SLOTS)
		return -EINVAL;

	slots = __kvm_memslots(kvm, as_id);
	*memslot = id_to_memslot(slots, id);
	if (!(*memslot) || !(*memslot)->dirty_bitmap)
		return -ENOENT;

	kvm_arch_sync_dirty_log(kvm, *memslot);

	n = kvm_dirty_bitmap_bytes(*memslot);

	for (i = 0; !any && i < n/sizeof(long); ++i)
		any = (*memslot)->dirty_bitmap[i];

	if (copy_to_user(log->dirty_bitmap, (*memslot)->dirty_bitmap, n))
		return -EFAULT;

	if (any)
		*is_dirty = 1;
	return 0;
}
EXPORT_SYMBOL_GPL(kvm_get_dirty_log);

#else /* CONFIG_KVM_GENERIC_DIRTYLOG_READ_PROTECT */
/**
 * kvm_get_dirty_log_protect - get a snapshot of dirty pages
 *	and reenable dirty page tracking for the corresponding pages.
 * @kvm:	pointer to kvm instance
 * @log:	slot id and address to which we copy the log
 *
 * We need to keep it in mind that VCPU threads can write to the bitmap
 * concurrently. So, to avoid losing track of dirty pages we keep the
 * following order:
 *
 *    1. Take a snapshot of the bit and clear it if needed.
 *    2. Write protect the corresponding page.
 *    3. Copy the snapshot to the userspace.
 *    4. Upon return caller flushes TLB's if needed.
 *
 * Between 2 and 4, the guest may write to the page using the remaining TLB
 * entry.  This is not a problem because the page is reported dirty using
 * the snapshot taken before and step 4 ensures that writes done after
 * exiting to userspace will be logged for the next call.
 *
 */
static int kvm_get_dirty_log_protect(struct kvm *kvm, struct kvm_dirty_log *log)
{
	struct kvm_memslots *slots;
	struct kvm_memory_slot *memslot;
	int i, as_id, id;
	unsigned long n;
	unsigned long *dirty_bitmap;
	unsigned long *dirty_bitmap_buffer;
	bool flush;

	/* Dirty ring tracking may be exclusive to dirty log tracking */
	if (!kvm_use_dirty_bitmap(kvm))
		return -ENXIO;

	as_id = log->slot >> 16;
	id = (u16)log->slot;
	if (as_id >= kvm_arch_nr_memslot_as_ids(kvm) || id >= KVM_USER_MEM_SLOTS)
		return -EINVAL;

	slots = __kvm_memslots(kvm, as_id);
	memslot = id_to_memslot(slots, id);
	if (!memslot || !memslot->dirty_bitmap)
		return -ENOENT;

	dirty_bitmap = memslot->dirty_bitmap;

	kvm_arch_sync_dirty_log(kvm, memslot);

	n = kvm_dirty_bitmap_bytes(memslot);
	flush = false;
	if (kvm->manual_dirty_log_protect) {
		/*
		 * Unlike kvm_get_dirty_log, we always return false in *flush,
		 * because no flush is needed until KVM_CLEAR_DIRTY_LOG.  There
		 * is some code duplication between this function and
		 * kvm_get_dirty_log, but hopefully all architecture
		 * transition to kvm_get_dirty_log_protect and kvm_get_dirty_log
		 * can be eliminated.
		 */
		dirty_bitmap_buffer = dirty_bitmap;
	} else {
		dirty_bitmap_buffer = kvm_second_dirty_bitmap(memslot);
		memset(dirty_bitmap_buffer, 0, n);

		KVM_MMU_LOCK(kvm);
		for (i = 0; i < n / sizeof(long); i++) {
			unsigned long mask;
			gfn_t offset;

			if (!dirty_bitmap[i])
				continue;

			flush = true;
			mask = xchg(&dirty_bitmap[i], 0);
			dirty_bitmap_buffer[i] = mask;

			offset = i * BITS_PER_LONG;
			kvm_arch_mmu_enable_log_dirty_pt_masked(kvm, memslot,
								offset, mask);
		}
		KVM_MMU_UNLOCK(kvm);
	}

	if (flush)
		kvm_flush_remote_tlbs_memslot(kvm, memslot);

	if (copy_to_user(log->dirty_bitmap, dirty_bitmap_buffer, n))
		return -EFAULT;
	return 0;
}


/**
 * kvm_vm_ioctl_get_dirty_log - get and clear the log of dirty pages in a slot
 * @kvm: kvm instance
 * @log: slot id and address to which we copy the log
 *
 * Steps 1-4 below provide general overview of dirty page logging. See
 * kvm_get_dirty_log_protect() function description for additional details.
 *
 * We call kvm_get_dirty_log_protect() to handle steps 1-3, upon return we
 * always flush the TLB (step 4) even if previous step failed  and the dirty
 * bitmap may be corrupt. Regardless of previous outcome the KVM logging API
 * does not preclude user space subsequent dirty log read. Flushing TLB ensures
 * writes will be marked dirty for next log read.
 *
 *   1. Take a snapshot of the bit and clear it if needed.
 *   2. Write protect the corresponding page.
 *   3. Copy the snapshot to the userspace.
 *   4. Flush TLB's if needed.
 */
static int kvm_vm_ioctl_get_dirty_log(struct kvm *kvm,
				      struct kvm_dirty_log *log)
{
	int r;

	mutex_lock(&kvm->slots_lock);

	r = kvm_get_dirty_log_protect(kvm, log);

	mutex_unlock(&kvm->slots_lock);
	return r;
}

/**
 * kvm_clear_dirty_log_protect - clear dirty bits in the bitmap
 *	and reenable dirty page tracking for the corresponding pages.
 * @kvm:	pointer to kvm instance
 * @log:	slot id and address from which to fetch the bitmap of dirty pages
 */
static int kvm_clear_dirty_log_protect(struct kvm *kvm,
				       struct kvm_clear_dirty_log *log)
{
	struct kvm_memslots *slots;
	struct kvm_memory_slot *memslot;
	int as_id, id;
	gfn_t offset;
	unsigned long i, n;
	unsigned long *dirty_bitmap;
	unsigned long *dirty_bitmap_buffer;
	bool flush;

	/* Dirty ring tracking may be exclusive to dirty log tracking */
	if (!kvm_use_dirty_bitmap(kvm))
		return -ENXIO;

	as_id = log->slot >> 16;
	id = (u16)log->slot;
	if (as_id >= kvm_arch_nr_memslot_as_ids(kvm) || id >= KVM_USER_MEM_SLOTS)
		return -EINVAL;

	if (log->first_page & 63)
		return -EINVAL;

	slots = __kvm_memslots(kvm, as_id);
	memslot = id_to_memslot(slots, id);
	if (!memslot || !memslot->dirty_bitmap)
		return -ENOENT;

	dirty_bitmap = memslot->dirty_bitmap;

	n = ALIGN(log->num_pages, BITS_PER_LONG) / 8;

	if (log->first_page > memslot->npages ||
	    log->num_pages > memslot->npages - log->first_page ||
	    (log->num_pages < memslot->npages - log->first_page && (log->num_pages & 63)))
	    return -EINVAL;

	kvm_arch_sync_dirty_log(kvm, memslot);

	flush = false;
	dirty_bitmap_buffer = kvm_second_dirty_bitmap(memslot);
	if (copy_from_user(dirty_bitmap_buffer, log->dirty_bitmap, n))
		return -EFAULT;

	KVM_MMU_LOCK(kvm);
	for (offset = log->first_page, i = offset / BITS_PER_LONG,
		 n = DIV_ROUND_UP(log->num_pages, BITS_PER_LONG); n--;
	     i++, offset += BITS_PER_LONG) {
		unsigned long mask = *dirty_bitmap_buffer++;
		atomic_long_t *p = (atomic_long_t *) &dirty_bitmap[i];
		if (!mask)
			continue;

		mask &= atomic_long_fetch_andnot(mask, p);

		/*
		 * mask contains the bits that really have been cleared.  This
		 * never includes any bits beyond the length of the memslot (if
		 * the length is not aligned to 64 pages), therefore it is not
		 * a problem if userspace sets them in log->dirty_bitmap.
		*/
		if (mask) {
			flush = true;
			kvm_arch_mmu_enable_log_dirty_pt_masked(kvm, memslot,
								offset, mask);
		}
	}
	KVM_MMU_UNLOCK(kvm);

	if (flush)
		kvm_flush_remote_tlbs_memslot(kvm, memslot);

	return 0;
}

static int kvm_vm_ioctl_clear_dirty_log(struct kvm *kvm,
					struct kvm_clear_dirty_log *log)
{
	int r;

	mutex_lock(&kvm->slots_lock);

	r = kvm_clear_dirty_log_protect(kvm, log);

	mutex_unlock(&kvm->slots_lock);
	return r;
}
#endif /* CONFIG_KVM_GENERIC_DIRTYLOG_READ_PROTECT */

#ifdef CONFIG_KVM_GENERIC_MEMORY_ATTRIBUTES
/*
 * Returns true if _all_ gfns in the range [@start, @end) have attributes
 * matching @attrs.
 */
bool kvm_range_has_memory_attributes(struct kvm *kvm, gfn_t start, gfn_t end,
				     unsigned long attrs)
{
	XA_STATE(xas, &kvm->mem_attr_array, start);
	unsigned long index;
	bool has_attrs;
	void *entry;

	rcu_read_lock();

	if (!attrs) {
		has_attrs = !xas_find(&xas, end - 1);
		goto out;
	}

	has_attrs = true;
	for (index = start; index < end; index++) {
		do {
			entry = xas_next(&xas);
		} while (xas_retry(&xas, entry));

		if (xas.xa_index != index || xa_to_value(entry) != attrs) {
			has_attrs = false;
			break;
		}
	}

out:
	rcu_read_unlock();
	return has_attrs;
}

static u64 kvm_supported_mem_attributes(struct kvm *kvm)
{
	if (!kvm || kvm_arch_has_private_mem(kvm))
		return KVM_MEMORY_ATTRIBUTE_PRIVATE;

	return 0;
}

static __always_inline void kvm_handle_gfn_range(struct kvm *kvm,
						 struct kvm_mmu_notifier_range *range)
{
	struct kvm_gfn_range gfn_range;
	struct kvm_memory_slot *slot;
	struct kvm_memslots *slots;
	struct kvm_memslot_iter iter;
	bool found_memslot = false;
	bool ret = false;
	int i;

	gfn_range.arg = range->arg;
	gfn_range.may_block = range->may_block;

	for (i = 0; i < kvm_arch_nr_memslot_as_ids(kvm); i++) {
		slots = __kvm_memslots(kvm, i);

		kvm_for_each_memslot_in_gfn_range(&iter, slots, range->start, range->end) {
			slot = iter.slot;
			gfn_range.slot = slot;

			gfn_range.start = max(range->start, slot->base_gfn);
			gfn_range.end = min(range->end, slot->base_gfn + slot->npages);
			if (gfn_range.start >= gfn_range.end)
				continue;

			if (!found_memslot) {
				found_memslot = true;
				KVM_MMU_LOCK(kvm);
				if (!IS_KVM_NULL_FN(range->on_lock))
					range->on_lock(kvm);
			}

			ret |= range->handler(kvm, &gfn_range);
		}
	}

	if (range->flush_on_ret && ret)
		kvm_flush_remote_tlbs(kvm);

	if (found_memslot)
		KVM_MMU_UNLOCK(kvm);
}

static bool kvm_pre_set_memory_attributes(struct kvm *kvm,
					  struct kvm_gfn_range *range)
{
	/*
	 * Unconditionally add the range to the invalidation set, regardless of
	 * whether or not the arch callback actually needs to zap SPTEs.  E.g.
	 * if KVM supports RWX attributes in the future and the attributes are
	 * going from R=>RW, zapping isn't strictly necessary.  Unconditionally
	 * adding the range allows KVM to require that MMU invalidations add at
	 * least one range between begin() and end(), e.g. allows KVM to detect
	 * bugs where the add() is missed.  Relaxing the rule *might* be safe,
	 * but it's not obvious that allowing new mappings while the attributes
	 * are in flux is desirable or worth the complexity.
	 */
	kvm_mmu_invalidate_range_add(kvm, range->start, range->end);

	return kvm_arch_pre_set_memory_attributes(kvm, range);
}

/* Set @attributes for the gfn range [@start, @end). */
static int kvm_vm_set_mem_attributes(struct kvm *kvm, gfn_t start, gfn_t end,
				     unsigned long attributes)
{
	struct kvm_mmu_notifier_range pre_set_range = {
		.start = start,
		.end = end,
		.handler = kvm_pre_set_memory_attributes,
		.on_lock = kvm_mmu_invalidate_begin,
		.flush_on_ret = true,
		.may_block = true,
	};
	struct kvm_mmu_notifier_range post_set_range = {
		.start = start,
		.end = end,
		.arg.attributes = attributes,
		.handler = kvm_arch_post_set_memory_attributes,
		.on_lock = kvm_mmu_invalidate_end,
		.may_block = true,
	};
	unsigned long i;
	void *entry;
	int r = 0;

	entry = attributes ? xa_mk_value(attributes) : NULL;

	mutex_lock(&kvm->slots_lock);

	/* Nothing to do if the entire range as the desired attributes. */
	if (kvm_range_has_memory_attributes(kvm, start, end, attributes))
		goto out_unlock;

	/*
	 * Reserve memory ahead of time to avoid having to deal with failures
	 * partway through setting the new attributes.
	 */
	for (i = start; i < end; i++) {
		r = xa_reserve(&kvm->mem_attr_array, i, GFP_KERNEL_ACCOUNT);
		if (r)
			goto out_unlock;
	}

	kvm_handle_gfn_range(kvm, &pre_set_range);

	for (i = start; i < end; i++) {
		r = xa_err(xa_store(&kvm->mem_attr_array, i, entry,
				    GFP_KERNEL_ACCOUNT));
		KVM_BUG_ON(r, kvm);
	}

	kvm_handle_gfn_range(kvm, &post_set_range);

out_unlock:
	mutex_unlock(&kvm->slots_lock);

	return r;
}
static int kvm_vm_ioctl_set_mem_attributes(struct kvm *kvm,
					   struct kvm_memory_attributes *attrs)
{
	gfn_t start, end;

	/* flags is currently not used. */
	if (attrs->flags)
		return -EINVAL;
	if (attrs->attributes & ~kvm_supported_mem_attributes(kvm))
		return -EINVAL;
	if (attrs->size == 0 || attrs->address + attrs->size < attrs->address)
		return -EINVAL;
	if (!PAGE_ALIGNED(attrs->address) || !PAGE_ALIGNED(attrs->size))
		return -EINVAL;

	start = attrs->address >> PAGE_SHIFT;
	end = (attrs->address + attrs->size) >> PAGE_SHIFT;

	/*
	 * xarray tracks data using "unsigned long", and as a result so does
	 * KVM.  For simplicity, supports generic attributes only on 64-bit
	 * architectures.
	 */
	BUILD_BUG_ON(sizeof(attrs->attributes) != sizeof(unsigned long));

	return kvm_vm_set_mem_attributes(kvm, start, end, attrs->attributes);
}
#endif /* CONFIG_KVM_GENERIC_MEMORY_ATTRIBUTES */

struct kvm_memory_slot *gfn_to_memslot(struct kvm *kvm, gfn_t gfn)
{
	return __gfn_to_memslot(kvm_memslots(kvm), gfn);
}
EXPORT_SYMBOL_GPL(gfn_to_memslot);

struct kvm_memory_slot *kvm_vcpu_gfn_to_memslot(struct kvm_vcpu *vcpu, gfn_t gfn)
{
	struct kvm_memslots *slots = kvm_vcpu_memslots(vcpu);
	u64 gen = slots->generation;
	struct kvm_memory_slot *slot;

	/*
	 * This also protects against using a memslot from a different address space,
	 * since different address spaces have different generation numbers.
	 */
	if (unlikely(gen != vcpu->last_used_slot_gen)) {
		vcpu->last_used_slot = NULL;
		vcpu->last_used_slot_gen = gen;
	}

	slot = try_get_memslot(vcpu->last_used_slot, gfn);
	if (slot)
		return slot;

	/*
	 * Fall back to searching all memslots. We purposely use
	 * search_memslots() instead of __gfn_to_memslot() to avoid
	 * thrashing the VM-wide last_used_slot in kvm_memslots.
	 */
	slot = search_memslots(slots, gfn, false);
	if (slot) {
		vcpu->last_used_slot = slot;
		return slot;
	}

	return NULL;
}

bool kvm_is_visible_gfn(struct kvm *kvm, gfn_t gfn)
{
	struct kvm_memory_slot *memslot = gfn_to_memslot(kvm, gfn);

	return kvm_is_visible_memslot(memslot);
}
EXPORT_SYMBOL_GPL(kvm_is_visible_gfn);

bool kvm_vcpu_is_visible_gfn(struct kvm_vcpu *vcpu, gfn_t gfn)
{
	struct kvm_memory_slot *memslot = kvm_vcpu_gfn_to_memslot(vcpu, gfn);

	return kvm_is_visible_memslot(memslot);
}
EXPORT_SYMBOL_GPL(kvm_vcpu_is_visible_gfn);

unsigned long kvm_host_page_size(struct kvm_vcpu *vcpu, gfn_t gfn)
{
	struct vm_area_struct *vma;
	unsigned long addr, size;

	size = PAGE_SIZE;

	addr = kvm_vcpu_gfn_to_hva_prot(vcpu, gfn, NULL);
	if (kvm_is_error_hva(addr))
		return PAGE_SIZE;

	mmap_read_lock(current->mm);
	vma = find_vma(current->mm, addr);
	if (!vma)
		goto out;

	size = vma_kernel_pagesize(vma);

out:
	mmap_read_unlock(current->mm);

	return size;
}

static bool memslot_is_readonly(const struct kvm_memory_slot *slot)
{
	return slot->flags & KVM_MEM_READONLY;
}

static unsigned long __gfn_to_hva_many(const struct kvm_memory_slot *slot, gfn_t gfn,
				       gfn_t *nr_pages, bool write)
{
	if (!slot || slot->flags & KVM_MEMSLOT_INVALID)
		return KVM_HVA_ERR_BAD;

	if (memslot_is_readonly(slot) && write)
		return KVM_HVA_ERR_RO_BAD;

	if (nr_pages)
		*nr_pages = slot->npages - (gfn - slot->base_gfn);

	return __gfn_to_hva_memslot(slot, gfn);
}

static unsigned long gfn_to_hva_many(struct kvm_memory_slot *slot, gfn_t gfn,
				     gfn_t *nr_pages)
{
	return __gfn_to_hva_many(slot, gfn, nr_pages, true);
}

unsigned long gfn_to_hva_memslot(struct kvm_memory_slot *slot,
					gfn_t gfn)
{
	return gfn_to_hva_many(slot, gfn, NULL);
}
EXPORT_SYMBOL_GPL(gfn_to_hva_memslot);

unsigned long gfn_to_hva(struct kvm *kvm, gfn_t gfn)
{
	return gfn_to_hva_many(gfn_to_memslot(kvm, gfn), gfn, NULL);
}
EXPORT_SYMBOL_GPL(gfn_to_hva);

unsigned long kvm_vcpu_gfn_to_hva(struct kvm_vcpu *vcpu, gfn_t gfn)
{
	return gfn_to_hva_many(kvm_vcpu_gfn_to_memslot(vcpu, gfn), gfn, NULL);
}
EXPORT_SYMBOL_GPL(kvm_vcpu_gfn_to_hva);

/*
 * Return the hva of a @gfn and the R/W attribute if possible.
 *
 * @slot: the kvm_memory_slot which contains @gfn
 * @gfn: the gfn to be translated
 * @writable: used to return the read/write attribute of the @slot if the hva
 * is valid and @writable is not NULL
 */
unsigned long gfn_to_hva_memslot_prot(struct kvm_memory_slot *slot,
				      gfn_t gfn, bool *writable)
{
	unsigned long hva = __gfn_to_hva_many(slot, gfn, NULL, false);

	if (!kvm_is_error_hva(hva) && writable)
		*writable = !memslot_is_readonly(slot);

	return hva;
}

unsigned long gfn_to_hva_prot(struct kvm *kvm, gfn_t gfn, bool *writable)
{
	struct kvm_memory_slot *slot = gfn_to_memslot(kvm, gfn);

	return gfn_to_hva_memslot_prot(slot, gfn, writable);
}

unsigned long kvm_vcpu_gfn_to_hva_prot(struct kvm_vcpu *vcpu, gfn_t gfn, bool *writable)
{
	struct kvm_memory_slot *slot = kvm_vcpu_gfn_to_memslot(vcpu, gfn);

	return gfn_to_hva_memslot_prot(slot, gfn, writable);
}

static inline int check_user_page_hwpoison(unsigned long addr)
{
	int rc, flags = FOLL_HWPOISON | FOLL_WRITE;

	rc = get_user_pages(addr, 1, flags, NULL);
	return rc == -EHWPOISON;
}

/*
 * The fast path to get the writable pfn which will be stored in @pfn,
 * true indicates success, otherwise false is returned.  It's also the
 * only part that runs if we can in atomic context.
 */
static bool hva_to_pfn_fast(unsigned long addr, bool write_fault,
			    bool *writable, kvm_pfn_t *pfn)
{
	struct page *page[1];

	/*
	 * Fast pin a writable pfn only if it is a write fault request
	 * or the caller allows to map a writable pfn for a read fault
	 * request.
	 */
	if (!(write_fault || writable))
		return false;

	if (get_user_page_fast_only(addr, FOLL_WRITE, page)) {
		*pfn = page_to_pfn(page[0]);

		if (writable)
			*writable = true;
		return true;
	}

	return false;
}

/*
 * The slow path to get the pfn of the specified host virtual address,
 * 1 indicates success, -errno is returned if error is detected.
 */
static int hva_to_pfn_slow(unsigned long addr, bool *async, bool write_fault,
			   bool interruptible, bool *writable, kvm_pfn_t *pfn)
{
	/*
	 * When a VCPU accesses a page that is not mapped into the secondary
	 * MMU, we lookup the page using GUP to map it, so the guest VCPU can
	 * make progress. We always want to honor NUMA hinting faults in that
	 * case, because GUP usage corresponds to memory accesses from the VCPU.
	 * Otherwise, we'd not trigger NUMA hinting faults once a page is
	 * mapped into the secondary MMU and gets accessed by a VCPU.
	 *
	 * Note that get_user_page_fast_only() and FOLL_WRITE for now
	 * implicitly honor NUMA hinting faults and don't need this flag.
	 */
	unsigned int flags = FOLL_HWPOISON | FOLL_HONOR_NUMA_FAULT;
	struct page *page;
	int npages;

	might_sleep();

	if (writable)
		*writable = write_fault;

	if (write_fault)
		flags |= FOLL_WRITE;
	if (async)
		flags |= FOLL_NOWAIT;
	if (interruptible)
		flags |= FOLL_INTERRUPTIBLE;

	npages = get_user_pages_unlocked(addr, 1, &page, flags);
	if (npages != 1)
		return npages;

	/* map read fault as writable if possible */
	if (unlikely(!write_fault) && writable) {
		struct page *wpage;

		if (get_user_page_fast_only(addr, FOLL_WRITE, &wpage)) {
			*writable = true;
			put_page(page);
			page = wpage;
		}
	}
	*pfn = page_to_pfn(page);
	return npages;
}

static bool vma_is_valid(struct vm_area_struct *vma, bool write_fault)
{
	if (unlikely(!(vma->vm_flags & VM_READ)))
		return false;

	if (write_fault && (unlikely(!(vma->vm_flags & VM_WRITE))))
		return false;

	return true;
}

static int kvm_try_get_pfn(kvm_pfn_t pfn)
{
	struct page *page = kvm_pfn_to_refcounted_page(pfn);

	if (!page)
		return 1;

	return get_page_unless_zero(page);
}

static int hva_to_pfn_remapped(struct vm_area_struct *vma,
			       unsigned long addr, bool write_fault,
			       bool *writable, kvm_pfn_t *p_pfn)
{
	kvm_pfn_t pfn;
	pte_t *ptep;
	pte_t pte;
	spinlock_t *ptl;
	int r;

	r = follow_pte(vma->vm_mm, addr, &ptep, &ptl);
	if (r) {
		/*
		 * get_user_pages fails for VM_IO and VM_PFNMAP vmas and does
		 * not call the fault handler, so do it here.
		 */
		bool unlocked = false;
		r = fixup_user_fault(current->mm, addr,
				     (write_fault ? FAULT_FLAG_WRITE : 0),
				     &unlocked);
		if (unlocked)
			return -EAGAIN;
		if (r)
			return r;

		r = follow_pte(vma->vm_mm, addr, &ptep, &ptl);
		if (r)
			return r;
	}

	pte = ptep_get(ptep);

	if (write_fault && !pte_write(pte)) {
		pfn = KVM_PFN_ERR_RO_FAULT;
		goto out;
	}

	if (writable)
		*writable = pte_write(pte);
	pfn = pte_pfn(pte);

	/*
	 * Get a reference here because callers of *hva_to_pfn* and
	 * *gfn_to_pfn* ultimately call kvm_release_pfn_clean on the
	 * returned pfn.  This is only needed if the VMA has VM_MIXEDMAP
	 * set, but the kvm_try_get_pfn/kvm_release_pfn_clean pair will
	 * simply do nothing for reserved pfns.
	 *
	 * Whoever called remap_pfn_range is also going to call e.g.
	 * unmap_mapping_range before the underlying pages are freed,
	 * causing a call to our MMU notifier.
	 *
	 * Certain IO or PFNMAP mappings can be backed with valid
	 * struct pages, but be allocated without refcounting e.g.,
	 * tail pages of non-compound higher order allocations, which
	 * would then underflow the refcount when the caller does the
	 * required put_page. Don't allow those pages here.
	 */
	if (!kvm_try_get_pfn(pfn))
		r = -EFAULT;

out:
	pte_unmap_unlock(ptep, ptl);
	*p_pfn = pfn;

	return r;
}

/*
 * Pin guest page in memory and return its pfn.
 * @addr: host virtual address which maps memory to the guest
 * @atomic: whether this function can sleep
 * @interruptible: whether the process can be interrupted by non-fatal signals
 * @async: whether this function need to wait IO complete if the
 *         host page is not in the memory
 * @write_fault: whether we should get a writable host page
 * @writable: whether it allows to map a writable host page for !@write_fault
 *
 * The function will map a writable host page for these two cases:
 * 1): @write_fault = true
 * 2): @write_fault = false && @writable, @writable will tell the caller
 *     whether the mapping is writable.
 */
kvm_pfn_t hva_to_pfn(unsigned long addr, bool atomic, bool interruptible,
		     bool *async, bool write_fault, bool *writable)
{
	struct vm_area_struct *vma;
	kvm_pfn_t pfn;
	int npages, r;

	/* we can do it either atomically or asynchronously, not both */
	BUG_ON(atomic && async);

	if (hva_to_pfn_fast(addr, write_fault, writable, &pfn))
		return pfn;

	if (atomic)
		return KVM_PFN_ERR_FAULT;

	npages = hva_to_pfn_slow(addr, async, write_fault, interruptible,
				 writable, &pfn);
	if (npages == 1)
		return pfn;
	if (npages == -EINTR)
		return KVM_PFN_ERR_SIGPENDING;

	mmap_read_lock(current->mm);
	if (npages == -EHWPOISON ||
	      (!async && check_user_page_hwpoison(addr))) {
		pfn = KVM_PFN_ERR_HWPOISON;
		goto exit;
	}

retry:
	vma = vma_lookup(current->mm, addr);

	if (vma == NULL)
		pfn = KVM_PFN_ERR_FAULT;
	else if (vma->vm_flags & (VM_IO | VM_PFNMAP)) {
		r = hva_to_pfn_remapped(vma, addr, write_fault, writable, &pfn);
		if (r == -EAGAIN)
			goto retry;
		if (r < 0)
			pfn = KVM_PFN_ERR_FAULT;
	} else {
		if (async && vma_is_valid(vma, write_fault))
			*async = true;
		pfn = KVM_PFN_ERR_FAULT;
	}
exit:
	mmap_read_unlock(current->mm);
	return pfn;
}

kvm_pfn_t __gfn_to_pfn_memslot(const struct kvm_memory_slot *slot, gfn_t gfn,
			       bool atomic, bool interruptible, bool *async,
			       bool write_fault, bool *writable, hva_t *hva)
{
	unsigned long addr = __gfn_to_hva_many(slot, gfn, NULL, write_fault);

	if (hva)
		*hva = addr;

	if (addr == KVM_HVA_ERR_RO_BAD) {
		if (writable)
			*writable = false;
		return KVM_PFN_ERR_RO_FAULT;
	}

	if (kvm_is_error_hva(addr)) {
		if (writable)
			*writable = false;
		return KVM_PFN_NOSLOT;
	}

	/* Do not map writable pfn in the readonly memslot. */
	if (writable && memslot_is_readonly(slot)) {
		*writable = false;
		writable = NULL;
	}

	return hva_to_pfn(addr, atomic, interruptible, async, write_fault,
			  writable);
}
EXPORT_SYMBOL_GPL(__gfn_to_pfn_memslot);

kvm_pfn_t gfn_to_pfn_prot(struct kvm *kvm, gfn_t gfn, bool write_fault,
		      bool *writable)
{
	return __gfn_to_pfn_memslot(gfn_to_memslot(kvm, gfn), gfn, false, false,
				    NULL, write_fault, writable, NULL);
}
EXPORT_SYMBOL_GPL(gfn_to_pfn_prot);

kvm_pfn_t gfn_to_pfn_memslot(const struct kvm_memory_slot *slot, gfn_t gfn)
{
	return __gfn_to_pfn_memslot(slot, gfn, false, false, NULL, true,
				    NULL, NULL);
}
EXPORT_SYMBOL_GPL(gfn_to_pfn_memslot);

kvm_pfn_t gfn_to_pfn_memslot_atomic(const struct kvm_memory_slot *slot, gfn_t gfn)
{
	return __gfn_to_pfn_memslot(slot, gfn, true, false, NULL, true,
				    NULL, NULL);
}
EXPORT_SYMBOL_GPL(gfn_to_pfn_memslot_atomic);

kvm_pfn_t kvm_vcpu_gfn_to_pfn_atomic(struct kvm_vcpu *vcpu, gfn_t gfn)
{
	return gfn_to_pfn_memslot_atomic(kvm_vcpu_gfn_to_memslot(vcpu, gfn), gfn);
}
EXPORT_SYMBOL_GPL(kvm_vcpu_gfn_to_pfn_atomic);

kvm_pfn_t gfn_to_pfn(struct kvm *kvm, gfn_t gfn)
{
	return gfn_to_pfn_memslot(gfn_to_memslot(kvm, gfn), gfn);
}
EXPORT_SYMBOL_GPL(gfn_to_pfn);

kvm_pfn_t kvm_vcpu_gfn_to_pfn(struct kvm_vcpu *vcpu, gfn_t gfn)
{
	return gfn_to_pfn_memslot(kvm_vcpu_gfn_to_memslot(vcpu, gfn), gfn);
}
EXPORT_SYMBOL_GPL(kvm_vcpu_gfn_to_pfn);

int gfn_to_page_many_atomic(struct kvm_memory_slot *slot, gfn_t gfn,
			    struct page **pages, int nr_pages)
{
	unsigned long addr;
	gfn_t entry = 0;

	addr = gfn_to_hva_many(slot, gfn, &entry);
	if (kvm_is_error_hva(addr))
		return -1;

	if (entry < nr_pages)
		return 0;

	return get_user_pages_fast_only(addr, nr_pages, FOLL_WRITE, pages);
}
EXPORT_SYMBOL_GPL(gfn_to_page_many_atomic);

/*
 * Do not use this helper unless you are absolutely certain the gfn _must_ be
 * backed by 'struct page'.  A valid example is if the backing memslot is
 * controlled by KVM.  Note, if the returned page is valid, it's refcount has
 * been elevated by gfn_to_pfn().
 */
struct page *gfn_to_page(struct kvm *kvm, gfn_t gfn)
{
	struct page *page;
	kvm_pfn_t pfn;

	pfn = gfn_to_pfn(kvm, gfn);

	if (is_error_noslot_pfn(pfn))
		return KVM_ERR_PTR_BAD_PAGE;

	page = kvm_pfn_to_refcounted_page(pfn);
	if (!page)
		return KVM_ERR_PTR_BAD_PAGE;

	return page;
}
EXPORT_SYMBOL_GPL(gfn_to_page);

void kvm_release_pfn(kvm_pfn_t pfn, bool dirty)
{
	if (dirty)
		kvm_release_pfn_dirty(pfn);
	else
		kvm_release_pfn_clean(pfn);
}

int kvm_vcpu_map(struct kvm_vcpu *vcpu, gfn_t gfn, struct kvm_host_map *map)
{
	kvm_pfn_t pfn;
	void *hva = NULL;
	struct page *page = KVM_UNMAPPED_PAGE;

	if (!map)
		return -EINVAL;

	pfn = gfn_to_pfn(vcpu->kvm, gfn);
	if (is_error_noslot_pfn(pfn))
		return -EINVAL;

	if (pfn_valid(pfn)) {
		page = pfn_to_page(pfn);
		hva = kmap(page);
#ifdef CONFIG_HAS_IOMEM
	} else {
		hva = memremap(pfn_to_hpa(pfn), PAGE_SIZE, MEMREMAP_WB);
#endif
	}

	if (!hva)
		return -EFAULT;

	map->page = page;
	map->hva = hva;
	map->pfn = pfn;
	map->gfn = gfn;

	return 0;
}
EXPORT_SYMBOL_GPL(kvm_vcpu_map);

void kvm_vcpu_unmap(struct kvm_vcpu *vcpu, struct kvm_host_map *map, bool dirty)
{
	if (!map)
		return;

	if (!map->hva)
		return;

	if (map->page != KVM_UNMAPPED_PAGE)
		kunmap(map->page);
#ifdef CONFIG_HAS_IOMEM
	else
		memunmap(map->hva);
#endif

	if (dirty)
		kvm_vcpu_mark_page_dirty(vcpu, map->gfn);

	kvm_release_pfn(map->pfn, dirty);

	map->hva = NULL;
	map->page = NULL;
}
EXPORT_SYMBOL_GPL(kvm_vcpu_unmap);

static bool kvm_is_ad_tracked_page(struct page *page)
{
	/*
	 * Per page-flags.h, pages tagged PG_reserved "should in general not be
	 * touched (e.g. set dirty) except by its owner".
	 */
	return !PageReserved(page);
}

static void kvm_set_page_dirty(struct page *page)
{
	if (kvm_is_ad_tracked_page(page))
		SetPageDirty(page);
}

static void kvm_set_page_accessed(struct page *page)
{
	if (kvm_is_ad_tracked_page(page))
		mark_page_accessed(page);
}

void kvm_release_page_clean(struct page *page)
{
	WARN_ON(is_error_page(page));

	kvm_set_page_accessed(page);
	put_page(page);
}
EXPORT_SYMBOL_GPL(kvm_release_page_clean);

void kvm_release_pfn_clean(kvm_pfn_t pfn)
{
	struct page *page;

	if (is_error_noslot_pfn(pfn))
		return;

	page = kvm_pfn_to_refcounted_page(pfn);
	if (!page)
		return;

	kvm_release_page_clean(page);
}
EXPORT_SYMBOL_GPL(kvm_release_pfn_clean);

void kvm_release_page_dirty(struct page *page)
{
	WARN_ON(is_error_page(page));

	kvm_set_page_dirty(page);
	kvm_release_page_clean(page);
}
EXPORT_SYMBOL_GPL(kvm_release_page_dirty);

void kvm_release_pfn_dirty(kvm_pfn_t pfn)
{
	struct page *page;

	if (is_error_noslot_pfn(pfn))
		return;

	page = kvm_pfn_to_refcounted_page(pfn);
	if (!page)
		return;

	kvm_release_page_dirty(page);
}
EXPORT_SYMBOL_GPL(kvm_release_pfn_dirty);

/*
 * Note, checking for an error/noslot pfn is the caller's responsibility when
 * directly marking a page dirty/accessed.  Unlike the "release" helpers, the
 * "set" helpers are not to be used when the pfn might point at garbage.
 */
void kvm_set_pfn_dirty(kvm_pfn_t pfn)
{
	if (WARN_ON(is_error_noslot_pfn(pfn)))
		return;

	if (pfn_valid(pfn))
		kvm_set_page_dirty(pfn_to_page(pfn));
}
EXPORT_SYMBOL_GPL(kvm_set_pfn_dirty);

void kvm_set_pfn_accessed(kvm_pfn_t pfn)
{
	if (WARN_ON(is_error_noslot_pfn(pfn)))
		return;

	if (pfn_valid(pfn))
		kvm_set_page_accessed(pfn_to_page(pfn));
}
EXPORT_SYMBOL_GPL(kvm_set_pfn_accessed);

static int next_segment(unsigned long len, int offset)
{
	if (len > PAGE_SIZE - offset)
		return PAGE_SIZE - offset;
	else
		return len;
}

static int __kvm_read_guest_page(struct kvm_memory_slot *slot, gfn_t gfn,
				 void *data, int offset, int len)
{
	int r;
	unsigned long addr;

	addr = gfn_to_hva_memslot_prot(slot, gfn, NULL);
	if (kvm_is_error_hva(addr))
		return -EFAULT;
	r = __copy_from_user(data, (void __user *)addr + offset, len);
	if (r)
		return -EFAULT;
	return 0;
}

int kvm_read_guest_page(struct kvm *kvm, gfn_t gfn, void *data, int offset,
			int len)
{
	struct kvm_memory_slot *slot = gfn_to_memslot(kvm, gfn);

	return __kvm_read_guest_page(slot, gfn, data, offset, len);
}
EXPORT_SYMBOL_GPL(kvm_read_guest_page);

int kvm_vcpu_read_guest_page(struct kvm_vcpu *vcpu, gfn_t gfn, void *data,
			     int offset, int len)
{
	struct kvm_memory_slot *slot = kvm_vcpu_gfn_to_memslot(vcpu, gfn);

	return __kvm_read_guest_page(slot, gfn, data, offset, len);
}
EXPORT_SYMBOL_GPL(kvm_vcpu_read_guest_page);

int kvm_read_guest(struct kvm *kvm, gpa_t gpa, void *data, unsigned long len)
{
	gfn_t gfn = gpa >> PAGE_SHIFT;
	int seg;
	int offset = offset_in_page(gpa);
	int ret;

	while ((seg = next_segment(len, offset)) != 0) {
		ret = kvm_read_guest_page(kvm, gfn, data, offset, seg);
		if (ret < 0)
			return ret;
		offset = 0;
		len -= seg;
		data += seg;
		++gfn;
	}
	return 0;
}
EXPORT_SYMBOL_GPL(kvm_read_guest);

int kvm_vcpu_read_guest(struct kvm_vcpu *vcpu, gpa_t gpa, void *data, unsigned long len)
{
	gfn_t gfn = gpa >> PAGE_SHIFT;
	int seg;
	int offset = offset_in_page(gpa);
	int ret;

	while ((seg = next_segment(len, offset)) != 0) {
		ret = kvm_vcpu_read_guest_page(vcpu, gfn, data, offset, seg);
		if (ret < 0)
			return ret;
		offset = 0;
		len -= seg;
		data += seg;
		++gfn;
	}
	return 0;
}
EXPORT_SYMBOL_GPL(kvm_vcpu_read_guest);

static int __kvm_read_guest_atomic(struct kvm_memory_slot *slot, gfn_t gfn,
			           void *data, int offset, unsigned long len)
{
	int r;
	unsigned long addr;

	addr = gfn_to_hva_memslot_prot(slot, gfn, NULL);
	if (kvm_is_error_hva(addr))
		return -EFAULT;
	pagefault_disable();
	r = __copy_from_user_inatomic(data, (void __user *)addr + offset, len);
	pagefault_enable();
	if (r)
		return -EFAULT;
	return 0;
}

int kvm_vcpu_read_guest_atomic(struct kvm_vcpu *vcpu, gpa_t gpa,
			       void *data, unsigned long len)
{
	gfn_t gfn = gpa >> PAGE_SHIFT;
	struct kvm_memory_slot *slot = kvm_vcpu_gfn_to_memslot(vcpu, gfn);
	int offset = offset_in_page(gpa);

	return __kvm_read_guest_atomic(slot, gfn, data, offset, len);
}
EXPORT_SYMBOL_GPL(kvm_vcpu_read_guest_atomic);

static int __kvm_write_guest_page(struct kvm *kvm,
				  struct kvm_memory_slot *memslot, gfn_t gfn,
			          const void *data, int offset, int len)
{
	int r;
	unsigned long addr;

	addr = gfn_to_hva_memslot(memslot, gfn);
	if (kvm_is_error_hva(addr))
		return -EFAULT;
	r = __copy_to_user((void __user *)addr + offset, data, len);
	if (r)
		return -EFAULT;
	mark_page_dirty_in_slot(kvm, memslot, gfn);
	return 0;
}

int kvm_write_guest_page(struct kvm *kvm, gfn_t gfn,
			 const void *data, int offset, int len)
{
	struct kvm_memory_slot *slot = gfn_to_memslot(kvm, gfn);

	return __kvm_write_guest_page(kvm, slot, gfn, data, offset, len);
}
EXPORT_SYMBOL_GPL(kvm_write_guest_page);

int kvm_vcpu_write_guest_page(struct kvm_vcpu *vcpu, gfn_t gfn,
			      const void *data, int offset, int len)
{
	struct kvm_memory_slot *slot = kvm_vcpu_gfn_to_memslot(vcpu, gfn);

	return __kvm_write_guest_page(vcpu->kvm, slot, gfn, data, offset, len);
}
EXPORT_SYMBOL_GPL(kvm_vcpu_write_guest_page);

int kvm_write_guest(struct kvm *kvm, gpa_t gpa, const void *data,
		    unsigned long len)
{
	gfn_t gfn = gpa >> PAGE_SHIFT;
	int seg;
	int offset = offset_in_page(gpa);
	int ret;

	while ((seg = next_segment(len, offset)) != 0) {
		ret = kvm_write_guest_page(kvm, gfn, data, offset, seg);
		if (ret < 0)
			return ret;
		offset = 0;
		len -= seg;
		data += seg;
		++gfn;
	}
	return 0;
}
EXPORT_SYMBOL_GPL(kvm_write_guest);

int kvm_vcpu_write_guest(struct kvm_vcpu *vcpu, gpa_t gpa, const void *data,
		         unsigned long len)
{
	gfn_t gfn = gpa >> PAGE_SHIFT;
	int seg;
	int offset = offset_in_page(gpa);
	int ret;

	while ((seg = next_segment(len, offset)) != 0) {
		ret = kvm_vcpu_write_guest_page(vcpu, gfn, data, offset, seg);
		if (ret < 0)
			return ret;
		offset = 0;
		len -= seg;
		data += seg;
		++gfn;
	}
	return 0;
}
EXPORT_SYMBOL_GPL(kvm_vcpu_write_guest);

static int __kvm_gfn_to_hva_cache_init(struct kvm_memslots *slots,
				       struct gfn_to_hva_cache *ghc,
				       gpa_t gpa, unsigned long len)
{
	int offset = offset_in_page(gpa);
	gfn_t start_gfn = gpa >> PAGE_SHIFT;
	gfn_t end_gfn = (gpa + len - 1) >> PAGE_SHIFT;
	gfn_t nr_pages_needed = end_gfn - start_gfn + 1;
	gfn_t nr_pages_avail;

	/* Update ghc->generation before performing any error checks. */
	ghc->generation = slots->generation;

	if (start_gfn > end_gfn) {
		ghc->hva = KVM_HVA_ERR_BAD;
		return -EINVAL;
	}

	/*
	 * If the requested region crosses two memslots, we still
	 * verify that the entire region is valid here.
	 */
	for ( ; start_gfn <= end_gfn; start_gfn += nr_pages_avail) {
		ghc->memslot = __gfn_to_memslot(slots, start_gfn);
		ghc->hva = gfn_to_hva_many(ghc->memslot, start_gfn,
					   &nr_pages_avail);
		if (kvm_is_error_hva(ghc->hva))
			return -EFAULT;
	}

	/* Use the slow path for cross page reads and writes. */
	if (nr_pages_needed == 1)
		ghc->hva += offset;
	else
		ghc->memslot = NULL;

	ghc->gpa = gpa;
	ghc->len = len;
	return 0;
}

int kvm_gfn_to_hva_cache_init(struct kvm *kvm, struct gfn_to_hva_cache *ghc,
			      gpa_t gpa, unsigned long len)
{
	struct kvm_memslots *slots = kvm_memslots(kvm);
	return __kvm_gfn_to_hva_cache_init(slots, ghc, gpa, len);
}
EXPORT_SYMBOL_GPL(kvm_gfn_to_hva_cache_init);

int kvm_write_guest_offset_cached(struct kvm *kvm, struct gfn_to_hva_cache *ghc,
				  void *data, unsigned int offset,
				  unsigned long len)
{
	struct kvm_memslots *slots = kvm_memslots(kvm);
	int r;
	gpa_t gpa = ghc->gpa + offset;

	if (WARN_ON_ONCE(len + offset > ghc->len))
		return -EINVAL;

	if (slots->generation != ghc->generation) {
		if (__kvm_gfn_to_hva_cache_init(slots, ghc, ghc->gpa, ghc->len))
			return -EFAULT;
	}

	if (kvm_is_error_hva(ghc->hva))
		return -EFAULT;

	if (unlikely(!ghc->memslot))
		return kvm_write_guest(kvm, gpa, data, len);

	r = __copy_to_user((void __user *)ghc->hva + offset, data, len);
	if (r)
		return -EFAULT;
	mark_page_dirty_in_slot(kvm, ghc->memslot, gpa >> PAGE_SHIFT);

	return 0;
}
EXPORT_SYMBOL_GPL(kvm_write_guest_offset_cached);

int kvm_write_guest_cached(struct kvm *kvm, struct gfn_to_hva_cache *ghc,
			   void *data, unsigned long len)
{
	return kvm_write_guest_offset_cached(kvm, ghc, data, 0, len);
}
EXPORT_SYMBOL_GPL(kvm_write_guest_cached);

int kvm_read_guest_offset_cached(struct kvm *kvm, struct gfn_to_hva_cache *ghc,
				 void *data, unsigned int offset,
				 unsigned long len)
{
	struct kvm_memslots *slots = kvm_memslots(kvm);
	int r;
	gpa_t gpa = ghc->gpa + offset;

	if (WARN_ON_ONCE(len + offset > ghc->len))
		return -EINVAL;

	if (slots->generation != ghc->generation) {
		if (__kvm_gfn_to_hva_cache_init(slots, ghc, ghc->gpa, ghc->len))
			return -EFAULT;
	}

	if (kvm_is_error_hva(ghc->hva))
		return -EFAULT;

	if (unlikely(!ghc->memslot))
		return kvm_read_guest(kvm, gpa, data, len);

	r = __copy_from_user(data, (void __user *)ghc->hva + offset, len);
	if (r)
		return -EFAULT;

	return 0;
}
EXPORT_SYMBOL_GPL(kvm_read_guest_offset_cached);

int kvm_read_guest_cached(struct kvm *kvm, struct gfn_to_hva_cache *ghc,
			  void *data, unsigned long len)
{
	return kvm_read_guest_offset_cached(kvm, ghc, data, 0, len);
}
EXPORT_SYMBOL_GPL(kvm_read_guest_cached);

int kvm_clear_guest(struct kvm *kvm, gpa_t gpa, unsigned long len)
{
	const void *zero_page = (const void *) __va(page_to_phys(ZERO_PAGE(0)));
	gfn_t gfn = gpa >> PAGE_SHIFT;
	int seg;
	int offset = offset_in_page(gpa);
	int ret;

	while ((seg = next_segment(len, offset)) != 0) {
		ret = kvm_write_guest_page(kvm, gfn, zero_page, offset, len);
		if (ret < 0)
			return ret;
		offset = 0;
		len -= seg;
		++gfn;
	}
	return 0;
}
EXPORT_SYMBOL_GPL(kvm_clear_guest);

void mark_page_dirty_in_slot(struct kvm *kvm,
			     const struct kvm_memory_slot *memslot,
		 	     gfn_t gfn)
{
	struct kvm_vcpu *vcpu = kvm_get_running_vcpu();

#ifdef CONFIG_HAVE_KVM_DIRTY_RING
	if (WARN_ON_ONCE(vcpu && vcpu->kvm != kvm))
		return;

	WARN_ON_ONCE(!vcpu && !kvm_arch_allow_write_without_running_vcpu(kvm));
#endif

	if (memslot && kvm_slot_dirty_track_enabled(memslot)) {
		unsigned long rel_gfn = gfn - memslot->base_gfn;
		u32 slot = (memslot->as_id << 16) | memslot->id;

		if (kvm->dirty_ring_size && vcpu)
			kvm_dirty_ring_push(vcpu, slot, rel_gfn);
		else if (memslot->dirty_bitmap)
			set_bit_le(rel_gfn, memslot->dirty_bitmap);
	}
}
EXPORT_SYMBOL_GPL(mark_page_dirty_in_slot);

void mark_page_dirty(struct kvm *kvm, gfn_t gfn)
{
	struct kvm_memory_slot *memslot;

	memslot = gfn_to_memslot(kvm, gfn);
	mark_page_dirty_in_slot(kvm, memslot, gfn);
}
EXPORT_SYMBOL_GPL(mark_page_dirty);

void kvm_vcpu_mark_page_dirty(struct kvm_vcpu *vcpu, gfn_t gfn)
{
	struct kvm_memory_slot *memslot;

	memslot = kvm_vcpu_gfn_to_memslot(vcpu, gfn);
	mark_page_dirty_in_slot(vcpu->kvm, memslot, gfn);
}
EXPORT_SYMBOL_GPL(kvm_vcpu_mark_page_dirty);

void kvm_sigset_activate(struct kvm_vcpu *vcpu)
{
	if (!vcpu->sigset_active)
		return;

	/*
	 * This does a lockless modification of ->real_blocked, which is fine
	 * because, only current can change ->real_blocked and all readers of
	 * ->real_blocked don't care as long ->real_blocked is always a subset
	 * of ->blocked.
	 */
	sigprocmask(SIG_SETMASK, &vcpu->sigset, &current->real_blocked);
}

void kvm_sigset_deactivate(struct kvm_vcpu *vcpu)
{
	if (!vcpu->sigset_active)
		return;

	sigprocmask(SIG_SETMASK, &current->real_blocked, NULL);
	sigemptyset(&current->real_blocked);
}

static void grow_halt_poll_ns(struct kvm_vcpu *vcpu)
{
	unsigned int old, val, grow, grow_start;

	old = val = vcpu->halt_poll_ns;
	grow_start = READ_ONCE(halt_poll_ns_grow_start);
	grow = READ_ONCE(halt_poll_ns_grow);
	if (!grow)
		goto out;

	val *= grow;
	if (val < grow_start)
		val = grow_start;

	vcpu->halt_poll_ns = val;
out:
	trace_kvm_halt_poll_ns_grow(vcpu->vcpu_id, val, old);
}

static void shrink_halt_poll_ns(struct kvm_vcpu *vcpu)
{
	unsigned int old, val, shrink, grow_start;

	old = val = vcpu->halt_poll_ns;
	shrink = READ_ONCE(halt_poll_ns_shrink);
	grow_start = READ_ONCE(halt_poll_ns_grow_start);
	if (shrink == 0)
		val = 0;
	else
		val /= shrink;

	if (val < grow_start)
		val = 0;

	vcpu->halt_poll_ns = val;
	trace_kvm_halt_poll_ns_shrink(vcpu->vcpu_id, val, old);
}

static int kvm_vcpu_check_block(struct kvm_vcpu *vcpu)
{
	int ret = -EINTR;
	int idx = srcu_read_lock(&vcpu->kvm->srcu);

	if (kvm_arch_vcpu_runnable(vcpu))
		goto out;
	if (kvm_cpu_has_pending_timer(vcpu))
		goto out;
	if (signal_pending(current))
		goto out;
	if (kvm_check_request(KVM_REQ_UNBLOCK, vcpu))
		goto out;

	ret = 0;
out:
	srcu_read_unlock(&vcpu->kvm->srcu, idx);
	return ret;
}

/*
 * Block the vCPU until the vCPU is runnable, an event arrives, or a signal is
 * pending.  This is mostly used when halting a vCPU, but may also be used
 * directly for other vCPU non-runnable states, e.g. x86's Wait-For-SIPI.
 */
bool kvm_vcpu_block(struct kvm_vcpu *vcpu)
{
	struct rcuwait *wait = kvm_arch_vcpu_get_wait(vcpu);
	bool waited = false;

	vcpu->stat.generic.blocking = 1;

	preempt_disable();
	kvm_arch_vcpu_blocking(vcpu);
	prepare_to_rcuwait(wait);
	preempt_enable();

	for (;;) {
		set_current_state(TASK_INTERRUPTIBLE);

		if (kvm_vcpu_check_block(vcpu) < 0)
			break;

		waited = true;
		schedule();
	}

	preempt_disable();
	finish_rcuwait(wait);
	kvm_arch_vcpu_unblocking(vcpu);
	preempt_enable();

	vcpu->stat.generic.blocking = 0;

	return waited;
}

static inline void update_halt_poll_stats(struct kvm_vcpu *vcpu, ktime_t start,
					  ktime_t end, bool success)
{
	struct kvm_vcpu_stat_generic *stats = &vcpu->stat.generic;
	u64 poll_ns = ktime_to_ns(ktime_sub(end, start));

	++vcpu->stat.generic.halt_attempted_poll;

	if (success) {
		++vcpu->stat.generic.halt_successful_poll;

		if (!vcpu_valid_wakeup(vcpu))
			++vcpu->stat.generic.halt_poll_invalid;

		stats->halt_poll_success_ns += poll_ns;
		KVM_STATS_LOG_HIST_UPDATE(stats->halt_poll_success_hist, poll_ns);
	} else {
		stats->halt_poll_fail_ns += poll_ns;
		KVM_STATS_LOG_HIST_UPDATE(stats->halt_poll_fail_hist, poll_ns);
	}
}

static unsigned int kvm_vcpu_max_halt_poll_ns(struct kvm_vcpu *vcpu)
{
	struct kvm *kvm = vcpu->kvm;

	if (kvm->override_halt_poll_ns) {
		/*
		 * Ensure kvm->max_halt_poll_ns is not read before
		 * kvm->override_halt_poll_ns.
		 *
		 * Pairs with the smp_wmb() when enabling KVM_CAP_HALT_POLL.
		 */
		smp_rmb();
		return READ_ONCE(kvm->max_halt_poll_ns);
	}

	return READ_ONCE(halt_poll_ns);
}

/*
 * Emulate a vCPU halt condition, e.g. HLT on x86, WFI on arm, etc...  If halt
 * polling is enabled, busy wait for a short time before blocking to avoid the
 * expensive block+unblock sequence if a wake event arrives soon after the vCPU
 * is halted.
 */
void kvm_vcpu_halt(struct kvm_vcpu *vcpu)
{
	unsigned int max_halt_poll_ns = kvm_vcpu_max_halt_poll_ns(vcpu);
	bool halt_poll_allowed = !kvm_arch_no_poll(vcpu);
	ktime_t start, cur, poll_end;
	bool waited = false;
	bool do_halt_poll;
	u64 halt_ns;

	if (vcpu->halt_poll_ns > max_halt_poll_ns)
		vcpu->halt_poll_ns = max_halt_poll_ns;

	do_halt_poll = halt_poll_allowed && vcpu->halt_poll_ns;

	start = cur = poll_end = ktime_get();
	if (do_halt_poll) {
		ktime_t stop = ktime_add_ns(start, vcpu->halt_poll_ns);

		do {
			if (kvm_vcpu_check_block(vcpu) < 0)
				goto out;
			cpu_relax();
			poll_end = cur = ktime_get();
		} while (kvm_vcpu_can_poll(cur, stop));
	}

	waited = kvm_vcpu_block(vcpu);

	cur = ktime_get();
	if (waited) {
		vcpu->stat.generic.halt_wait_ns +=
			ktime_to_ns(cur) - ktime_to_ns(poll_end);
		KVM_STATS_LOG_HIST_UPDATE(vcpu->stat.generic.halt_wait_hist,
				ktime_to_ns(cur) - ktime_to_ns(poll_end));
	}
out:
	/* The total time the vCPU was "halted", including polling time. */
	halt_ns = ktime_to_ns(cur) - ktime_to_ns(start);

	/*
	 * Note, halt-polling is considered successful so long as the vCPU was
	 * never actually scheduled out, i.e. even if the wake event arrived
	 * after of the halt-polling loop itself, but before the full wait.
	 */
	if (do_halt_poll)
		update_halt_poll_stats(vcpu, start, poll_end, !waited);

	if (halt_poll_allowed) {
		/* Recompute the max halt poll time in case it changed. */
		max_halt_poll_ns = kvm_vcpu_max_halt_poll_ns(vcpu);

		if (!vcpu_valid_wakeup(vcpu)) {
			shrink_halt_poll_ns(vcpu);
		} else if (max_halt_poll_ns) {
			if (halt_ns <= vcpu->halt_poll_ns)
				;
			/* we had a long block, shrink polling */
			else if (vcpu->halt_poll_ns &&
				 halt_ns > max_halt_poll_ns)
				shrink_halt_poll_ns(vcpu);
			/* we had a short halt and our poll time is too small */
			else if (vcpu->halt_poll_ns < max_halt_poll_ns &&
				 halt_ns < max_halt_poll_ns)
				grow_halt_poll_ns(vcpu);
		} else {
			vcpu->halt_poll_ns = 0;
		}
	}

	trace_kvm_vcpu_wakeup(halt_ns, waited, vcpu_valid_wakeup(vcpu));
}
EXPORT_SYMBOL_GPL(kvm_vcpu_halt);

bool kvm_vcpu_wake_up(struct kvm_vcpu *vcpu)
{
	if (__kvm_vcpu_wake_up(vcpu)) {
		WRITE_ONCE(vcpu->ready, true);
		++vcpu->stat.generic.halt_wakeup;
		return true;
	}

	return false;
}
EXPORT_SYMBOL_GPL(kvm_vcpu_wake_up);

#ifndef CONFIG_S390
/*
 * Kick a sleeping VCPU, or a guest VCPU in guest mode, into host kernel mode.
 */
void kvm_vcpu_kick(struct kvm_vcpu *vcpu)
{
	int me, cpu;

	if (kvm_vcpu_wake_up(vcpu))
		return;

	me = get_cpu();
	/*
	 * The only state change done outside the vcpu mutex is IN_GUEST_MODE
	 * to EXITING_GUEST_MODE.  Therefore the moderately expensive "should
	 * kick" check does not need atomic operations if kvm_vcpu_kick is used
	 * within the vCPU thread itself.
	 */
	if (vcpu == __this_cpu_read(kvm_running_vcpu)) {
		if (vcpu->mode == IN_GUEST_MODE)
			WRITE_ONCE(vcpu->mode, EXITING_GUEST_MODE);
		goto out;
	}

	/*
	 * Note, the vCPU could get migrated to a different pCPU at any point
	 * after kvm_arch_vcpu_should_kick(), which could result in sending an
	 * IPI to the previous pCPU.  But, that's ok because the purpose of the
	 * IPI is to force the vCPU to leave IN_GUEST_MODE, and migrating the
	 * vCPU also requires it to leave IN_GUEST_MODE.
	 */
	if (kvm_arch_vcpu_should_kick(vcpu)) {
		cpu = READ_ONCE(vcpu->cpu);
		if (cpu != me && (unsigned)cpu < nr_cpu_ids && cpu_online(cpu))
			smp_send_reschedule(cpu);
	}
out:
	put_cpu();
}
EXPORT_SYMBOL_GPL(kvm_vcpu_kick);
#endif /* !CONFIG_S390 */

int kvm_vcpu_yield_to(struct kvm_vcpu *target)
{
	struct pid *pid;
	struct task_struct *task = NULL;
	int ret = 0;

	rcu_read_lock();
	pid = rcu_dereference(target->pid);
	if (pid)
		task = get_pid_task(pid, PIDTYPE_PID);
	rcu_read_unlock();
	if (!task)
		return ret;
	ret = yield_to(task, 1);
	put_task_struct(task);

	return ret;
}
EXPORT_SYMBOL_GPL(kvm_vcpu_yield_to);

/*
 * Helper that checks whether a VCPU is eligible for directed yield.
 * Most eligible candidate to yield is decided by following heuristics:
 *
 *  (a) VCPU which has not done pl-exit or cpu relax intercepted recently
 *  (preempted lock holder), indicated by @in_spin_loop.
 *  Set at the beginning and cleared at the end of interception/PLE handler.
 *
 *  (b) VCPU which has done pl-exit/ cpu relax intercepted but did not get
 *  chance last time (mostly it has become eligible now since we have probably
 *  yielded to lockholder in last iteration. This is done by toggling
 *  @dy_eligible each time a VCPU checked for eligibility.)
 *
 *  Yielding to a recently pl-exited/cpu relax intercepted VCPU before yielding
 *  to preempted lock-holder could result in wrong VCPU selection and CPU
 *  burning. Giving priority for a potential lock-holder increases lock
 *  progress.
 *
 *  Since algorithm is based on heuristics, accessing another VCPU data without
 *  locking does not harm. It may result in trying to yield to  same VCPU, fail
 *  and continue with next VCPU and so on.
 */
static bool kvm_vcpu_eligible_for_directed_yield(struct kvm_vcpu *vcpu)
{
#ifdef CONFIG_HAVE_KVM_CPU_RELAX_INTERCEPT
	bool eligible;

	eligible = !vcpu->spin_loop.in_spin_loop ||
		    vcpu->spin_loop.dy_eligible;

	if (vcpu->spin_loop.in_spin_loop)
		kvm_vcpu_set_dy_eligible(vcpu, !vcpu->spin_loop.dy_eligible);

	return eligible;
#else
	return true;
#endif
}

/*
 * Unlike kvm_arch_vcpu_runnable, this function is called outside
 * a vcpu_load/vcpu_put pair.  However, for most architectures
 * kvm_arch_vcpu_runnable does not require vcpu_load.
 */
bool __weak kvm_arch_dy_runnable(struct kvm_vcpu *vcpu)
{
	return kvm_arch_vcpu_runnable(vcpu);
}

static bool vcpu_dy_runnable(struct kvm_vcpu *vcpu)
{
	if (kvm_arch_dy_runnable(vcpu))
		return true;

#ifdef CONFIG_KVM_ASYNC_PF
	if (!list_empty_careful(&vcpu->async_pf.done))
		return true;
#endif

	return false;
}

bool __weak kvm_arch_dy_has_pending_interrupt(struct kvm_vcpu *vcpu)
{
	return false;
}

void kvm_vcpu_on_spin(struct kvm_vcpu *me, bool yield_to_kernel_mode)
{
	struct kvm *kvm = me->kvm;
	struct kvm_vcpu *vcpu;
	int last_boosted_vcpu = me->kvm->last_boosted_vcpu;
	unsigned long i;
	int yielded = 0;
	int try = 3;
	int pass;

	kvm_vcpu_set_in_spin_loop(me, true);
	/*
	 * We boost the priority of a VCPU that is runnable but not
	 * currently running, because it got preempted by something
	 * else and called schedule in __vcpu_run.  Hopefully that
	 * VCPU is holding the lock that we need and will release it.
	 * We approximate round-robin by starting at the last boosted VCPU.
	 */
	for (pass = 0; pass < 2 && !yielded && try; pass++) {
		kvm_for_each_vcpu(i, vcpu, kvm) {
			if (!pass && i <= last_boosted_vcpu) {
				i = last_boosted_vcpu;
				continue;
			} else if (pass && i > last_boosted_vcpu)
				break;
			if (!READ_ONCE(vcpu->ready))
				continue;
			if (vcpu == me)
				continue;
			if (kvm_vcpu_is_blocking(vcpu) && !vcpu_dy_runnable(vcpu))
				continue;
			if (READ_ONCE(vcpu->preempted) && yield_to_kernel_mode &&
			    !kvm_arch_dy_has_pending_interrupt(vcpu) &&
			    !kvm_arch_vcpu_in_kernel(vcpu))
				continue;
			if (!kvm_vcpu_eligible_for_directed_yield(vcpu))
				continue;

			yielded = kvm_vcpu_yield_to(vcpu);
			if (yielded > 0) {
				kvm->last_boosted_vcpu = i;
				break;
			} else if (yielded < 0) {
				try--;
				if (!try)
					break;
			}
		}
	}
	kvm_vcpu_set_in_spin_loop(me, false);

	/* Ensure vcpu is not eligible during next spinloop */
	kvm_vcpu_set_dy_eligible(me, false);
}
EXPORT_SYMBOL_GPL(kvm_vcpu_on_spin);

static bool kvm_page_in_dirty_ring(struct kvm *kvm, unsigned long pgoff)
{
#ifdef CONFIG_HAVE_KVM_DIRTY_RING
	return (pgoff >= KVM_DIRTY_LOG_PAGE_OFFSET) &&
	    (pgoff < KVM_DIRTY_LOG_PAGE_OFFSET +
	     kvm->dirty_ring_size / PAGE_SIZE);
#else
	return false;
#endif
}

static vm_fault_t kvm_vcpu_fault(struct vm_fault *vmf)
{
	struct kvm_vcpu *vcpu = vmf->vma->vm_file->private_data;
	struct page *page;

	if (vmf->pgoff == 0)
		page = virt_to_page(vcpu->run);
#ifdef CONFIG_X86
	else if (vmf->pgoff == KVM_PIO_PAGE_OFFSET)
		page = virt_to_page(vcpu->arch.pio_data);
#endif
#ifdef CONFIG_KVM_MMIO
	else if (vmf->pgoff == KVM_COALESCED_MMIO_PAGE_OFFSET)
		page = virt_to_page(vcpu->kvm->coalesced_mmio_ring);
#endif
	else if (kvm_page_in_dirty_ring(vcpu->kvm, vmf->pgoff))
		page = kvm_dirty_ring_get_page(
		    &vcpu->dirty_ring,
		    vmf->pgoff - KVM_DIRTY_LOG_PAGE_OFFSET);
	else
		return kvm_arch_vcpu_fault(vcpu, vmf);
	get_page(page);
	vmf->page = page;
	return 0;
}

static const struct vm_operations_struct kvm_vcpu_vm_ops = {
	.fault = kvm_vcpu_fault,
};

static int kvm_vcpu_mmap(struct file *file, struct vm_area_struct *vma)
{
	struct kvm_vcpu *vcpu = file->private_data;
	unsigned long pages = vma_pages(vma);

	if ((kvm_page_in_dirty_ring(vcpu->kvm, vma->vm_pgoff) ||
	     kvm_page_in_dirty_ring(vcpu->kvm, vma->vm_pgoff + pages - 1)) &&
	    ((vma->vm_flags & VM_EXEC) || !(vma->vm_flags & VM_SHARED)))
		return -EINVAL;

	vma->vm_ops = &kvm_vcpu_vm_ops;
	return 0;
}

static int kvm_vcpu_release(struct inode *inode, struct file *filp)
{
	struct kvm_vcpu *vcpu = filp->private_data;

	kvm_put_kvm(vcpu->kvm);
	return 0;
}

static struct file_operations kvm_vcpu_fops = {
	.release        = kvm_vcpu_release,
	.unlocked_ioctl = kvm_vcpu_ioctl,
	.mmap           = kvm_vcpu_mmap,
	.llseek		= noop_llseek,
	KVM_COMPAT(kvm_vcpu_compat_ioctl),
};

/*
 * Allocates an inode for the vcpu.
 */
static int create_vcpu_fd(struct kvm_vcpu *vcpu)
{
	char name[8 + 1 + ITOA_MAX_LEN + 1];

	snprintf(name, sizeof(name), "kvm-vcpu:%d", vcpu->vcpu_id);
	return anon_inode_getfd(name, &kvm_vcpu_fops, vcpu, O_RDWR | O_CLOEXEC);
}

#ifdef __KVM_HAVE_ARCH_VCPU_DEBUGFS
static int vcpu_get_pid(void *data, u64 *val)
{
	struct kvm_vcpu *vcpu = data;

	rcu_read_lock();
	*val = pid_nr(rcu_dereference(vcpu->pid));
	rcu_read_unlock();
	return 0;
}

DEFINE_SIMPLE_ATTRIBUTE(vcpu_get_pid_fops, vcpu_get_pid, NULL, "%llu\n");

static void kvm_create_vcpu_debugfs(struct kvm_vcpu *vcpu)
{
	struct dentry *debugfs_dentry;
	char dir_name[ITOA_MAX_LEN * 2];

	if (!debugfs_initialized())
		return;

	snprintf(dir_name, sizeof(dir_name), "vcpu%d", vcpu->vcpu_id);
	debugfs_dentry = debugfs_create_dir(dir_name,
					    vcpu->kvm->debugfs_dentry);
	debugfs_create_file("pid", 0444, debugfs_dentry, vcpu,
			    &vcpu_get_pid_fops);

	kvm_arch_create_vcpu_debugfs(vcpu, debugfs_dentry);
}
#endif

/*
 * Creates some virtual cpus.  Good luck creating more than one.
 */
static int kvm_vm_ioctl_create_vcpu(struct kvm *kvm, u32 id)
{
	int r;
	struct kvm_vcpu *vcpu;
	struct page *page;

	if (id >= KVM_MAX_VCPU_IDS)
		return -EINVAL;

	mutex_lock(&kvm->lock);
	if (kvm->created_vcpus >= kvm->max_vcpus) {
		mutex_unlock(&kvm->lock);
		return -EINVAL;
	}

	r = kvm_arch_vcpu_precreate(kvm, id);
	if (r) {
		mutex_unlock(&kvm->lock);
		return r;
	}

	kvm->created_vcpus++;
	mutex_unlock(&kvm->lock);

	vcpu = kmem_cache_zalloc(kvm_vcpu_cache, GFP_KERNEL_ACCOUNT);
	if (!vcpu) {
		r = -ENOMEM;
		goto vcpu_decrement;
	}

	BUILD_BUG_ON(sizeof(struct kvm_run) > PAGE_SIZE);
	page = alloc_page(GFP_KERNEL_ACCOUNT | __GFP_ZERO);
	if (!page) {
		r = -ENOMEM;
		goto vcpu_free;
	}
	vcpu->run = page_address(page);

	kvm_vcpu_init(vcpu, kvm, id);

	r = kvm_arch_vcpu_create(vcpu);
	if (r)
		goto vcpu_free_run_page;

	if (kvm->dirty_ring_size) {
		r = kvm_dirty_ring_alloc(&vcpu->dirty_ring,
					 id, kvm->dirty_ring_size);
		if (r)
			goto arch_vcpu_destroy;
	}

	mutex_lock(&kvm->lock);

#ifdef CONFIG_LOCKDEP
	/* Ensure that lockdep knows vcpu->mutex is taken *inside* kvm->lock */
	mutex_lock(&vcpu->mutex);
	mutex_unlock(&vcpu->mutex);
#endif

	if (kvm_get_vcpu_by_id(kvm, id)) {
		r = -EEXIST;
		goto unlock_vcpu_destroy;
	}

	vcpu->vcpu_idx = atomic_read(&kvm->online_vcpus);
	r = xa_reserve(&kvm->vcpu_array, vcpu->vcpu_idx, GFP_KERNEL_ACCOUNT);
	if (r)
		goto unlock_vcpu_destroy;

	/* Now it's all set up, let userspace reach it */
	kvm_get_kvm(kvm);
	r = create_vcpu_fd(vcpu);
	if (r < 0)
		goto kvm_put_xa_release;

	if (KVM_BUG_ON(xa_store(&kvm->vcpu_array, vcpu->vcpu_idx, vcpu, 0), kvm)) {
		r = -EINVAL;
		goto kvm_put_xa_release;
	}

	/*
	 * Pairs with smp_rmb() in kvm_get_vcpu.  Store the vcpu
	 * pointer before kvm->online_vcpu's incremented value.
	 */
	smp_wmb();
	atomic_inc(&kvm->online_vcpus);

	mutex_unlock(&kvm->lock);
	kvm_arch_vcpu_postcreate(vcpu);
	kvm_create_vcpu_debugfs(vcpu);
	return r;

kvm_put_xa_release:
	kvm_put_kvm_no_destroy(kvm);
	xa_release(&kvm->vcpu_array, vcpu->vcpu_idx);
unlock_vcpu_destroy:
	mutex_unlock(&kvm->lock);
	kvm_dirty_ring_free(&vcpu->dirty_ring);
arch_vcpu_destroy:
	kvm_arch_vcpu_destroy(vcpu);
vcpu_free_run_page:
	free_page((unsigned long)vcpu->run);
vcpu_free:
	kmem_cache_free(kvm_vcpu_cache, vcpu);
vcpu_decrement:
	mutex_lock(&kvm->lock);
	kvm->created_vcpus--;
	mutex_unlock(&kvm->lock);
	return r;
}

static int kvm_vcpu_ioctl_set_sigmask(struct kvm_vcpu *vcpu, sigset_t *sigset)
{
	if (sigset) {
		sigdelsetmask(sigset, sigmask(SIGKILL)|sigmask(SIGSTOP));
		vcpu->sigset_active = 1;
		vcpu->sigset = *sigset;
	} else
		vcpu->sigset_active = 0;
	return 0;
}

static ssize_t kvm_vcpu_stats_read(struct file *file, char __user *user_buffer,
			      size_t size, loff_t *offset)
{
	struct kvm_vcpu *vcpu = file->private_data;

	return kvm_stats_read(vcpu->stats_id, &kvm_vcpu_stats_header,
			&kvm_vcpu_stats_desc[0], &vcpu->stat,
			sizeof(vcpu->stat), user_buffer, size, offset);
}

static int kvm_vcpu_stats_release(struct inode *inode, struct file *file)
{
	struct kvm_vcpu *vcpu = file->private_data;

	kvm_put_kvm(vcpu->kvm);
	return 0;
}

static const struct file_operations kvm_vcpu_stats_fops = {
	.owner = THIS_MODULE,
	.read = kvm_vcpu_stats_read,
	.release = kvm_vcpu_stats_release,
	.llseek = noop_llseek,
};

static int kvm_vcpu_ioctl_get_stats_fd(struct kvm_vcpu *vcpu)
{
	int fd;
	struct file *file;
	char name[15 + ITOA_MAX_LEN + 1];

	snprintf(name, sizeof(name), "kvm-vcpu-stats:%d", vcpu->vcpu_id);

	fd = get_unused_fd_flags(O_CLOEXEC);
	if (fd < 0)
		return fd;

	file = anon_inode_getfile(name, &kvm_vcpu_stats_fops, vcpu, O_RDONLY);
	if (IS_ERR(file)) {
		put_unused_fd(fd);
		return PTR_ERR(file);
	}

	kvm_get_kvm(vcpu->kvm);

	file->f_mode |= FMODE_PREAD;
	fd_install(fd, file);

	return fd;
}

static long kvm_vcpu_ioctl(struct file *filp,
			   unsigned int ioctl, unsigned long arg)
{
	struct kvm_vcpu *vcpu = filp->private_data;
	void __user *argp = (void __user *)arg;
	int r;
	struct kvm_fpu *fpu = NULL;
	struct kvm_sregs *kvm_sregs = NULL;

	if (vcpu->kvm->mm != current->mm || vcpu->kvm->vm_dead)
		return -EIO;

	if (unlikely(_IOC_TYPE(ioctl) != KVMIO))
		return -EINVAL;

	/*
	 * Some architectures have vcpu ioctls that are asynchronous to vcpu
	 * execution; mutex_lock() would break them.
	 */
	r = kvm_arch_vcpu_async_ioctl(filp, ioctl, arg);
	if (r != -ENOIOCTLCMD)
		return r;

	if (mutex_lock_killable(&vcpu->mutex))
		return -EINTR;
	switch (ioctl) {
	case KVM_RUN: {
		struct pid *oldpid;
		r = -EINVAL;
		if (arg)
			goto out;
		oldpid = rcu_access_pointer(vcpu->pid);
		if (unlikely(oldpid != task_pid(current))) {
			/* The thread running this VCPU changed. */
			struct pid *newpid;

			r = kvm_arch_vcpu_run_pid_change(vcpu);
			if (r)
				break;

			newpid = get_task_pid(current, PIDTYPE_PID);
			rcu_assign_pointer(vcpu->pid, newpid);
			if (oldpid)
				synchronize_rcu();
			put_pid(oldpid);
		}
		r = kvm_arch_vcpu_ioctl_run(vcpu);
		trace_kvm_userspace_exit(vcpu->run->exit_reason, r);
		break;
	}
	case KVM_GET_REGS: {
		struct kvm_regs *kvm_regs;

		r = -ENOMEM;
		kvm_regs = kzalloc(sizeof(struct kvm_regs), GFP_KERNEL_ACCOUNT);
		if (!kvm_regs)
			goto out;
		r = kvm_arch_vcpu_ioctl_get_regs(vcpu, kvm_regs);
		if (r)
			goto out_free1;
		r = -EFAULT;
		if (copy_to_user(argp, kvm_regs, sizeof(struct kvm_regs)))
			goto out_free1;
		r = 0;
out_free1:
		kfree(kvm_regs);
		break;
	}
	case KVM_SET_REGS: {
		struct kvm_regs *kvm_regs;

		kvm_regs = memdup_user(argp, sizeof(*kvm_regs));
		if (IS_ERR(kvm_regs)) {
			r = PTR_ERR(kvm_regs);
			goto out;
		}
		r = kvm_arch_vcpu_ioctl_set_regs(vcpu, kvm_regs);
		kfree(kvm_regs);
		break;
	}
	case KVM_GET_SREGS: {
		kvm_sregs = kzalloc(sizeof(struct kvm_sregs),
				    GFP_KERNEL_ACCOUNT);
		r = -ENOMEM;
		if (!kvm_sregs)
			goto out;
		r = kvm_arch_vcpu_ioctl_get_sregs(vcpu, kvm_sregs);
		if (r)
			goto out;
		r = -EFAULT;
		if (copy_to_user(argp, kvm_sregs, sizeof(struct kvm_sregs)))
			goto out;
		r = 0;
		break;
	}
	case KVM_SET_SREGS: {
		kvm_sregs = memdup_user(argp, sizeof(*kvm_sregs));
		if (IS_ERR(kvm_sregs)) {
			r = PTR_ERR(kvm_sregs);
			kvm_sregs = NULL;
			goto out;
		}
		r = kvm_arch_vcpu_ioctl_set_sregs(vcpu, kvm_sregs);
		break;
	}
	case KVM_GET_MP_STATE: {
		struct kvm_mp_state mp_state;

		r = kvm_arch_vcpu_ioctl_get_mpstate(vcpu, &mp_state);
		if (r)
			goto out;
		r = -EFAULT;
		if (copy_to_user(argp, &mp_state, sizeof(mp_state)))
			goto out;
		r = 0;
		break;
	}
	case KVM_SET_MP_STATE: {
		struct kvm_mp_state mp_state;

		r = -EFAULT;
		if (copy_from_user(&mp_state, argp, sizeof(mp_state)))
			goto out;
		r = kvm_arch_vcpu_ioctl_set_mpstate(vcpu, &mp_state);
		break;
	}
	case KVM_TRANSLATE: {
		struct kvm_translation tr;

		r = -EFAULT;
		if (copy_from_user(&tr, argp, sizeof(tr)))
			goto out;
		r = kvm_arch_vcpu_ioctl_translate(vcpu, &tr);
		if (r)
			goto out;
		r = -EFAULT;
		if (copy_to_user(argp, &tr, sizeof(tr)))
			goto out;
		r = 0;
		break;
	}
	case KVM_SET_GUEST_DEBUG: {
		struct kvm_guest_debug dbg;

		r = -EFAULT;
		if (copy_from_user(&dbg, argp, sizeof(dbg)))
			goto out;
		r = kvm_arch_vcpu_ioctl_set_guest_debug(vcpu, &dbg);
		break;
	}
	case KVM_SET_SIGNAL_MASK: {
		struct kvm_signal_mask __user *sigmask_arg = argp;
		struct kvm_signal_mask kvm_sigmask;
		sigset_t sigset, *p;

		p = NULL;
		if (argp) {
			r = -EFAULT;
			if (copy_from_user(&kvm_sigmask, argp,
					   sizeof(kvm_sigmask)))
				goto out;
			r = -EINVAL;
			if (kvm_sigmask.len != sizeof(sigset))
				goto out;
			r = -EFAULT;
			if (copy_from_user(&sigset, sigmask_arg->sigset,
					   sizeof(sigset)))
				goto out;
			p = &sigset;
		}
		r = kvm_vcpu_ioctl_set_sigmask(vcpu, p);
		break;
	}
	case KVM_GET_FPU: {
		fpu = kzalloc(sizeof(struct kvm_fpu), GFP_KERNEL_ACCOUNT);
		r = -ENOMEM;
		if (!fpu)
			goto out;
		r = kvm_arch_vcpu_ioctl_get_fpu(vcpu, fpu);
		if (r)
			goto out;
		r = -EFAULT;
		if (copy_to_user(argp, fpu, sizeof(struct kvm_fpu)))
			goto out;
		r = 0;
		break;
	}
	case KVM_SET_FPU: {
		fpu = memdup_user(argp, sizeof(*fpu));
		if (IS_ERR(fpu)) {
			r = PTR_ERR(fpu);
			fpu = NULL;
			goto out;
		}
		r = kvm_arch_vcpu_ioctl_set_fpu(vcpu, fpu);
		break;
	}
	case KVM_GET_STATS_FD: {
		r = kvm_vcpu_ioctl_get_stats_fd(vcpu);
		break;
	}
	default:
		r = kvm_arch_vcpu_ioctl(filp, ioctl, arg);
	}
out:
	mutex_unlock(&vcpu->mutex);
	kfree(fpu);
	kfree(kvm_sregs);
	return r;
}

#ifdef CONFIG_KVM_COMPAT
static long kvm_vcpu_compat_ioctl(struct file *filp,
				  unsigned int ioctl, unsigned long arg)
{
	struct kvm_vcpu *vcpu = filp->private_data;
	void __user *argp = compat_ptr(arg);
	int r;

	if (vcpu->kvm->mm != current->mm || vcpu->kvm->vm_dead)
		return -EIO;

	switch (ioctl) {
	case KVM_SET_SIGNAL_MASK: {
		struct kvm_signal_mask __user *sigmask_arg = argp;
		struct kvm_signal_mask kvm_sigmask;
		sigset_t sigset;

		if (argp) {
			r = -EFAULT;
			if (copy_from_user(&kvm_sigmask, argp,
					   sizeof(kvm_sigmask)))
				goto out;
			r = -EINVAL;
			if (kvm_sigmask.len != sizeof(compat_sigset_t))
				goto out;
			r = -EFAULT;
			if (get_compat_sigset(&sigset,
					      (compat_sigset_t __user *)sigmask_arg->sigset))
				goto out;
			r = kvm_vcpu_ioctl_set_sigmask(vcpu, &sigset);
		} else
			r = kvm_vcpu_ioctl_set_sigmask(vcpu, NULL);
		break;
	}
	default:
		r = kvm_vcpu_ioctl(filp, ioctl, arg);
	}

out:
	return r;
}
#endif

static int kvm_device_mmap(struct file *filp, struct vm_area_struct *vma)
{
	struct kvm_device *dev = filp->private_data;

	if (dev->ops->mmap)
		return dev->ops->mmap(dev, vma);

	return -ENODEV;
}

static int kvm_device_ioctl_attr(struct kvm_device *dev,
				 int (*accessor)(struct kvm_device *dev,
						 struct kvm_device_attr *attr),
				 unsigned long arg)
{
	struct kvm_device_attr attr;

	if (!accessor)
		return -EPERM;

	if (copy_from_user(&attr, (void __user *)arg, sizeof(attr)))
		return -EFAULT;

	return accessor(dev, &attr);
}

static long kvm_device_ioctl(struct file *filp, unsigned int ioctl,
			     unsigned long arg)
{
	struct kvm_device *dev = filp->private_data;

	if (dev->kvm->mm != current->mm || dev->kvm->vm_dead)
		return -EIO;

	switch (ioctl) {
	case KVM_SET_DEVICE_ATTR:
		return kvm_device_ioctl_attr(dev, dev->ops->set_attr, arg);
	case KVM_GET_DEVICE_ATTR:
		return kvm_device_ioctl_attr(dev, dev->ops->get_attr, arg);
	case KVM_HAS_DEVICE_ATTR:
		return kvm_device_ioctl_attr(dev, dev->ops->has_attr, arg);
	default:
		if (dev->ops->ioctl)
			return dev->ops->ioctl(dev, ioctl, arg);

		return -ENOTTY;
	}
}

static int kvm_device_release(struct inode *inode, struct file *filp)
{
	struct kvm_device *dev = filp->private_data;
	struct kvm *kvm = dev->kvm;

	if (dev->ops->release) {
		mutex_lock(&kvm->lock);
		list_del(&dev->vm_node);
		dev->ops->release(dev);
		mutex_unlock(&kvm->lock);
	}

	kvm_put_kvm(kvm);
	return 0;
}

static struct file_operations kvm_device_fops = {
	.unlocked_ioctl = kvm_device_ioctl,
	.release = kvm_device_release,
	KVM_COMPAT(kvm_device_ioctl),
	.mmap = kvm_device_mmap,
};

struct kvm_device *kvm_device_from_filp(struct file *filp)
{
	if (filp->f_op != &kvm_device_fops)
		return NULL;

	return filp->private_data;
}

static const struct kvm_device_ops *kvm_device_ops_table[KVM_DEV_TYPE_MAX] = {
#ifdef CONFIG_KVM_MPIC
	[KVM_DEV_TYPE_FSL_MPIC_20]	= &kvm_mpic_ops,
	[KVM_DEV_TYPE_FSL_MPIC_42]	= &kvm_mpic_ops,
#endif
};

int kvm_register_device_ops(const struct kvm_device_ops *ops, u32 type)
{
	if (type >= ARRAY_SIZE(kvm_device_ops_table))
		return -ENOSPC;

	if (kvm_device_ops_table[type] != NULL)
		return -EEXIST;

	kvm_device_ops_table[type] = ops;
	return 0;
}

void kvm_unregister_device_ops(u32 type)
{
	if (kvm_device_ops_table[type] != NULL)
		kvm_device_ops_table[type] = NULL;
}

static int kvm_ioctl_create_device(struct kvm *kvm,
				   struct kvm_create_device *cd)
{
	const struct kvm_device_ops *ops;
	struct kvm_device *dev;
	bool test = cd->flags & KVM_CREATE_DEVICE_TEST;
	int type;
	int ret;

	if (cd->type >= ARRAY_SIZE(kvm_device_ops_table))
		return -ENODEV;

	type = array_index_nospec(cd->type, ARRAY_SIZE(kvm_device_ops_table));
	ops = kvm_device_ops_table[type];
	if (ops == NULL)
		return -ENODEV;

	if (test)
		return 0;

	dev = kzalloc(sizeof(*dev), GFP_KERNEL_ACCOUNT);
	if (!dev)
		return -ENOMEM;

	dev->ops = ops;
	dev->kvm = kvm;

	mutex_lock(&kvm->lock);
	ret = ops->create(dev, type);
	if (ret < 0) {
		mutex_unlock(&kvm->lock);
		kfree(dev);
		return ret;
	}
	list_add(&dev->vm_node, &kvm->devices);
	mutex_unlock(&kvm->lock);

	if (ops->init)
		ops->init(dev);

	kvm_get_kvm(kvm);
	ret = anon_inode_getfd(ops->name, &kvm_device_fops, dev, O_RDWR | O_CLOEXEC);
	if (ret < 0) {
		kvm_put_kvm_no_destroy(kvm);
		mutex_lock(&kvm->lock);
		list_del(&dev->vm_node);
		if (ops->release)
			ops->release(dev);
		mutex_unlock(&kvm->lock);
		if (ops->destroy)
			ops->destroy(dev);
		return ret;
	}

	cd->fd = ret;
	return 0;
}

static int kvm_vm_ioctl_check_extension_generic(struct kvm *kvm, long arg)
{
	switch (arg) {
	case KVM_CAP_USER_MEMORY:
	case KVM_CAP_USER_MEMORY2:
	case KVM_CAP_DESTROY_MEMORY_REGION_WORKS:
	case KVM_CAP_JOIN_MEMORY_REGIONS_WORKS:
	case KVM_CAP_INTERNAL_ERROR_DATA:
#ifdef CONFIG_HAVE_KVM_MSI
	case KVM_CAP_SIGNAL_MSI:
#endif
#ifdef CONFIG_HAVE_KVM_IRQCHIP
	case KVM_CAP_IRQFD:
#endif
	case KVM_CAP_IOEVENTFD_ANY_LENGTH:
	case KVM_CAP_CHECK_EXTENSION_VM:
	case KVM_CAP_ENABLE_CAP_VM:
	case KVM_CAP_HALT_POLL:
		return 1;
#ifdef CONFIG_KVM_MMIO
	case KVM_CAP_COALESCED_MMIO:
		return KVM_COALESCED_MMIO_PAGE_OFFSET;
	case KVM_CAP_COALESCED_PIO:
		return 1;
#endif
#ifdef CONFIG_KVM_GENERIC_DIRTYLOG_READ_PROTECT
	case KVM_CAP_MANUAL_DIRTY_LOG_PROTECT2:
		return KVM_DIRTY_LOG_MANUAL_CAPS;
#endif
#ifdef CONFIG_HAVE_KVM_IRQ_ROUTING
	case KVM_CAP_IRQ_ROUTING:
		return KVM_MAX_IRQ_ROUTES;
#endif
#if KVM_MAX_NR_ADDRESS_SPACES > 1
	case KVM_CAP_MULTI_ADDRESS_SPACE:
		if (kvm)
			return kvm_arch_nr_memslot_as_ids(kvm);
		return KVM_MAX_NR_ADDRESS_SPACES;
#endif
	case KVM_CAP_NR_MEMSLOTS:
		return KVM_USER_MEM_SLOTS;
	case KVM_CAP_DIRTY_LOG_RING:
#ifdef CONFIG_HAVE_KVM_DIRTY_RING_TSO
		return KVM_DIRTY_RING_MAX_ENTRIES * sizeof(struct kvm_dirty_gfn);
#else
		return 0;
#endif
	case KVM_CAP_DIRTY_LOG_RING_ACQ_REL:
#ifdef CONFIG_HAVE_KVM_DIRTY_RING_ACQ_REL
		return KVM_DIRTY_RING_MAX_ENTRIES * sizeof(struct kvm_dirty_gfn);
#else
		return 0;
#endif
#ifdef CONFIG_NEED_KVM_DIRTY_RING_WITH_BITMAP
	case KVM_CAP_DIRTY_LOG_RING_WITH_BITMAP:
#endif
	case KVM_CAP_BINARY_STATS_FD:
	case KVM_CAP_SYSTEM_EVENT_DATA:
	case KVM_CAP_DEVICE_CTRL:
		return 1;
#ifdef CONFIG_KVM_GENERIC_MEMORY_ATTRIBUTES
	case KVM_CAP_MEMORY_ATTRIBUTES:
		return kvm_supported_mem_attributes(kvm);
#endif
#ifdef CONFIG_KVM_PRIVATE_MEM
	case KVM_CAP_GUEST_MEMFD:
		return !kvm || kvm_arch_has_private_mem(kvm);
#endif
	default:
		break;
	}
	return kvm_vm_ioctl_check_extension(kvm, arg);
}

static int kvm_vm_ioctl_enable_dirty_log_ring(struct kvm *kvm, u32 size)
{
	int r;

	if (!KVM_DIRTY_LOG_PAGE_OFFSET)
		return -EINVAL;

	/* the size should be power of 2 */
	if (!size || (size & (size - 1)))
		return -EINVAL;

	/* Should be bigger to keep the reserved entries, or a page */
	if (size < kvm_dirty_ring_get_rsvd_entries() *
	    sizeof(struct kvm_dirty_gfn) || size < PAGE_SIZE)
		return -EINVAL;

	if (size > KVM_DIRTY_RING_MAX_ENTRIES *
	    sizeof(struct kvm_dirty_gfn))
		return -E2BIG;

	/* We only allow it to set once */
	if (kvm->dirty_ring_size)
		return -EINVAL;

	mutex_lock(&kvm->lock);

	if (kvm->created_vcpus) {
		/* We don't allow to change this value after vcpu created */
		r = -EINVAL;
	} else {
		kvm->dirty_ring_size = size;
		r = 0;
	}

	mutex_unlock(&kvm->lock);
	return r;
}

static int kvm_vm_ioctl_reset_dirty_pages(struct kvm *kvm)
{
	unsigned long i;
	struct kvm_vcpu *vcpu;
	int cleared = 0;

	if (!kvm->dirty_ring_size)
		return -EINVAL;

	mutex_lock(&kvm->slots_lock);

	kvm_for_each_vcpu(i, vcpu, kvm)
		cleared += kvm_dirty_ring_reset(vcpu->kvm, &vcpu->dirty_ring);

	mutex_unlock(&kvm->slots_lock);

	if (cleared)
		kvm_flush_remote_tlbs(kvm);

	return cleared;
}

int __attribute__((weak)) kvm_vm_ioctl_enable_cap(struct kvm *kvm,
						  struct kvm_enable_cap *cap)
{
	return -EINVAL;
}

bool kvm_are_all_memslots_empty(struct kvm *kvm)
{
	int i;

	lockdep_assert_held(&kvm->slots_lock);

	for (i = 0; i < kvm_arch_nr_memslot_as_ids(kvm); i++) {
		if (!kvm_memslots_empty(__kvm_memslots(kvm, i)))
			return false;
	}

	return true;
}
EXPORT_SYMBOL_GPL(kvm_are_all_memslots_empty);

static int kvm_vm_ioctl_enable_cap_generic(struct kvm *kvm,
					   struct kvm_enable_cap *cap)
{
	switch (cap->cap) {
#ifdef CONFIG_KVM_GENERIC_DIRTYLOG_READ_PROTECT
	case KVM_CAP_MANUAL_DIRTY_LOG_PROTECT2: {
		u64 allowed_options = KVM_DIRTY_LOG_MANUAL_PROTECT_ENABLE;

		if (cap->args[0] & KVM_DIRTY_LOG_MANUAL_PROTECT_ENABLE)
			allowed_options = KVM_DIRTY_LOG_MANUAL_CAPS;

		if (cap->flags || (cap->args[0] & ~allowed_options))
			return -EINVAL;
		kvm->manual_dirty_log_protect = cap->args[0];
		return 0;
	}
#endif
	case KVM_CAP_HALT_POLL: {
		if (cap->flags || cap->args[0] != (unsigned int)cap->args[0])
			return -EINVAL;

		kvm->max_halt_poll_ns = cap->args[0];

		/*
		 * Ensure kvm->override_halt_poll_ns does not become visible
		 * before kvm->max_halt_poll_ns.
		 *
		 * Pairs with the smp_rmb() in kvm_vcpu_max_halt_poll_ns().
		 */
		smp_wmb();
		kvm->override_halt_poll_ns = true;

		return 0;
	}
	case KVM_CAP_DIRTY_LOG_RING:
	case KVM_CAP_DIRTY_LOG_RING_ACQ_REL:
		if (!kvm_vm_ioctl_check_extension_generic(kvm, cap->cap))
			return -EINVAL;

		return kvm_vm_ioctl_enable_dirty_log_ring(kvm, cap->args[0]);
	case KVM_CAP_DIRTY_LOG_RING_WITH_BITMAP: {
		int r = -EINVAL;

		if (!IS_ENABLED(CONFIG_NEED_KVM_DIRTY_RING_WITH_BITMAP) ||
		    !kvm->dirty_ring_size || cap->flags)
			return r;

		mutex_lock(&kvm->slots_lock);

		/*
		 * For simplicity, allow enabling ring+bitmap if and only if
		 * there are no memslots, e.g. to ensure all memslots allocate
		 * a bitmap after the capability is enabled.
		 */
		if (kvm_are_all_memslots_empty(kvm)) {
			kvm->dirty_ring_with_bitmap = true;
			r = 0;
		}

		mutex_unlock(&kvm->slots_lock);

		return r;
	}
	default:
		return kvm_vm_ioctl_enable_cap(kvm, cap);
	}
}

static ssize_t kvm_vm_stats_read(struct file *file, char __user *user_buffer,
			      size_t size, loff_t *offset)
{
	struct kvm *kvm = file->private_data;

	return kvm_stats_read(kvm->stats_id, &kvm_vm_stats_header,
				&kvm_vm_stats_desc[0], &kvm->stat,
				sizeof(kvm->stat), user_buffer, size, offset);
}

static int kvm_vm_stats_release(struct inode *inode, struct file *file)
{
	struct kvm *kvm = file->private_data;

	kvm_put_kvm(kvm);
	return 0;
}

static const struct file_operations kvm_vm_stats_fops = {
	.owner = THIS_MODULE,
	.read = kvm_vm_stats_read,
	.release = kvm_vm_stats_release,
	.llseek = noop_llseek,
};

static int kvm_vm_ioctl_get_stats_fd(struct kvm *kvm)
{
	int fd;
	struct file *file;

	fd = get_unused_fd_flags(O_CLOEXEC);
	if (fd < 0)
		return fd;

	file = anon_inode_getfile("kvm-vm-stats",
			&kvm_vm_stats_fops, kvm, O_RDONLY);
	if (IS_ERR(file)) {
		put_unused_fd(fd);
		return PTR_ERR(file);
	}

	kvm_get_kvm(kvm);

	file->f_mode |= FMODE_PREAD;
	fd_install(fd, file);

	return fd;
}

#define SANITY_CHECK_MEM_REGION_FIELD(field)					\
do {										\
	BUILD_BUG_ON(offsetof(struct kvm_userspace_memory_region, field) !=		\
		     offsetof(struct kvm_userspace_memory_region2, field));	\
	BUILD_BUG_ON(sizeof_field(struct kvm_userspace_memory_region, field) !=		\
		     sizeof_field(struct kvm_userspace_memory_region2, field));	\
} while (0)

static long kvm_vm_ioctl(struct file *filp,
			   unsigned int ioctl, unsigned long arg)
{
	struct kvm *kvm = filp->private_data;
	void __user *argp = (void __user *)arg;
	int r;

	if (kvm->mm != current->mm || kvm->vm_dead)
		return -EIO;
	switch (ioctl) {
	case KVM_CREATE_VCPU:
		r = kvm_vm_ioctl_create_vcpu(kvm, arg);
		break;
	case KVM_ENABLE_CAP: {
		struct kvm_enable_cap cap;

		r = -EFAULT;
		if (copy_from_user(&cap, argp, sizeof(cap)))
			goto out;
		r = kvm_vm_ioctl_enable_cap_generic(kvm, &cap);
		break;
	}
	case KVM_SET_USER_MEMORY_REGION2:
	case KVM_SET_USER_MEMORY_REGION: {
		struct kvm_userspace_memory_region2 mem;
		unsigned long size;

		if (ioctl == KVM_SET_USER_MEMORY_REGION) {
			/*
			 * Fields beyond struct kvm_userspace_memory_region shouldn't be
			 * accessed, but avoid leaking kernel memory in case of a bug.
			 */
			memset(&mem, 0, sizeof(mem));
			size = sizeof(struct kvm_userspace_memory_region);
		} else {
			size = sizeof(struct kvm_userspace_memory_region2);
		}

		/* Ensure the common parts of the two structs are identical. */
		SANITY_CHECK_MEM_REGION_FIELD(slot);
		SANITY_CHECK_MEM_REGION_FIELD(flags);
		SANITY_CHECK_MEM_REGION_FIELD(guest_phys_addr);
		SANITY_CHECK_MEM_REGION_FIELD(memory_size);
		SANITY_CHECK_MEM_REGION_FIELD(userspace_addr);

		r = -EFAULT;
		if (copy_from_user(&mem, argp, size))
			goto out;

		r = -EINVAL;
		if (ioctl == KVM_SET_USER_MEMORY_REGION &&
		    (mem.flags & ~KVM_SET_USER_MEMORY_REGION_V1_FLAGS))
			goto out;

		r = kvm_vm_ioctl_set_memory_region(kvm, &mem);
		break;
	}
	case KVM_GET_DIRTY_LOG: {
		struct kvm_dirty_log log;

		r = -EFAULT;
		if (copy_from_user(&log, argp, sizeof(log)))
			goto out;
		r = kvm_vm_ioctl_get_dirty_log(kvm, &log);
		break;
	}
#ifdef CONFIG_KVM_GENERIC_DIRTYLOG_READ_PROTECT
	case KVM_CLEAR_DIRTY_LOG: {
		struct kvm_clear_dirty_log log;

		r = -EFAULT;
		if (copy_from_user(&log, argp, sizeof(log)))
			goto out;
		r = kvm_vm_ioctl_clear_dirty_log(kvm, &log);
		break;
	}
#endif
#ifdef CONFIG_KVM_MMIO
	case KVM_REGISTER_COALESCED_MMIO: {
		struct kvm_coalesced_mmio_zone zone;

		r = -EFAULT;
		if (copy_from_user(&zone, argp, sizeof(zone)))
			goto out;
		r = kvm_vm_ioctl_register_coalesced_mmio(kvm, &zone);
		break;
	}
	case KVM_UNREGISTER_COALESCED_MMIO: {
		struct kvm_coalesced_mmio_zone zone;

		r = -EFAULT;
		if (copy_from_user(&zone, argp, sizeof(zone)))
			goto out;
		r = kvm_vm_ioctl_unregister_coalesced_mmio(kvm, &zone);
		break;
	}
#endif
	case KVM_IRQFD: {
		struct kvm_irqfd data;

		r = -EFAULT;
		if (copy_from_user(&data, argp, sizeof(data)))
			goto out;
		r = kvm_irqfd(kvm, &data);
		break;
	}
	case KVM_IOEVENTFD: {
		struct kvm_ioeventfd data;

		r = -EFAULT;
		if (copy_from_user(&data, argp, sizeof(data)))
			goto out;
		r = kvm_ioeventfd(kvm, &data);
		break;
	}
#ifdef CONFIG_HAVE_KVM_MSI
	case KVM_SIGNAL_MSI: {
		struct kvm_msi msi;

		r = -EFAULT;
		if (copy_from_user(&msi, argp, sizeof(msi)))
			goto out;
		r = kvm_send_userspace_msi(kvm, &msi);
		break;
	}
#endif
#ifdef __KVM_HAVE_IRQ_LINE
	case KVM_IRQ_LINE_STATUS:
	case KVM_IRQ_LINE: {
		struct kvm_irq_level irq_event;

		r = -EFAULT;
		if (copy_from_user(&irq_event, argp, sizeof(irq_event)))
			goto out;

		r = kvm_vm_ioctl_irq_line(kvm, &irq_event,
					ioctl == KVM_IRQ_LINE_STATUS);
		if (r)
			goto out;

		r = -EFAULT;
		if (ioctl == KVM_IRQ_LINE_STATUS) {
			if (copy_to_user(argp, &irq_event, sizeof(irq_event)))
				goto out;
		}

		r = 0;
		break;
	}
#endif
#ifdef CONFIG_HAVE_KVM_IRQ_ROUTING
	case KVM_SET_GSI_ROUTING: {
		struct kvm_irq_routing routing;
		struct kvm_irq_routing __user *urouting;
		struct kvm_irq_routing_entry *entries = NULL;

		r = -EFAULT;
		if (copy_from_user(&routing, argp, sizeof(routing)))
			goto out;
		r = -EINVAL;
		if (!kvm_arch_can_set_irq_routing(kvm))
			goto out;
		if (routing.nr > KVM_MAX_IRQ_ROUTES)
			goto out;
		if (routing.flags)
			goto out;
		if (routing.nr) {
			urouting = argp;
			entries = vmemdup_array_user(urouting->entries,
						     routing.nr, sizeof(*entries));
			if (IS_ERR(entries)) {
				r = PTR_ERR(entries);
				goto out;
			}
		}
		r = kvm_set_irq_routing(kvm, entries, routing.nr,
					routing.flags);
		kvfree(entries);
		break;
	}
#endif /* CONFIG_HAVE_KVM_IRQ_ROUTING */
#ifdef CONFIG_KVM_GENERIC_MEMORY_ATTRIBUTES
	case KVM_SET_MEMORY_ATTRIBUTES: {
		struct kvm_memory_attributes attrs;

		r = -EFAULT;
		if (copy_from_user(&attrs, argp, sizeof(attrs)))
			goto out;

		r = kvm_vm_ioctl_set_mem_attributes(kvm, &attrs);
		break;
	}
#endif /* CONFIG_KVM_GENERIC_MEMORY_ATTRIBUTES */
	case KVM_CREATE_DEVICE: {
		struct kvm_create_device cd;

		r = -EFAULT;
		if (copy_from_user(&cd, argp, sizeof(cd)))
			goto out;

		r = kvm_ioctl_create_device(kvm, &cd);
		if (r)
			goto out;

		r = -EFAULT;
		if (copy_to_user(argp, &cd, sizeof(cd)))
			goto out;

		r = 0;
		break;
	}
	case KVM_CHECK_EXTENSION:
		r = kvm_vm_ioctl_check_extension_generic(kvm, arg);
		break;
	case KVM_RESET_DIRTY_RINGS:
		r = kvm_vm_ioctl_reset_dirty_pages(kvm);
		break;
	case KVM_GET_STATS_FD:
		r = kvm_vm_ioctl_get_stats_fd(kvm);
		break;
#ifdef CONFIG_KVM_PRIVATE_MEM
	case KVM_CREATE_GUEST_MEMFD: {
		struct kvm_create_guest_memfd guest_memfd;

		r = -EFAULT;
		if (copy_from_user(&guest_memfd, argp, sizeof(guest_memfd)))
			goto out;

		r = kvm_gmem_create(kvm, &guest_memfd);
		break;
	}
#endif
	default:
		r = kvm_arch_vm_ioctl(filp, ioctl, arg);
	}
out:
	return r;
}

#ifdef CONFIG_KVM_COMPAT
struct compat_kvm_dirty_log {
	__u32 slot;
	__u32 padding1;
	union {
		compat_uptr_t dirty_bitmap; /* one bit per page */
		__u64 padding2;
	};
};

struct compat_kvm_clear_dirty_log {
	__u32 slot;
	__u32 num_pages;
	__u64 first_page;
	union {
		compat_uptr_t dirty_bitmap; /* one bit per page */
		__u64 padding2;
	};
};

long __weak kvm_arch_vm_compat_ioctl(struct file *filp, unsigned int ioctl,
				     unsigned long arg)
{
	return -ENOTTY;
}

static long kvm_vm_compat_ioctl(struct file *filp,
			   unsigned int ioctl, unsigned long arg)
{
	struct kvm *kvm = filp->private_data;
	int r;

	if (kvm->mm != current->mm || kvm->vm_dead)
		return -EIO;

	r = kvm_arch_vm_compat_ioctl(filp, ioctl, arg);
	if (r != -ENOTTY)
		return r;

	switch (ioctl) {
#ifdef CONFIG_KVM_GENERIC_DIRTYLOG_READ_PROTECT
	case KVM_CLEAR_DIRTY_LOG: {
		struct compat_kvm_clear_dirty_log compat_log;
		struct kvm_clear_dirty_log log;

		if (copy_from_user(&compat_log, (void __user *)arg,
				   sizeof(compat_log)))
			return -EFAULT;
		log.slot	 = compat_log.slot;
		log.num_pages	 = compat_log.num_pages;
		log.first_page	 = compat_log.first_page;
		log.padding2	 = compat_log.padding2;
		log.dirty_bitmap = compat_ptr(compat_log.dirty_bitmap);

		r = kvm_vm_ioctl_clear_dirty_log(kvm, &log);
		break;
	}
#endif
	case KVM_GET_DIRTY_LOG: {
		struct compat_kvm_dirty_log compat_log;
		struct kvm_dirty_log log;

		if (copy_from_user(&compat_log, (void __user *)arg,
				   sizeof(compat_log)))
			return -EFAULT;
		log.slot	 = compat_log.slot;
		log.padding1	 = compat_log.padding1;
		log.padding2	 = compat_log.padding2;
		log.dirty_bitmap = compat_ptr(compat_log.dirty_bitmap);

		r = kvm_vm_ioctl_get_dirty_log(kvm, &log);
		break;
	}
	default:
		r = kvm_vm_ioctl(filp, ioctl, arg);
	}
	return r;
}
#endif

static struct file_operations kvm_vm_fops = {
	.release        = kvm_vm_release,
	.unlocked_ioctl = kvm_vm_ioctl,
	.llseek		= noop_llseek,
	KVM_COMPAT(kvm_vm_compat_ioctl),
};

bool file_is_kvm(struct file *file)
{
	return file && file->f_op == &kvm_vm_fops;
}
EXPORT_SYMBOL_GPL(file_is_kvm);

static int kvm_dev_ioctl_create_vm(unsigned long type)
{
	char fdname[ITOA_MAX_LEN + 1];
	int r, fd;
	struct kvm *kvm;
	struct file *file;

	fd = get_unused_fd_flags(O_CLOEXEC);
	if (fd < 0)
		return fd;

	snprintf(fdname, sizeof(fdname), "%d", fd);

	kvm = kvm_create_vm(type, fdname);
	if (IS_ERR(kvm)) {
		r = PTR_ERR(kvm);
		goto put_fd;
	}

	file = anon_inode_getfile("kvm-vm", &kvm_vm_fops, kvm, O_RDWR);
	if (IS_ERR(file)) {
		r = PTR_ERR(file);
		goto put_kvm;
	}

	/*
	 * Don't call kvm_put_kvm anymore at this point; file->f_op is
	 * already set, with ->release() being kvm_vm_release().  In error
	 * cases it will be called by the final fput(file) and will take
	 * care of doing kvm_put_kvm(kvm).
	 */
	kvm_uevent_notify_change(KVM_EVENT_CREATE_VM, kvm);

	fd_install(fd, file);
	return fd;

put_kvm:
	kvm_put_kvm(kvm);
put_fd:
	put_unused_fd(fd);
	return r;
}

static long kvm_dev_ioctl(struct file *filp,
			  unsigned int ioctl, unsigned long arg)
{
	int r = -EINVAL;

	switch (ioctl) {
	case KVM_GET_API_VERSION:
		if (arg)
			goto out;
		r = KVM_API_VERSION;
		break;
	case KVM_CREATE_VM:
		r = kvm_dev_ioctl_create_vm(arg);
		break;
	case KVM_CHECK_EXTENSION:
		r = kvm_vm_ioctl_check_extension_generic(NULL, arg);
		break;
	case KVM_GET_VCPU_MMAP_SIZE:
		if (arg)
			goto out;
		r = PAGE_SIZE;     /* struct kvm_run */
#ifdef CONFIG_X86
		r += PAGE_SIZE;    /* pio data page */
#endif
#ifdef CONFIG_KVM_MMIO
		r += PAGE_SIZE;    /* coalesced mmio ring page */
#endif
		break;
	default:
		return kvm_arch_dev_ioctl(filp, ioctl, arg);
	}
out:
	return r;
}

static struct file_operations kvm_chardev_ops = {
	.unlocked_ioctl = kvm_dev_ioctl,
	.llseek		= noop_llseek,
	KVM_COMPAT(kvm_dev_ioctl),
};

static struct miscdevice kvm_dev = {
	KVM_MINOR,
	"kvm",
	&kvm_chardev_ops,
};

#ifdef CONFIG_KVM_GENERIC_HARDWARE_ENABLING
__visible bool kvm_rebooting;
EXPORT_SYMBOL_GPL(kvm_rebooting);

static DEFINE_PER_CPU(bool, hardware_enabled);
static int kvm_usage_count;

static int __hardware_enable_nolock(void)
{
	if (__this_cpu_read(hardware_enabled))
		return 0;

	if (kvm_arch_hardware_enable()) {
		pr_info("kvm: enabling virtualization on CPU%d failed\n",
			raw_smp_processor_id());
		return -EIO;
	}

	__this_cpu_write(hardware_enabled, true);
	return 0;
}

static void hardware_enable_nolock(void *failed)
{
	if (__hardware_enable_nolock())
		atomic_inc(failed);
}

static int kvm_online_cpu(unsigned int cpu)
{
	int ret = 0;

	/*
	 * Abort the CPU online process if hardware virtualization cannot
	 * be enabled. Otherwise running VMs would encounter unrecoverable
	 * errors when scheduled to this CPU.
	 */
	mutex_lock(&kvm_lock);
	if (kvm_usage_count)
		ret = __hardware_enable_nolock();
	mutex_unlock(&kvm_lock);
	return ret;
}

static void hardware_disable_nolock(void *junk)
{
	/*
	 * Note, hardware_disable_all_nolock() tells all online CPUs to disable
	 * hardware, not just CPUs that successfully enabled hardware!
	 */
	if (!__this_cpu_read(hardware_enabled))
		return;

	kvm_arch_hardware_disable();

	__this_cpu_write(hardware_enabled, false);
}

static int kvm_offline_cpu(unsigned int cpu)
{
	mutex_lock(&kvm_lock);
	if (kvm_usage_count)
		hardware_disable_nolock(NULL);
	mutex_unlock(&kvm_lock);
	return 0;
}

static void hardware_disable_all_nolock(void)
{
	BUG_ON(!kvm_usage_count);

	kvm_usage_count--;
	if (!kvm_usage_count)
		on_each_cpu(hardware_disable_nolock, NULL, 1);
}

static void hardware_disable_all(void)
{
	cpus_read_lock();
	mutex_lock(&kvm_lock);
	hardware_disable_all_nolock();
	mutex_unlock(&kvm_lock);
	cpus_read_unlock();
}

static int hardware_enable_all(void)
{
	atomic_t failed = ATOMIC_INIT(0);
	int r;

	/*
	 * Do not enable hardware virtualization if the system is going down.
	 * If userspace initiated a forced reboot, e.g. reboot -f, then it's
	 * possible for an in-flight KVM_CREATE_VM to trigger hardware enabling
	 * after kvm_reboot() is called.  Note, this relies on system_state
	 * being set _before_ kvm_reboot(), which is why KVM uses a syscore ops
	 * hook instead of registering a dedicated reboot notifier (the latter
	 * runs before system_state is updated).
	 */
	if (system_state == SYSTEM_HALT || system_state == SYSTEM_POWER_OFF ||
	    system_state == SYSTEM_RESTART)
		return -EBUSY;

	/*
	 * When onlining a CPU, cpu_online_mask is set before kvm_online_cpu()
	 * is called, and so on_each_cpu() between them includes the CPU that
	 * is being onlined.  As a result, hardware_enable_nolock() may get
	 * invoked before kvm_online_cpu(), which also enables hardware if the
	 * usage count is non-zero.  Disable CPU hotplug to avoid attempting to
	 * enable hardware multiple times.
	 */
	cpus_read_lock();
	mutex_lock(&kvm_lock);

	r = 0;

	kvm_usage_count++;
	if (kvm_usage_count == 1) {
		on_each_cpu(hardware_enable_nolock, &failed, 1);

		if (atomic_read(&failed)) {
			hardware_disable_all_nolock();
			r = -EBUSY;
		}
	}

	mutex_unlock(&kvm_lock);
	cpus_read_unlock();

	return r;
}

static void kvm_shutdown(void)
{
	/*
	 * Disable hardware virtualization and set kvm_rebooting to indicate
	 * that KVM has asynchronously disabled hardware virtualization, i.e.
	 * that relevant errors and exceptions aren't entirely unexpected.
	 * Some flavors of hardware virtualization need to be disabled before
	 * transferring control to firmware (to perform shutdown/reboot), e.g.
	 * on x86, virtualization can block INIT interrupts, which are used by
	 * firmware to pull APs back under firmware control.  Note, this path
	 * is used for both shutdown and reboot scenarios, i.e. neither name is
	 * 100% comprehensive.
	 */
	pr_info("kvm: exiting hardware virtualization\n");
	kvm_rebooting = true;
	on_each_cpu(hardware_disable_nolock, NULL, 1);
}

static int kvm_suspend(void)
{
	/*
	 * Secondary CPUs and CPU hotplug are disabled across the suspend/resume
	 * callbacks, i.e. no need to acquire kvm_lock to ensure the usage count
	 * is stable.  Assert that kvm_lock is not held to ensure the system
	 * isn't suspended while KVM is enabling hardware.  Hardware enabling
	 * can be preempted, but the task cannot be frozen until it has dropped
	 * all locks (userspace tasks are frozen via a fake signal).
	 */
	lockdep_assert_not_held(&kvm_lock);
	lockdep_assert_irqs_disabled();

	if (kvm_usage_count)
		hardware_disable_nolock(NULL);
	return 0;
}

static void kvm_resume(void)
{
	lockdep_assert_not_held(&kvm_lock);
	lockdep_assert_irqs_disabled();

	if (kvm_usage_count)
		WARN_ON_ONCE(__hardware_enable_nolock());
}

static struct syscore_ops kvm_syscore_ops = {
	.suspend = kvm_suspend,
	.resume = kvm_resume,
	.shutdown = kvm_shutdown,
};
#else /* CONFIG_KVM_GENERIC_HARDWARE_ENABLING */
static int hardware_enable_all(void)
{
	return 0;
}

static void hardware_disable_all(void)
{

}
#endif /* CONFIG_KVM_GENERIC_HARDWARE_ENABLING */

static void kvm_iodevice_destructor(struct kvm_io_device *dev)
{
	if (dev->ops->destructor)
		dev->ops->destructor(dev);
}

static void kvm_io_bus_destroy(struct kvm_io_bus *bus)
{
	int i;

	for (i = 0; i < bus->dev_count; i++) {
		struct kvm_io_device *pos = bus->range[i].dev;

		kvm_iodevice_destructor(pos);
	}
	kfree(bus);
}

static inline int kvm_io_bus_cmp(const struct kvm_io_range *r1,
				 const struct kvm_io_range *r2)
{
	gpa_t addr1 = r1->addr;
	gpa_t addr2 = r2->addr;

	if (addr1 < addr2)
		return -1;

	/* If r2->len == 0, match the exact address.  If r2->len != 0,
	 * accept any overlapping write.  Any order is acceptable for
	 * overlapping ranges, because kvm_io_bus_get_first_dev ensures
	 * we process all of them.
	 */
	if (r2->len) {
		addr1 += r1->len;
		addr2 += r2->len;
	}

	if (addr1 > addr2)
		return 1;

	return 0;
}

static int kvm_io_bus_sort_cmp(const void *p1, const void *p2)
{
	return kvm_io_bus_cmp(p1, p2);
}

static int kvm_io_bus_get_first_dev(struct kvm_io_bus *bus,
			     gpa_t addr, int len)
{
	struct kvm_io_range *range, key;
	int off;

	key = (struct kvm_io_range) {
		.addr = addr,
		.len = len,
	};

	range = bsearch(&key, bus->range, bus->dev_count,
			sizeof(struct kvm_io_range), kvm_io_bus_sort_cmp);
	if (range == NULL)
		return -ENOENT;

	off = range - bus->range;

	while (off > 0 && kvm_io_bus_cmp(&key, &bus->range[off-1]) == 0)
		off--;

	return off;
}

static int __kvm_io_bus_write(struct kvm_vcpu *vcpu, struct kvm_io_bus *bus,
			      struct kvm_io_range *range, const void *val)
{
	int idx;

	idx = kvm_io_bus_get_first_dev(bus, range->addr, range->len);
	if (idx < 0)
		return -EOPNOTSUPP;

	while (idx < bus->dev_count &&
		kvm_io_bus_cmp(range, &bus->range[idx]) == 0) {
		if (!kvm_iodevice_write(vcpu, bus->range[idx].dev, range->addr,
					range->len, val))
			return idx;
		idx++;
	}

	return -EOPNOTSUPP;
}

/* kvm_io_bus_write - called under kvm->slots_lock */
int kvm_io_bus_write(struct kvm_vcpu *vcpu, enum kvm_bus bus_idx, gpa_t addr,
		     int len, const void *val)
{
	struct kvm_io_bus *bus;
	struct kvm_io_range range;
	int r;

	range = (struct kvm_io_range) {
		.addr = addr,
		.len = len,
	};

	bus = srcu_dereference(vcpu->kvm->buses[bus_idx], &vcpu->kvm->srcu);
	if (!bus)
		return -ENOMEM;
	r = __kvm_io_bus_write(vcpu, bus, &range, val);
	return r < 0 ? r : 0;
}
EXPORT_SYMBOL_GPL(kvm_io_bus_write);

/* kvm_io_bus_write_cookie - called under kvm->slots_lock */
int kvm_io_bus_write_cookie(struct kvm_vcpu *vcpu, enum kvm_bus bus_idx,
			    gpa_t addr, int len, const void *val, long cookie)
{
	struct kvm_io_bus *bus;
	struct kvm_io_range range;

	range = (struct kvm_io_range) {
		.addr = addr,
		.len = len,
	};

	bus = srcu_dereference(vcpu->kvm->buses[bus_idx], &vcpu->kvm->srcu);
	if (!bus)
		return -ENOMEM;

	/* First try the device referenced by cookie. */
	if ((cookie >= 0) && (cookie < bus->dev_count) &&
	    (kvm_io_bus_cmp(&range, &bus->range[cookie]) == 0))
		if (!kvm_iodevice_write(vcpu, bus->range[cookie].dev, addr, len,
					val))
			return cookie;

	/*
	 * cookie contained garbage; fall back to search and return the
	 * correct cookie value.
	 */
	return __kvm_io_bus_write(vcpu, bus, &range, val);
}

static int __kvm_io_bus_read(struct kvm_vcpu *vcpu, struct kvm_io_bus *bus,
			     struct kvm_io_range *range, void *val)
{
	int idx;

	idx = kvm_io_bus_get_first_dev(bus, range->addr, range->len);
	if (idx < 0)
		return -EOPNOTSUPP;

	while (idx < bus->dev_count &&
		kvm_io_bus_cmp(range, &bus->range[idx]) == 0) {
		if (!kvm_iodevice_read(vcpu, bus->range[idx].dev, range->addr,
				       range->len, val))
			return idx;
		idx++;
	}

	return -EOPNOTSUPP;
}

/* kvm_io_bus_read - called under kvm->slots_lock */
int kvm_io_bus_read(struct kvm_vcpu *vcpu, enum kvm_bus bus_idx, gpa_t addr,
		    int len, void *val)
{
	struct kvm_io_bus *bus;
	struct kvm_io_range range;
	int r;

	range = (struct kvm_io_range) {
		.addr = addr,
		.len = len,
	};

	bus = srcu_dereference(vcpu->kvm->buses[bus_idx], &vcpu->kvm->srcu);
	if (!bus)
		return -ENOMEM;
	r = __kvm_io_bus_read(vcpu, bus, &range, val);
	return r < 0 ? r : 0;
}

int kvm_io_bus_register_dev(struct kvm *kvm, enum kvm_bus bus_idx, gpa_t addr,
			    int len, struct kvm_io_device *dev)
{
	int i;
	struct kvm_io_bus *new_bus, *bus;
	struct kvm_io_range range;

	lockdep_assert_held(&kvm->slots_lock);

	bus = kvm_get_bus(kvm, bus_idx);
	if (!bus)
		return -ENOMEM;

	/* exclude ioeventfd which is limited by maximum fd */
	if (bus->dev_count - bus->ioeventfd_count > NR_IOBUS_DEVS - 1)
		return -ENOSPC;

	new_bus = kmalloc(struct_size(bus, range, bus->dev_count + 1),
			  GFP_KERNEL_ACCOUNT);
	if (!new_bus)
		return -ENOMEM;

	range = (struct kvm_io_range) {
		.addr = addr,
		.len = len,
		.dev = dev,
	};

	for (i = 0; i < bus->dev_count; i++)
		if (kvm_io_bus_cmp(&bus->range[i], &range) > 0)
			break;

	memcpy(new_bus, bus, sizeof(*bus) + i * sizeof(struct kvm_io_range));
	new_bus->dev_count++;
	new_bus->range[i] = range;
	memcpy(new_bus->range + i + 1, bus->range + i,
		(bus->dev_count - i) * sizeof(struct kvm_io_range));
	rcu_assign_pointer(kvm->buses[bus_idx], new_bus);
	synchronize_srcu_expedited(&kvm->srcu);
	kfree(bus);

	return 0;
}

int kvm_io_bus_unregister_dev(struct kvm *kvm, enum kvm_bus bus_idx,
			      struct kvm_io_device *dev)
{
	int i;
	struct kvm_io_bus *new_bus, *bus;

	lockdep_assert_held(&kvm->slots_lock);

	bus = kvm_get_bus(kvm, bus_idx);
	if (!bus)
		return 0;

	for (i = 0; i < bus->dev_count; i++) {
		if (bus->range[i].dev == dev) {
			break;
		}
	}

	if (i == bus->dev_count)
		return 0;

	new_bus = kmalloc(struct_size(bus, range, bus->dev_count - 1),
			  GFP_KERNEL_ACCOUNT);
	if (new_bus) {
		memcpy(new_bus, bus, struct_size(bus, range, i));
		new_bus->dev_count--;
		memcpy(new_bus->range + i, bus->range + i + 1,
				flex_array_size(new_bus, range, new_bus->dev_count - i));
	}

	rcu_assign_pointer(kvm->buses[bus_idx], new_bus);
	synchronize_srcu_expedited(&kvm->srcu);

	/*
	 * If NULL bus is installed, destroy the old bus, including all the
	 * attached devices. Otherwise, destroy the caller's device only.
	 */
	if (!new_bus) {
		pr_err("kvm: failed to shrink bus, removing it completely\n");
		kvm_io_bus_destroy(bus);
		return -ENOMEM;
	}

	kvm_iodevice_destructor(dev);
	kfree(bus);
	return 0;
}

struct kvm_io_device *kvm_io_bus_get_dev(struct kvm *kvm, enum kvm_bus bus_idx,
					 gpa_t addr)
{
	struct kvm_io_bus *bus;
	int dev_idx, srcu_idx;
	struct kvm_io_device *iodev = NULL;

	srcu_idx = srcu_read_lock(&kvm->srcu);

	bus = srcu_dereference(kvm->buses[bus_idx], &kvm->srcu);
	if (!bus)
		goto out_unlock;

	dev_idx = kvm_io_bus_get_first_dev(bus, addr, 1);
	if (dev_idx < 0)
		goto out_unlock;

	iodev = bus->range[dev_idx].dev;

out_unlock:
	srcu_read_unlock(&kvm->srcu, srcu_idx);

	return iodev;
}
EXPORT_SYMBOL_GPL(kvm_io_bus_get_dev);

static int kvm_debugfs_open(struct inode *inode, struct file *file,
			   int (*get)(void *, u64 *), int (*set)(void *, u64),
			   const char *fmt)
{
	int ret;
	struct kvm_stat_data *stat_data = inode->i_private;

	/*
	 * The debugfs files are a reference to the kvm struct which
        * is still valid when kvm_destroy_vm is called.  kvm_get_kvm_safe
        * avoids the race between open and the removal of the debugfs directory.
	 */
	if (!kvm_get_kvm_safe(stat_data->kvm))
		return -ENOENT;

	ret = simple_attr_open(inode, file, get,
			       kvm_stats_debugfs_mode(stat_data->desc) & 0222
			       ? set : NULL, fmt);
	if (ret)
		kvm_put_kvm(stat_data->kvm);

	return ret;
}

static int kvm_debugfs_release(struct inode *inode, struct file *file)
{
	struct kvm_stat_data *stat_data = inode->i_private;

	simple_attr_release(inode, file);
	kvm_put_kvm(stat_data->kvm);

	return 0;
}

static int kvm_get_stat_per_vm(struct kvm *kvm, size_t offset, u64 *val)
{
	*val = *(u64 *)((void *)(&kvm->stat) + offset);

	return 0;
}

static int kvm_clear_stat_per_vm(struct kvm *kvm, size_t offset)
{
	*(u64 *)((void *)(&kvm->stat) + offset) = 0;

	return 0;
}

static int kvm_get_stat_per_vcpu(struct kvm *kvm, size_t offset, u64 *val)
{
	unsigned long i;
	struct kvm_vcpu *vcpu;

	*val = 0;

	kvm_for_each_vcpu(i, vcpu, kvm)
		*val += *(u64 *)((void *)(&vcpu->stat) + offset);

	return 0;
}

static int kvm_clear_stat_per_vcpu(struct kvm *kvm, size_t offset)
{
	unsigned long i;
	struct kvm_vcpu *vcpu;

	kvm_for_each_vcpu(i, vcpu, kvm)
		*(u64 *)((void *)(&vcpu->stat) + offset) = 0;

	return 0;
}

static int kvm_stat_data_get(void *data, u64 *val)
{
	int r = -EFAULT;
	struct kvm_stat_data *stat_data = data;

	switch (stat_data->kind) {
	case KVM_STAT_VM:
		r = kvm_get_stat_per_vm(stat_data->kvm,
					stat_data->desc->desc.offset, val);
		break;
	case KVM_STAT_VCPU:
		r = kvm_get_stat_per_vcpu(stat_data->kvm,
					  stat_data->desc->desc.offset, val);
		break;
	}

	return r;
}

static int kvm_stat_data_clear(void *data, u64 val)
{
	int r = -EFAULT;
	struct kvm_stat_data *stat_data = data;

	if (val)
		return -EINVAL;

	switch (stat_data->kind) {
	case KVM_STAT_VM:
		r = kvm_clear_stat_per_vm(stat_data->kvm,
					  stat_data->desc->desc.offset);
		break;
	case KVM_STAT_VCPU:
		r = kvm_clear_stat_per_vcpu(stat_data->kvm,
					    stat_data->desc->desc.offset);
		break;
	}

	return r;
}

static int kvm_stat_data_open(struct inode *inode, struct file *file)
{
	__simple_attr_check_format("%llu\n", 0ull);
	return kvm_debugfs_open(inode, file, kvm_stat_data_get,
				kvm_stat_data_clear, "%llu\n");
}

static const struct file_operations stat_fops_per_vm = {
	.owner = THIS_MODULE,
	.open = kvm_stat_data_open,
	.release = kvm_debugfs_release,
	.read = simple_attr_read,
	.write = simple_attr_write,
	.llseek = no_llseek,
};

static int vm_stat_get(void *_offset, u64 *val)
{
	unsigned offset = (long)_offset;
	struct kvm *kvm;
	u64 tmp_val;

	*val = 0;
	mutex_lock(&kvm_lock);
	list_for_each_entry(kvm, &vm_list, vm_list) {
		kvm_get_stat_per_vm(kvm, offset, &tmp_val);
		*val += tmp_val;
	}
	mutex_unlock(&kvm_lock);
	return 0;
}

static int vm_stat_clear(void *_offset, u64 val)
{
	unsigned offset = (long)_offset;
	struct kvm *kvm;

	if (val)
		return -EINVAL;

	mutex_lock(&kvm_lock);
	list_for_each_entry(kvm, &vm_list, vm_list) {
		kvm_clear_stat_per_vm(kvm, offset);
	}
	mutex_unlock(&kvm_lock);

	return 0;
}

DEFINE_SIMPLE_ATTRIBUTE(vm_stat_fops, vm_stat_get, vm_stat_clear, "%llu\n");
DEFINE_SIMPLE_ATTRIBUTE(vm_stat_readonly_fops, vm_stat_get, NULL, "%llu\n");

static int vcpu_stat_get(void *_offset, u64 *val)
{
	unsigned offset = (long)_offset;
	struct kvm *kvm;
	u64 tmp_val;

	*val = 0;
	mutex_lock(&kvm_lock);
	list_for_each_entry(kvm, &vm_list, vm_list) {
		kvm_get_stat_per_vcpu(kvm, offset, &tmp_val);
		*val += tmp_val;
	}
	mutex_unlock(&kvm_lock);
	return 0;
}

static int vcpu_stat_clear(void *_offset, u64 val)
{
	unsigned offset = (long)_offset;
	struct kvm *kvm;

	if (val)
		return -EINVAL;

	mutex_lock(&kvm_lock);
	list_for_each_entry(kvm, &vm_list, vm_list) {
		kvm_clear_stat_per_vcpu(kvm, offset);
	}
	mutex_unlock(&kvm_lock);

	return 0;
}

DEFINE_SIMPLE_ATTRIBUTE(vcpu_stat_fops, vcpu_stat_get, vcpu_stat_clear,
			"%llu\n");
DEFINE_SIMPLE_ATTRIBUTE(vcpu_stat_readonly_fops, vcpu_stat_get, NULL, "%llu\n");

static void kvm_uevent_notify_change(unsigned int type, struct kvm *kvm)
{
	struct kobj_uevent_env *env;
	unsigned long long created, active;

	if (!kvm_dev.this_device || !kvm)
		return;

	mutex_lock(&kvm_lock);
	if (type == KVM_EVENT_CREATE_VM) {
		kvm_createvm_count++;
		kvm_active_vms++;
	} else if (type == KVM_EVENT_DESTROY_VM) {
		kvm_active_vms--;
	}
	created = kvm_createvm_count;
	active = kvm_active_vms;
	mutex_unlock(&kvm_lock);

	env = kzalloc(sizeof(*env), GFP_KERNEL_ACCOUNT);
	if (!env)
		return;

	add_uevent_var(env, "CREATED=%llu", created);
	add_uevent_var(env, "COUNT=%llu", active);

	if (type == KVM_EVENT_CREATE_VM) {
		add_uevent_var(env, "EVENT=create");
		kvm->userspace_pid = task_pid_nr(current);
	} else if (type == KVM_EVENT_DESTROY_VM) {
		add_uevent_var(env, "EVENT=destroy");
	}
	add_uevent_var(env, "PID=%d", kvm->userspace_pid);

	if (!IS_ERR(kvm->debugfs_dentry)) {
		char *tmp, *p = kmalloc(PATH_MAX, GFP_KERNEL_ACCOUNT);

		if (p) {
			tmp = dentry_path_raw(kvm->debugfs_dentry, p, PATH_MAX);
			if (!IS_ERR(tmp))
				add_uevent_var(env, "STATS_PATH=%s", tmp);
			kfree(p);
		}
	}
	/* no need for checks, since we are adding at most only 5 keys */
	env->envp[env->envp_idx++] = NULL;
	kobject_uevent_env(&kvm_dev.this_device->kobj, KOBJ_CHANGE, env->envp);
	kfree(env);
}

static void kvm_init_debug(void)
{
	const struct file_operations *fops;
	const struct _kvm_stats_desc *pdesc;
	int i;

	kvm_debugfs_dir = debugfs_create_dir("kvm", NULL);

	for (i = 0; i < kvm_vm_stats_header.num_desc; ++i) {
		pdesc = &kvm_vm_stats_desc[i];
		if (kvm_stats_debugfs_mode(pdesc) & 0222)
			fops = &vm_stat_fops;
		else
			fops = &vm_stat_readonly_fops;
		debugfs_create_file(pdesc->name, kvm_stats_debugfs_mode(pdesc),
				kvm_debugfs_dir,
				(void *)(long)pdesc->desc.offset, fops);
	}

	for (i = 0; i < kvm_vcpu_stats_header.num_desc; ++i) {
		pdesc = &kvm_vcpu_stats_desc[i];
		if (kvm_stats_debugfs_mode(pdesc) & 0222)
			fops = &vcpu_stat_fops;
		else
			fops = &vcpu_stat_readonly_fops;
		debugfs_create_file(pdesc->name, kvm_stats_debugfs_mode(pdesc),
				kvm_debugfs_dir,
				(void *)(long)pdesc->desc.offset, fops);
	}
}

static inline
struct kvm_vcpu *preempt_notifier_to_vcpu(struct preempt_notifier *pn)
{
	return container_of(pn, struct kvm_vcpu, preempt_notifier);
}

static void kvm_sched_in(struct preempt_notifier *pn, int cpu)
{
	struct kvm_vcpu *vcpu = preempt_notifier_to_vcpu(pn);

	WRITE_ONCE(vcpu->preempted, false);
	WRITE_ONCE(vcpu->ready, false);

	__this_cpu_write(kvm_running_vcpu, vcpu);
	kvm_arch_sched_in(vcpu, cpu);
	kvm_arch_vcpu_load(vcpu, cpu);
}

static void kvm_sched_out(struct preempt_notifier *pn,
			  struct task_struct *next)
{
	struct kvm_vcpu *vcpu = preempt_notifier_to_vcpu(pn);

	if (current->on_rq) {
		WRITE_ONCE(vcpu->preempted, true);
		WRITE_ONCE(vcpu->ready, true);
	}
	kvm_arch_vcpu_put(vcpu);
	__this_cpu_write(kvm_running_vcpu, NULL);
}

/**
 * kvm_get_running_vcpu - get the vcpu running on the current CPU.
 *
 * We can disable preemption locally around accessing the per-CPU variable,
 * and use the resolved vcpu pointer after enabling preemption again,
 * because even if the current thread is migrated to another CPU, reading
 * the per-CPU value later will give us the same value as we update the
 * per-CPU variable in the preempt notifier handlers.
 */
struct kvm_vcpu *kvm_get_running_vcpu(void)
{
	struct kvm_vcpu *vcpu;

	preempt_disable();
	vcpu = __this_cpu_read(kvm_running_vcpu);
	preempt_enable();

	return vcpu;
}
EXPORT_SYMBOL_GPL(kvm_get_running_vcpu);

/**
 * kvm_get_running_vcpus - get the per-CPU array of currently running vcpus.
 */
struct kvm_vcpu * __percpu *kvm_get_running_vcpus(void)
{
        return &kvm_running_vcpu;
}

#ifdef CONFIG_GUEST_PERF_EVENTS
static unsigned int kvm_guest_state(void)
{
	struct kvm_vcpu *vcpu = kvm_get_running_vcpu();
	unsigned int state;

	if (!kvm_arch_pmi_in_guest(vcpu))
		return 0;

	state = PERF_GUEST_ACTIVE;
	if (!kvm_arch_vcpu_in_kernel(vcpu))
		state |= PERF_GUEST_USER;

	return state;
}

static unsigned long kvm_guest_get_ip(void)
{
	struct kvm_vcpu *vcpu = kvm_get_running_vcpu();

	/* Retrieving the IP must be guarded by a call to kvm_guest_state(). */
	if (WARN_ON_ONCE(!kvm_arch_pmi_in_guest(vcpu)))
		return 0;

	return kvm_arch_vcpu_get_ip(vcpu);
}

static struct perf_guest_info_callbacks kvm_guest_cbs = {
	.state			= kvm_guest_state,
	.get_ip			= kvm_guest_get_ip,
	.handle_intel_pt_intr	= NULL,
};

void kvm_register_perf_callbacks(unsigned int (*pt_intr_handler)(void))
{
	kvm_guest_cbs.handle_intel_pt_intr = pt_intr_handler;
	perf_register_guest_info_callbacks(&kvm_guest_cbs);
}
void kvm_unregister_perf_callbacks(void)
{
	perf_unregister_guest_info_callbacks(&kvm_guest_cbs);
}
#endif

int kvm_init(unsigned vcpu_size, unsigned vcpu_align, struct module *module)
{
	int r;
	int cpu;

#ifdef CONFIG_KVM_GENERIC_HARDWARE_ENABLING
	r = cpuhp_setup_state_nocalls(CPUHP_AP_KVM_ONLINE, "kvm/cpu:online",
				      kvm_online_cpu, kvm_offline_cpu);
	if (r)
		return r;

	register_syscore_ops(&kvm_syscore_ops);
#endif

	/* A kmem cache lets us meet the alignment requirements of fx_save. */
	if (!vcpu_align)
		vcpu_align = __alignof__(struct kvm_vcpu);
	kvm_vcpu_cache =
		kmem_cache_create_usercopy("kvm_vcpu", vcpu_size, vcpu_align,
					   SLAB_ACCOUNT,
					   offsetof(struct kvm_vcpu, arch),
					   offsetofend(struct kvm_vcpu, stats_id)
					   - offsetof(struct kvm_vcpu, arch),
					   NULL);
	if (!kvm_vcpu_cache) {
		r = -ENOMEM;
		goto err_vcpu_cache;
	}

	for_each_possible_cpu(cpu) {
		if (!alloc_cpumask_var_node(&per_cpu(cpu_kick_mask, cpu),
					    GFP_KERNEL, cpu_to_node(cpu))) {
			r = -ENOMEM;
			goto err_cpu_kick_mask;
		}
	}

	r = kvm_irqfd_init();
	if (r)
		goto err_irqfd;

	r = kvm_async_pf_init();
	if (r)
		goto err_async_pf;

	kvm_chardev_ops.owner = module;
	kvm_vm_fops.owner = module;
	kvm_vcpu_fops.owner = module;
	kvm_device_fops.owner = module;

	kvm_preempt_ops.sched_in = kvm_sched_in;
	kvm_preempt_ops.sched_out = kvm_sched_out;

	kvm_init_debug();

	r = kvm_vfio_ops_init();
	if (WARN_ON_ONCE(r))
		goto err_vfio;

	kvm_gmem_init(module);

	/*
	 * Registration _must_ be the very last thing done, as this exposes
	 * /dev/kvm to userspace, i.e. all infrastructure must be setup!
	 */
	r = misc_register(&kvm_dev);
	if (r) {
		pr_err("kvm: misc device register failed\n");
		goto err_register;
	}

	return 0;

err_register:
	kvm_vfio_ops_exit();
err_vfio:
	kvm_async_pf_deinit();
err_async_pf:
	kvm_irqfd_exit();
err_irqfd:
err_cpu_kick_mask:
	for_each_possible_cpu(cpu)
		free_cpumask_var(per_cpu(cpu_kick_mask, cpu));
	kmem_cache_destroy(kvm_vcpu_cache);
err_vcpu_cache:
#ifdef CONFIG_KVM_GENERIC_HARDWARE_ENABLING
	unregister_syscore_ops(&kvm_syscore_ops);
	cpuhp_remove_state_nocalls(CPUHP_AP_KVM_ONLINE);
#endif
	return r;
}
EXPORT_SYMBOL_GPL(kvm_init);

void kvm_exit(void)
{
	int cpu;

	/*
	 * Note, unregistering /dev/kvm doesn't strictly need to come first,
	 * fops_get(), a.k.a. try_module_get(), prevents acquiring references
	 * to KVM while the module is being stopped.
	 */
	misc_deregister(&kvm_dev);

	debugfs_remove_recursive(kvm_debugfs_dir);
	for_each_possible_cpu(cpu)
		free_cpumask_var(per_cpu(cpu_kick_mask, cpu));
	kmem_cache_destroy(kvm_vcpu_cache);
	kvm_vfio_ops_exit();
	kvm_async_pf_deinit();
#ifdef CONFIG_KVM_GENERIC_HARDWARE_ENABLING
	unregister_syscore_ops(&kvm_syscore_ops);
	cpuhp_remove_state_nocalls(CPUHP_AP_KVM_ONLINE);
#endif
	kvm_irqfd_exit();
}
EXPORT_SYMBOL_GPL(kvm_exit);

struct kvm_vm_worker_thread_context {
	struct kvm *kvm;
	struct task_struct *parent;
	struct completion init_done;
	kvm_vm_thread_fn_t thread_fn;
	uintptr_t data;
	int err;
};

static int kvm_vm_worker_thread(void *context)
{
	/*
	 * The init_context is allocated on the stack of the parent thread, so
	 * we have to locally copy anything that is needed beyond initialization
	 */
	struct kvm_vm_worker_thread_context *init_context = context;
	struct task_struct *parent;
	struct kvm *kvm = init_context->kvm;
	kvm_vm_thread_fn_t thread_fn = init_context->thread_fn;
	uintptr_t data = init_context->data;
	int err;

	err = kthread_park(current);
	/* kthread_park(current) is never supposed to return an error */
	WARN_ON(err != 0);
	if (err)
		goto init_complete;

	err = cgroup_attach_task_all(init_context->parent, current);
	if (err) {
		kvm_err("%s: cgroup_attach_task_all failed with err %d\n",
			__func__, err);
		goto init_complete;
	}

	set_user_nice(current, task_nice(init_context->parent));

init_complete:
	init_context->err = err;
	complete(&init_context->init_done);
	init_context = NULL;

	if (err)
		goto out;

	/* Wait to be woken up by the spawner before proceeding. */
	kthread_parkme();

	if (!kthread_should_stop())
		err = thread_fn(kvm, data);

out:
	/*
	 * Move kthread back to its original cgroup to prevent it lingering in
	 * the cgroup of the VM process, after the latter finishes its
	 * execution.
	 *
	 * kthread_stop() waits on the 'exited' completion condition which is
	 * set in exit_mm(), via mm_release(), in do_exit(). However, the
	 * kthread is removed from the cgroup in the cgroup_exit() which is
	 * called after the exit_mm(). This causes the kthread_stop() to return
	 * before the kthread actually quits the cgroup.
	 */
	rcu_read_lock();
	parent = rcu_dereference(current->real_parent);
	get_task_struct(parent);
	rcu_read_unlock();
	cgroup_attach_task_all(parent, current);
	put_task_struct(parent);

	return err;
}

int kvm_vm_create_worker_thread(struct kvm *kvm, kvm_vm_thread_fn_t thread_fn,
				uintptr_t data, const char *name,
				struct task_struct **thread_ptr)
{
	struct kvm_vm_worker_thread_context init_context = {};
	struct task_struct *thread;

	*thread_ptr = NULL;
	init_context.kvm = kvm;
	init_context.parent = current;
	init_context.thread_fn = thread_fn;
	init_context.data = data;
	init_completion(&init_context.init_done);

	thread = kthread_run(kvm_vm_worker_thread, &init_context,
			     "%s-%d", name, task_pid_nr(current));
	if (IS_ERR(thread))
		return PTR_ERR(thread);

	/* kthread_run is never supposed to return NULL */
	WARN_ON(thread == NULL);

	wait_for_completion(&init_context.init_done);

	if (!init_context.err)
		*thread_ptr = thread;

	return init_context.err;
}<|MERGE_RESOLUTION|>--- conflicted
+++ resolved
@@ -1614,11 +1614,7 @@
 	if (mem->flags & KVM_MEM_GUEST_MEMFD)
 		valid_flags &= ~KVM_MEM_LOG_DIRTY_PAGES;
 
-<<<<<<< HEAD
 #ifdef CONFIG_HAVE_KVM_READONLY_MEM
-	valid_flags |= KVM_MEM_READONLY;
-=======
-#ifdef __KVM_HAVE_READONLY_MEM
 	/*
 	 * GUEST_MEMFD is incompatible with read-only memslots, as writes to
 	 * read-only memslots have emulated MMIO, not page fault, semantics,
@@ -1626,7 +1622,6 @@
 	 */
 	if (!(mem->flags & KVM_MEM_GUEST_MEMFD))
 		valid_flags |= KVM_MEM_READONLY;
->>>>>>> 2dfd2383
 #endif
 
 	if (mem->flags & ~valid_flags)
