/*
 * Copyright 2013 Intel Corporation
 * All Rights Reserved.
 *
 * Permission is hereby granted, free of charge, to any person obtaining a
 * copy of this software and associated documentation files (the
 * "Software"), to deal in the Software without restriction, including
 * without limitation the rights to use, copy, modify, merge, publish,
 * distribute, sub license, and/or sell copies of the Software, and to
 * permit persons to whom the Software is furnished to do so, subject to
 * the following conditions:
 *
 * The above copyright notice and this permission notice (including the
 * next paragraph) shall be included in all copies or substantial portions
 * of the Software.
 *
 * THE SOFTWARE IS PROVIDED "AS IS", WITHOUT WARRANTY OF ANY KIND, EXPRESS OR
 * IMPLIED, INCLUDING BUT NOT LIMITED TO THE WARRANTIES OF MERCHANTABILITY,
 * FITNESS FOR A PARTICULAR PURPOSE AND NONINFRINGEMENT.  IN NO EVENT SHALL
 * THE AUTHORS OR COPYRIGHT HOLDERS BE LIABLE FOR ANY CLAIM, DAMAGES OR OTHER
 * LIABILITY, WHETHER IN AN ACTION OF CONTRACT, TORT OR OTHERWISE, ARISING
 * FROM, OUT OF OR IN CONNECTION WITH THE SOFTWARE OR THE USE OR OTHER
 * DEALINGS IN THE SOFTWARE.
 */
#ifndef _I915_PCIIDS_H
#define _I915_PCIIDS_H

/*
 * A pci_device_id struct {
 *	__u32 vendor, device;
 *      __u32 subvendor, subdevice;
 *	__u32 class, class_mask;
 *	kernel_ulong_t driver_data;
 * };
 * Don't use C99 here because "class" is reserved and we want to
 * give userspace flexibility.
 */
#define INTEL_VGA_DEVICE(id, info) {		\
	0x8086,	id,				\
	~0, ~0,					\
	0x030000, 0xff0000,			\
	(unsigned long) info }

#define INTEL_QUANTA_VGA_DEVICE(info) {		\
	0x8086,	0x16a,				\
	0x152d,	0x8990,				\
	0x030000, 0xff0000,			\
	(unsigned long) info }

#define INTEL_I810_IDS(info)					\
	INTEL_VGA_DEVICE(0x7121, info), /* I810 */		\
	INTEL_VGA_DEVICE(0x7123, info), /* I810_DC100 */	\
	INTEL_VGA_DEVICE(0x7125, info)  /* I810_E */

#define INTEL_I815_IDS(info)					\
	INTEL_VGA_DEVICE(0x1132, info)  /* I815*/

#define INTEL_I830_IDS(info)				\
	INTEL_VGA_DEVICE(0x3577, info)

#define INTEL_I845G_IDS(info)				\
	INTEL_VGA_DEVICE(0x2562, info)

#define INTEL_I85X_IDS(info)				\
	INTEL_VGA_DEVICE(0x3582, info), /* I855_GM */ \
	INTEL_VGA_DEVICE(0x358e, info)

#define INTEL_I865G_IDS(info)				\
	INTEL_VGA_DEVICE(0x2572, info) /* I865_G */

#define INTEL_I915G_IDS(info)				\
	INTEL_VGA_DEVICE(0x2582, info), /* I915_G */ \
	INTEL_VGA_DEVICE(0x258a, info)  /* E7221_G */

#define INTEL_I915GM_IDS(info)				\
	INTEL_VGA_DEVICE(0x2592, info) /* I915_GM */

#define INTEL_I945G_IDS(info)				\
	INTEL_VGA_DEVICE(0x2772, info) /* I945_G */

#define INTEL_I945GM_IDS(info)				\
	INTEL_VGA_DEVICE(0x27a2, info), /* I945_GM */ \
	INTEL_VGA_DEVICE(0x27ae, info)  /* I945_GME */

#define INTEL_I965G_IDS(info)				\
	INTEL_VGA_DEVICE(0x2972, info), /* I946_GZ */	\
	INTEL_VGA_DEVICE(0x2982, info),	/* G35_G */	\
	INTEL_VGA_DEVICE(0x2992, info),	/* I965_Q */	\
	INTEL_VGA_DEVICE(0x29a2, info)	/* I965_G */

#define INTEL_G33_IDS(info)				\
	INTEL_VGA_DEVICE(0x29b2, info), /* Q35_G */ \
	INTEL_VGA_DEVICE(0x29c2, info),	/* G33_G */ \
	INTEL_VGA_DEVICE(0x29d2, info)	/* Q33_G */

#define INTEL_I965GM_IDS(info)				\
	INTEL_VGA_DEVICE(0x2a02, info),	/* I965_GM */ \
	INTEL_VGA_DEVICE(0x2a12, info)  /* I965_GME */

#define INTEL_GM45_IDS(info)				\
	INTEL_VGA_DEVICE(0x2a42, info) /* GM45_G */

#define INTEL_G45_IDS(info)				\
	INTEL_VGA_DEVICE(0x2e02, info), /* IGD_E_G */ \
	INTEL_VGA_DEVICE(0x2e12, info), /* Q45_G */ \
	INTEL_VGA_DEVICE(0x2e22, info), /* G45_G */ \
	INTEL_VGA_DEVICE(0x2e32, info), /* G41_G */ \
	INTEL_VGA_DEVICE(0x2e42, info), /* B43_G */ \
	INTEL_VGA_DEVICE(0x2e92, info)	/* B43_G.1 */

#define INTEL_PINEVIEW_G_IDS(info) \
	INTEL_VGA_DEVICE(0xa001, info)

#define INTEL_PINEVIEW_M_IDS(info) \
	INTEL_VGA_DEVICE(0xa011, info)

#define INTEL_IRONLAKE_D_IDS(info) \
	INTEL_VGA_DEVICE(0x0042, info)

#define INTEL_IRONLAKE_M_IDS(info) \
	INTEL_VGA_DEVICE(0x0046, info)

#define INTEL_SNB_D_GT1_IDS(info) \
	INTEL_VGA_DEVICE(0x0102, info), \
	INTEL_VGA_DEVICE(0x010A, info)

#define INTEL_SNB_D_GT2_IDS(info) \
	INTEL_VGA_DEVICE(0x0112, info), \
	INTEL_VGA_DEVICE(0x0122, info)

#define INTEL_SNB_D_IDS(info) \
	INTEL_SNB_D_GT1_IDS(info), \
	INTEL_SNB_D_GT2_IDS(info)

#define INTEL_SNB_M_GT1_IDS(info) \
	INTEL_VGA_DEVICE(0x0106, info)

#define INTEL_SNB_M_GT2_IDS(info) \
	INTEL_VGA_DEVICE(0x0116, info), \
	INTEL_VGA_DEVICE(0x0126, info)

#define INTEL_SNB_M_IDS(info) \
	INTEL_SNB_M_GT1_IDS(info), \
	INTEL_SNB_M_GT2_IDS(info)

#define INTEL_IVB_M_GT1_IDS(info) \
	INTEL_VGA_DEVICE(0x0156, info) /* GT1 mobile */

#define INTEL_IVB_M_GT2_IDS(info) \
	INTEL_VGA_DEVICE(0x0166, info) /* GT2 mobile */

#define INTEL_IVB_M_IDS(info) \
	INTEL_IVB_M_GT1_IDS(info), \
	INTEL_IVB_M_GT2_IDS(info)

#define INTEL_IVB_D_GT1_IDS(info) \
	INTEL_VGA_DEVICE(0x0152, info), /* GT1 desktop */ \
	INTEL_VGA_DEVICE(0x015a, info)  /* GT1 server */

#define INTEL_IVB_D_GT2_IDS(info) \
	INTEL_VGA_DEVICE(0x0162, info), /* GT2 desktop */ \
	INTEL_VGA_DEVICE(0x016a, info)  /* GT2 server */

#define INTEL_IVB_D_IDS(info) \
	INTEL_IVB_D_GT1_IDS(info), \
	INTEL_IVB_D_GT2_IDS(info)

#define INTEL_IVB_Q_IDS(info) \
	INTEL_QUANTA_VGA_DEVICE(info) /* Quanta transcode */

#define INTEL_HSW_ULT_GT1_IDS(info) \
	INTEL_VGA_DEVICE(0x0A02, info), /* ULT GT1 desktop */ \
	INTEL_VGA_DEVICE(0x0A06, info), /* ULT GT1 mobile */ \
	INTEL_VGA_DEVICE(0x0A0A, info), /* ULT GT1 server */ \
	INTEL_VGA_DEVICE(0x0A0B, info)  /* ULT GT1 reserved */

#define INTEL_HSW_ULX_GT1_IDS(info) \
	INTEL_VGA_DEVICE(0x0A0E, info) /* ULX GT1 mobile */

#define INTEL_HSW_GT1_IDS(info) \
	INTEL_HSW_ULT_GT1_IDS(info), \
	INTEL_HSW_ULX_GT1_IDS(info), \
	INTEL_VGA_DEVICE(0x0402, info), /* GT1 desktop */ \
	INTEL_VGA_DEVICE(0x0406, info), /* GT1 mobile */ \
	INTEL_VGA_DEVICE(0x040A, info), /* GT1 server */ \
	INTEL_VGA_DEVICE(0x040B, info), /* GT1 reserved */ \
	INTEL_VGA_DEVICE(0x040E, info), /* GT1 reserved */ \
	INTEL_VGA_DEVICE(0x0C02, info), /* SDV GT1 desktop */ \
	INTEL_VGA_DEVICE(0x0C06, info), /* SDV GT1 mobile */ \
	INTEL_VGA_DEVICE(0x0C0A, info), /* SDV GT1 server */ \
	INTEL_VGA_DEVICE(0x0C0B, info), /* SDV GT1 reserved */ \
	INTEL_VGA_DEVICE(0x0C0E, info), /* SDV GT1 reserved */ \
	INTEL_VGA_DEVICE(0x0D02, info), /* CRW GT1 desktop */ \
	INTEL_VGA_DEVICE(0x0D06, info), /* CRW GT1 mobile */	\
	INTEL_VGA_DEVICE(0x0D0A, info), /* CRW GT1 server */ \
	INTEL_VGA_DEVICE(0x0D0B, info), /* CRW GT1 reserved */ \
	INTEL_VGA_DEVICE(0x0D0E, info)  /* CRW GT1 reserved */

#define INTEL_HSW_ULT_GT2_IDS(info) \
	INTEL_VGA_DEVICE(0x0A12, info), /* ULT GT2 desktop */ \
	INTEL_VGA_DEVICE(0x0A16, info), /* ULT GT2 mobile */	\
	INTEL_VGA_DEVICE(0x0A1A, info), /* ULT GT2 server */ \
	INTEL_VGA_DEVICE(0x0A1B, info)  /* ULT GT2 reserved */ \

#define INTEL_HSW_ULX_GT2_IDS(info) \
	INTEL_VGA_DEVICE(0x0A1E, info) /* ULX GT2 mobile */ \

#define INTEL_HSW_GT2_IDS(info) \
	INTEL_HSW_ULT_GT2_IDS(info), \
	INTEL_HSW_ULX_GT2_IDS(info), \
	INTEL_VGA_DEVICE(0x0412, info), /* GT2 desktop */ \
	INTEL_VGA_DEVICE(0x0416, info), /* GT2 mobile */ \
	INTEL_VGA_DEVICE(0x041A, info), /* GT2 server */ \
	INTEL_VGA_DEVICE(0x041B, info), /* GT2 reserved */ \
	INTEL_VGA_DEVICE(0x041E, info), /* GT2 reserved */ \
	INTEL_VGA_DEVICE(0x0C12, info), /* SDV GT2 desktop */ \
	INTEL_VGA_DEVICE(0x0C16, info), /* SDV GT2 mobile */ \
	INTEL_VGA_DEVICE(0x0C1A, info), /* SDV GT2 server */ \
	INTEL_VGA_DEVICE(0x0C1B, info), /* SDV GT2 reserved */ \
	INTEL_VGA_DEVICE(0x0C1E, info), /* SDV GT2 reserved */ \
	INTEL_VGA_DEVICE(0x0D12, info), /* CRW GT2 desktop */ \
	INTEL_VGA_DEVICE(0x0D16, info), /* CRW GT2 mobile */ \
	INTEL_VGA_DEVICE(0x0D1A, info), /* CRW GT2 server */ \
	INTEL_VGA_DEVICE(0x0D1B, info), /* CRW GT2 reserved */ \
	INTEL_VGA_DEVICE(0x0D1E, info)  /* CRW GT2 reserved */

#define INTEL_HSW_ULT_GT3_IDS(info) \
	INTEL_VGA_DEVICE(0x0A22, info), /* ULT GT3 desktop */ \
	INTEL_VGA_DEVICE(0x0A26, info), /* ULT GT3 mobile */ \
	INTEL_VGA_DEVICE(0x0A2A, info), /* ULT GT3 server */ \
	INTEL_VGA_DEVICE(0x0A2B, info), /* ULT GT3 reserved */ \
	INTEL_VGA_DEVICE(0x0A2E, info)  /* ULT GT3 reserved */

#define INTEL_HSW_GT3_IDS(info) \
	INTEL_HSW_ULT_GT3_IDS(info), \
	INTEL_VGA_DEVICE(0x0422, info), /* GT3 desktop */ \
	INTEL_VGA_DEVICE(0x0426, info), /* GT3 mobile */ \
	INTEL_VGA_DEVICE(0x042A, info), /* GT3 server */ \
	INTEL_VGA_DEVICE(0x042B, info), /* GT3 reserved */ \
	INTEL_VGA_DEVICE(0x042E, info), /* GT3 reserved */ \
	INTEL_VGA_DEVICE(0x0C22, info), /* SDV GT3 desktop */ \
	INTEL_VGA_DEVICE(0x0C26, info), /* SDV GT3 mobile */ \
	INTEL_VGA_DEVICE(0x0C2A, info), /* SDV GT3 server */ \
	INTEL_VGA_DEVICE(0x0C2B, info), /* SDV GT3 reserved */ \
	INTEL_VGA_DEVICE(0x0C2E, info), /* SDV GT3 reserved */ \
	INTEL_VGA_DEVICE(0x0D22, info), /* CRW GT3 desktop */ \
	INTEL_VGA_DEVICE(0x0D26, info), /* CRW GT3 mobile */ \
	INTEL_VGA_DEVICE(0x0D2A, info), /* CRW GT3 server */ \
	INTEL_VGA_DEVICE(0x0D2B, info), /* CRW GT3 reserved */ \
	INTEL_VGA_DEVICE(0x0D2E, info)  /* CRW GT3 reserved */

#define INTEL_HSW_IDS(info) \
	INTEL_HSW_GT1_IDS(info), \
	INTEL_HSW_GT2_IDS(info), \
	INTEL_HSW_GT3_IDS(info)

#define INTEL_VLV_IDS(info) \
	INTEL_VGA_DEVICE(0x0f30, info), \
	INTEL_VGA_DEVICE(0x0f31, info), \
	INTEL_VGA_DEVICE(0x0f32, info), \
	INTEL_VGA_DEVICE(0x0f33, info)

#define INTEL_BDW_ULT_GT1_IDS(info) \
	INTEL_VGA_DEVICE(0x1606, info), /* GT1 ULT */ \
	INTEL_VGA_DEVICE(0x160B, info)  /* GT1 Iris */

#define INTEL_BDW_ULX_GT1_IDS(info) \
	INTEL_VGA_DEVICE(0x160E, info) /* GT1 ULX */

#define INTEL_BDW_GT1_IDS(info) \
	INTEL_BDW_ULT_GT1_IDS(info), \
	INTEL_BDW_ULX_GT1_IDS(info), \
	INTEL_VGA_DEVICE(0x1602, info), /* GT1 ULT */ \
	INTEL_VGA_DEVICE(0x160A, info), /* GT1 Server */ \
	INTEL_VGA_DEVICE(0x160D, info)  /* GT1 Workstation */

#define INTEL_BDW_ULT_GT2_IDS(info) \
	INTEL_VGA_DEVICE(0x1616, info), /* GT2 ULT */ \
	INTEL_VGA_DEVICE(0x161B, info)  /* GT2 ULT */

#define INTEL_BDW_ULX_GT2_IDS(info) \
	INTEL_VGA_DEVICE(0x161E, info) /* GT2 ULX */

#define INTEL_BDW_GT2_IDS(info) \
	INTEL_BDW_ULT_GT2_IDS(info), \
	INTEL_BDW_ULX_GT2_IDS(info), \
	INTEL_VGA_DEVICE(0x1612, info), /* GT2 Halo */	\
	INTEL_VGA_DEVICE(0x161A, info), /* GT2 Server */ \
	INTEL_VGA_DEVICE(0x161D, info)  /* GT2 Workstation */

#define INTEL_BDW_ULT_GT3_IDS(info) \
	INTEL_VGA_DEVICE(0x1626, info), /* ULT */ \
	INTEL_VGA_DEVICE(0x162B, info)  /* Iris */ \

#define INTEL_BDW_ULX_GT3_IDS(info) \
	INTEL_VGA_DEVICE(0x162E, info)  /* ULX */

#define INTEL_BDW_GT3_IDS(info) \
	INTEL_BDW_ULT_GT3_IDS(info), \
	INTEL_BDW_ULX_GT3_IDS(info), \
	INTEL_VGA_DEVICE(0x1622, info), /* ULT */ \
	INTEL_VGA_DEVICE(0x162A, info), /* Server */ \
	INTEL_VGA_DEVICE(0x162D, info)  /* Workstation */

#define INTEL_BDW_ULT_RSVD_IDS(info) \
	INTEL_VGA_DEVICE(0x1636, info), /* ULT */ \
	INTEL_VGA_DEVICE(0x163B, info)  /* Iris */

#define INTEL_BDW_ULX_RSVD_IDS(info) \
	INTEL_VGA_DEVICE(0x163E, info) /* ULX */

#define INTEL_BDW_RSVD_IDS(info) \
	INTEL_BDW_ULT_RSVD_IDS(info), \
	INTEL_BDW_ULX_RSVD_IDS(info), \
	INTEL_VGA_DEVICE(0x1632, info), /* ULT */ \
	INTEL_VGA_DEVICE(0x163A, info), /* Server */ \
	INTEL_VGA_DEVICE(0x163D, info)  /* Workstation */

#define INTEL_BDW_IDS(info) \
	INTEL_BDW_GT1_IDS(info), \
	INTEL_BDW_GT2_IDS(info), \
	INTEL_BDW_GT3_IDS(info), \
	INTEL_BDW_RSVD_IDS(info)

#define INTEL_CHV_IDS(info) \
	INTEL_VGA_DEVICE(0x22b0, info), \
	INTEL_VGA_DEVICE(0x22b1, info), \
	INTEL_VGA_DEVICE(0x22b2, info), \
	INTEL_VGA_DEVICE(0x22b3, info)

#define INTEL_SKL_ULT_GT1_IDS(info) \
	INTEL_VGA_DEVICE(0x1906, info), /* ULT GT1 */ \
	INTEL_VGA_DEVICE(0x1913, info)  /* ULT GT1.5 */

#define INTEL_SKL_ULX_GT1_IDS(info) \
	INTEL_VGA_DEVICE(0x190E, info), /* ULX GT1 */ \
	INTEL_VGA_DEVICE(0x1915, info)  /* ULX GT1.5 */

#define INTEL_SKL_GT1_IDS(info)	\
	INTEL_SKL_ULT_GT1_IDS(info), \
	INTEL_SKL_ULX_GT1_IDS(info), \
	INTEL_VGA_DEVICE(0x1902, info), /* DT  GT1 */ \
	INTEL_VGA_DEVICE(0x190A, info), /* SRV GT1 */ \
	INTEL_VGA_DEVICE(0x190B, info), /* Halo GT1 */ \
	INTEL_VGA_DEVICE(0x1917, info)  /* DT  GT1.5 */

#define INTEL_SKL_ULT_GT2_IDS(info) \
	INTEL_VGA_DEVICE(0x1916, info), /* ULT GT2 */ \
	INTEL_VGA_DEVICE(0x1921, info)  /* ULT GT2F */

#define INTEL_SKL_ULX_GT2_IDS(info) \
	INTEL_VGA_DEVICE(0x191E, info) /* ULX GT2 */

#define INTEL_SKL_GT2_IDS(info)	\
	INTEL_SKL_ULT_GT2_IDS(info), \
	INTEL_SKL_ULX_GT2_IDS(info), \
	INTEL_VGA_DEVICE(0x1912, info), /* DT  GT2 */ \
	INTEL_VGA_DEVICE(0x191A, info), /* SRV GT2 */ \
	INTEL_VGA_DEVICE(0x191B, info), /* Halo GT2 */ \
	INTEL_VGA_DEVICE(0x191D, info)  /* WKS GT2 */

#define INTEL_SKL_ULT_GT3_IDS(info) \
	INTEL_VGA_DEVICE(0x1923, info), /* ULT GT3 */ \
	INTEL_VGA_DEVICE(0x1926, info), /* ULT GT3e */ \
	INTEL_VGA_DEVICE(0x1927, info)  /* ULT GT3e */

#define INTEL_SKL_GT3_IDS(info) \
	INTEL_SKL_ULT_GT3_IDS(info), \
	INTEL_VGA_DEVICE(0x192A, info), /* SRV GT3 */ \
	INTEL_VGA_DEVICE(0x192B, info), /* Halo GT3e */ \
	INTEL_VGA_DEVICE(0x192D, info)  /* SRV GT3e */

#define INTEL_SKL_GT4_IDS(info) \
	INTEL_VGA_DEVICE(0x1932, info), /* DT GT4 */ \
	INTEL_VGA_DEVICE(0x193A, info), /* SRV GT4e */ \
	INTEL_VGA_DEVICE(0x193B, info), /* Halo GT4e */ \
	INTEL_VGA_DEVICE(0x193D, info) /* WKS GT4e */

#define INTEL_SKL_IDS(info)	 \
	INTEL_SKL_GT1_IDS(info), \
	INTEL_SKL_GT2_IDS(info), \
	INTEL_SKL_GT3_IDS(info), \
	INTEL_SKL_GT4_IDS(info)

#define INTEL_BXT_IDS(info) \
	INTEL_VGA_DEVICE(0x0A84, info), \
	INTEL_VGA_DEVICE(0x1A84, info), \
	INTEL_VGA_DEVICE(0x1A85, info), \
	INTEL_VGA_DEVICE(0x5A84, info), /* APL HD Graphics 505 */ \
	INTEL_VGA_DEVICE(0x5A85, info)  /* APL HD Graphics 500 */

#define INTEL_GLK_IDS(info) \
	INTEL_VGA_DEVICE(0x3184, info), \
	INTEL_VGA_DEVICE(0x3185, info)

#define INTEL_KBL_ULT_GT1_IDS(info) \
	INTEL_VGA_DEVICE(0x5906, info), /* ULT GT1 */ \
	INTEL_VGA_DEVICE(0x5913, info)  /* ULT GT1.5 */

#define INTEL_KBL_ULX_GT1_IDS(info) \
	INTEL_VGA_DEVICE(0x590E, info), /* ULX GT1 */ \
	INTEL_VGA_DEVICE(0x5915, info)  /* ULX GT1.5 */

#define INTEL_KBL_GT1_IDS(info)	\
	INTEL_KBL_ULT_GT1_IDS(info), \
	INTEL_KBL_ULX_GT1_IDS(info), \
	INTEL_VGA_DEVICE(0x5902, info), /* DT  GT1 */ \
	INTEL_VGA_DEVICE(0x5908, info), /* Halo GT1 */ \
	INTEL_VGA_DEVICE(0x590A, info), /* SRV GT1 */ \
	INTEL_VGA_DEVICE(0x590B, info) /* Halo GT1 */

#define INTEL_KBL_ULT_GT2_IDS(info) \
	INTEL_VGA_DEVICE(0x5916, info), /* ULT GT2 */ \
	INTEL_VGA_DEVICE(0x5921, info)  /* ULT GT2F */

#define INTEL_KBL_ULX_GT2_IDS(info) \
	INTEL_VGA_DEVICE(0x591E, info)  /* ULX GT2 */

#define INTEL_KBL_GT2_IDS(info)	\
	INTEL_KBL_ULT_GT2_IDS(info), \
	INTEL_KBL_ULX_GT2_IDS(info), \
	INTEL_VGA_DEVICE(0x5912, info), /* DT  GT2 */ \
	INTEL_VGA_DEVICE(0x5917, info), /* Mobile GT2 */ \
	INTEL_VGA_DEVICE(0x591A, info), /* SRV GT2 */ \
	INTEL_VGA_DEVICE(0x591B, info), /* Halo GT2 */ \
	INTEL_VGA_DEVICE(0x591D, info) /* WKS GT2 */

#define INTEL_KBL_ULT_GT3_IDS(info) \
	INTEL_VGA_DEVICE(0x5926, info) /* ULT GT3 */

#define INTEL_KBL_GT3_IDS(info) \
	INTEL_KBL_ULT_GT3_IDS(info), \
	INTEL_VGA_DEVICE(0x5923, info), /* ULT GT3 */ \
	INTEL_VGA_DEVICE(0x5927, info) /* ULT GT3 */

#define INTEL_KBL_GT4_IDS(info) \
	INTEL_VGA_DEVICE(0x593B, info) /* Halo GT4 */

/* AML/KBL Y GT2 */
#define INTEL_AML_KBL_GT2_IDS(info) \
	INTEL_VGA_DEVICE(0x591C, info),  /* ULX GT2 */ \
	INTEL_VGA_DEVICE(0x87C0, info) /* ULX GT2 */

/* AML/CFL Y GT2 */
#define INTEL_AML_CFL_GT2_IDS(info) \
	INTEL_VGA_DEVICE(0x87CA, info)

/* CML GT1 */
#define INTEL_CML_GT1_IDS(info)	\
	INTEL_VGA_DEVICE(0x9BA2, info), \
	INTEL_VGA_DEVICE(0x9BA4, info), \
	INTEL_VGA_DEVICE(0x9BA5, info), \
	INTEL_VGA_DEVICE(0x9BA8, info)

#define INTEL_CML_U_GT1_IDS(info) \
	INTEL_VGA_DEVICE(0x9B21, info), \
	INTEL_VGA_DEVICE(0x9BAA, info), \
	INTEL_VGA_DEVICE(0x9BAC, info)

/* CML GT2 */
#define INTEL_CML_GT2_IDS(info)	\
	INTEL_VGA_DEVICE(0x9BC2, info), \
	INTEL_VGA_DEVICE(0x9BC4, info), \
	INTEL_VGA_DEVICE(0x9BC5, info), \
	INTEL_VGA_DEVICE(0x9BC6, info), \
	INTEL_VGA_DEVICE(0x9BC8, info), \
	INTEL_VGA_DEVICE(0x9BE6, info), \
	INTEL_VGA_DEVICE(0x9BF6, info)

#define INTEL_CML_U_GT2_IDS(info) \
	INTEL_VGA_DEVICE(0x9B41, info), \
	INTEL_VGA_DEVICE(0x9BCA, info), \
	INTEL_VGA_DEVICE(0x9BCC, info)

#define INTEL_KBL_IDS(info) \
	INTEL_KBL_GT1_IDS(info), \
	INTEL_KBL_GT2_IDS(info), \
	INTEL_KBL_GT3_IDS(info), \
	INTEL_KBL_GT4_IDS(info), \
	INTEL_AML_KBL_GT2_IDS(info)

/* CFL S */
#define INTEL_CFL_S_GT1_IDS(info) \
	INTEL_VGA_DEVICE(0x3E90, info), /* SRV GT1 */ \
	INTEL_VGA_DEVICE(0x3E93, info), /* SRV GT1 */ \
	INTEL_VGA_DEVICE(0x3E99, info)  /* SRV GT1 */

#define INTEL_CFL_S_GT2_IDS(info) \
	INTEL_VGA_DEVICE(0x3E91, info), /* SRV GT2 */ \
	INTEL_VGA_DEVICE(0x3E92, info), /* SRV GT2 */ \
	INTEL_VGA_DEVICE(0x3E96, info), /* SRV GT2 */ \
	INTEL_VGA_DEVICE(0x3E98, info), /* SRV GT2 */ \
	INTEL_VGA_DEVICE(0x3E9A, info)  /* SRV GT2 */

/* CFL H */
#define INTEL_CFL_H_GT1_IDS(info) \
	INTEL_VGA_DEVICE(0x3E9C, info)

#define INTEL_CFL_H_GT2_IDS(info) \
	INTEL_VGA_DEVICE(0x3E94, info),  /* Halo GT2 */ \
	INTEL_VGA_DEVICE(0x3E9B, info) /* Halo GT2 */

/* CFL U GT2 */
#define INTEL_CFL_U_GT2_IDS(info) \
	INTEL_VGA_DEVICE(0x3EA9, info)

/* CFL U GT3 */
#define INTEL_CFL_U_GT3_IDS(info) \
	INTEL_VGA_DEVICE(0x3EA5, info), /* ULT GT3 */ \
	INTEL_VGA_DEVICE(0x3EA6, info), /* ULT GT3 */ \
	INTEL_VGA_DEVICE(0x3EA7, info), /* ULT GT3 */ \
	INTEL_VGA_DEVICE(0x3EA8, info)  /* ULT GT3 */

/* WHL/CFL U GT1 */
#define INTEL_WHL_U_GT1_IDS(info) \
	INTEL_VGA_DEVICE(0x3EA1, info), \
	INTEL_VGA_DEVICE(0x3EA4, info)

/* WHL/CFL U GT2 */
#define INTEL_WHL_U_GT2_IDS(info) \
	INTEL_VGA_DEVICE(0x3EA0, info), \
	INTEL_VGA_DEVICE(0x3EA3, info)

/* WHL/CFL U GT3 */
#define INTEL_WHL_U_GT3_IDS(info) \
	INTEL_VGA_DEVICE(0x3EA2, info)

#define INTEL_CFL_IDS(info)	   \
	INTEL_CFL_S_GT1_IDS(info), \
	INTEL_CFL_S_GT2_IDS(info), \
	INTEL_CFL_H_GT1_IDS(info), \
	INTEL_CFL_H_GT2_IDS(info), \
	INTEL_CFL_U_GT2_IDS(info), \
	INTEL_CFL_U_GT3_IDS(info), \
	INTEL_WHL_U_GT1_IDS(info), \
	INTEL_WHL_U_GT2_IDS(info), \
	INTEL_WHL_U_GT3_IDS(info), \
	INTEL_AML_CFL_GT2_IDS(info), \
	INTEL_CML_GT1_IDS(info), \
	INTEL_CML_GT2_IDS(info), \
	INTEL_CML_U_GT1_IDS(info), \
	INTEL_CML_U_GT2_IDS(info)

/* CNL */
#define INTEL_CNL_PORT_F_IDS(info) \
	INTEL_VGA_DEVICE(0x5A44, info), \
	INTEL_VGA_DEVICE(0x5A4C, info), \
	INTEL_VGA_DEVICE(0x5A54, info), \
	INTEL_VGA_DEVICE(0x5A5C, info)

#define INTEL_CNL_IDS(info) \
	INTEL_CNL_PORT_F_IDS(info), \
	INTEL_VGA_DEVICE(0x5A40, info), \
	INTEL_VGA_DEVICE(0x5A41, info), \
	INTEL_VGA_DEVICE(0x5A42, info), \
	INTEL_VGA_DEVICE(0x5A49, info), \
	INTEL_VGA_DEVICE(0x5A4A, info), \
	INTEL_VGA_DEVICE(0x5A50, info), \
	INTEL_VGA_DEVICE(0x5A51, info), \
	INTEL_VGA_DEVICE(0x5A52, info), \
	INTEL_VGA_DEVICE(0x5A59, info), \
	INTEL_VGA_DEVICE(0x5A5A, info)

/* ICL */
#define INTEL_ICL_PORT_F_IDS(info) \
	INTEL_VGA_DEVICE(0x8A50, info), \
	INTEL_VGA_DEVICE(0x8A52, info), \
	INTEL_VGA_DEVICE(0x8A53, info), \
	INTEL_VGA_DEVICE(0x8A54, info), \
	INTEL_VGA_DEVICE(0x8A56, info), \
	INTEL_VGA_DEVICE(0x8A57, info), \
	INTEL_VGA_DEVICE(0x8A58, info),	\
	INTEL_VGA_DEVICE(0x8A59, info),	\
	INTEL_VGA_DEVICE(0x8A5A, info), \
	INTEL_VGA_DEVICE(0x8A5B, info), \
	INTEL_VGA_DEVICE(0x8A5C, info), \
	INTEL_VGA_DEVICE(0x8A70, info), \
	INTEL_VGA_DEVICE(0x8A71, info)

#define INTEL_ICL_11_IDS(info) \
	INTEL_ICL_PORT_F_IDS(info), \
	INTEL_VGA_DEVICE(0x8A51, info), \
	INTEL_VGA_DEVICE(0x8A5D, info)

/* EHL */
#define INTEL_EHL_IDS(info) \
	INTEL_VGA_DEVICE(0x4541, info), \
	INTEL_VGA_DEVICE(0x4551, info), \
	INTEL_VGA_DEVICE(0x4555, info), \
	INTEL_VGA_DEVICE(0x4557, info), \
	INTEL_VGA_DEVICE(0x4571, info)

/* JSL */
#define INTEL_JSL_IDS(info) \
	INTEL_VGA_DEVICE(0x4E51, info), \
	INTEL_VGA_DEVICE(0x4E55, info), \
	INTEL_VGA_DEVICE(0x4E57, info), \
	INTEL_VGA_DEVICE(0x4E61, info), \
	INTEL_VGA_DEVICE(0x4E71, info)

/* TGL */
#define INTEL_TGL_12_GT1_IDS(info) \
	INTEL_VGA_DEVICE(0x9A60, info), \
	INTEL_VGA_DEVICE(0x9A68, info), \
	INTEL_VGA_DEVICE(0x9A70, info)

#define INTEL_TGL_12_GT2_IDS(info) \
	INTEL_VGA_DEVICE(0x9A40, info), \
	INTEL_VGA_DEVICE(0x9A49, info), \
	INTEL_VGA_DEVICE(0x9A59, info), \
	INTEL_VGA_DEVICE(0x9A78, info), \
	INTEL_VGA_DEVICE(0x9AC0, info), \
	INTEL_VGA_DEVICE(0x9AC9, info), \
	INTEL_VGA_DEVICE(0x9AD9, info), \
	INTEL_VGA_DEVICE(0x9AF8, info)

#define INTEL_TGL_12_IDS(info) \
	INTEL_TGL_12_GT1_IDS(info), \
	INTEL_TGL_12_GT2_IDS(info)

/* RKL */
#define INTEL_RKL_IDS(info) \
	INTEL_VGA_DEVICE(0x4C80, info), \
	INTEL_VGA_DEVICE(0x4C8A, info), \
	INTEL_VGA_DEVICE(0x4C8B, info), \
	INTEL_VGA_DEVICE(0x4C8C, info), \
	INTEL_VGA_DEVICE(0x4C90, info), \
	INTEL_VGA_DEVICE(0x4C9A, info)

/* DG1 */
#define INTEL_DG1_IDS(info) \
	INTEL_VGA_DEVICE(0x4905, info), \
	INTEL_VGA_DEVICE(0x4906, info), \
	INTEL_VGA_DEVICE(0x4907, info), \
	INTEL_VGA_DEVICE(0x4908, info), \
	INTEL_VGA_DEVICE(0x4909, info)

/* ADL-S */
#define INTEL_ADLS_IDS(info) \
	INTEL_VGA_DEVICE(0x4680, info), \
	INTEL_VGA_DEVICE(0x4682, info), \
<<<<<<< HEAD
	INTEL_VGA_DEVICE(0x4683, info), \
	INTEL_VGA_DEVICE(0x4688, info), \
	INTEL_VGA_DEVICE(0x4689, info), \
=======
	INTEL_VGA_DEVICE(0x4688, info), \
	INTEL_VGA_DEVICE(0x468A, info), \
>>>>>>> df0cc57e
	INTEL_VGA_DEVICE(0x4690, info), \
	INTEL_VGA_DEVICE(0x4692, info), \
	INTEL_VGA_DEVICE(0x4693, info)

/* ADL-P */
#define INTEL_ADLP_IDS(info) \
	INTEL_VGA_DEVICE(0x46A0, info), \
	INTEL_VGA_DEVICE(0x46A1, info), \
	INTEL_VGA_DEVICE(0x46A2, info), \
	INTEL_VGA_DEVICE(0x46A3, info), \
	INTEL_VGA_DEVICE(0x46A6, info), \
	INTEL_VGA_DEVICE(0x46A8, info), \
	INTEL_VGA_DEVICE(0x46AA, info), \
	INTEL_VGA_DEVICE(0x462A, info), \
	INTEL_VGA_DEVICE(0x4626, info), \
	INTEL_VGA_DEVICE(0x4628, info), \
	INTEL_VGA_DEVICE(0x46B0, info), \
	INTEL_VGA_DEVICE(0x46B1, info), \
	INTEL_VGA_DEVICE(0x46B2, info), \
	INTEL_VGA_DEVICE(0x46B3, info), \
	INTEL_VGA_DEVICE(0x46C0, info), \
	INTEL_VGA_DEVICE(0x46C1, info), \
	INTEL_VGA_DEVICE(0x46C2, info), \
	INTEL_VGA_DEVICE(0x46C3, info)

#endif /* _I915_PCIIDS_H */<|MERGE_RESOLUTION|>--- conflicted
+++ resolved
@@ -639,14 +639,8 @@
 #define INTEL_ADLS_IDS(info) \
 	INTEL_VGA_DEVICE(0x4680, info), \
 	INTEL_VGA_DEVICE(0x4682, info), \
-<<<<<<< HEAD
-	INTEL_VGA_DEVICE(0x4683, info), \
-	INTEL_VGA_DEVICE(0x4688, info), \
-	INTEL_VGA_DEVICE(0x4689, info), \
-=======
 	INTEL_VGA_DEVICE(0x4688, info), \
 	INTEL_VGA_DEVICE(0x468A, info), \
->>>>>>> df0cc57e
 	INTEL_VGA_DEVICE(0x4690, info), \
 	INTEL_VGA_DEVICE(0x4692, info), \
 	INTEL_VGA_DEVICE(0x4693, info)
