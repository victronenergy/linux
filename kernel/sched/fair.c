// SPDX-License-Identifier: GPL-2.0
/*
 * Completely Fair Scheduling (CFS) Class (SCHED_NORMAL/SCHED_BATCH)
 *
 *  Copyright (C) 2007 Red Hat, Inc., Ingo Molnar <mingo@redhat.com>
 *
 *  Interactivity improvements by Mike Galbraith
 *  (C) 2007 Mike Galbraith <efault@gmx.de>
 *
 *  Various enhancements by Dmitry Adamushko.
 *  (C) 2007 Dmitry Adamushko <dmitry.adamushko@gmail.com>
 *
 *  Group scheduling enhancements by Srivatsa Vaddagiri
 *  Copyright IBM Corporation, 2007
 *  Author: Srivatsa Vaddagiri <vatsa@linux.vnet.ibm.com>
 *
 *  Scaled math optimizations by Thomas Gleixner
 *  Copyright (C) 2007, Thomas Gleixner <tglx@linutronix.de>
 *
 *  Adaptive scheduling granularity, math enhancements by Peter Zijlstra
 *  Copyright (C) 2007 Red Hat, Inc., Peter Zijlstra
 */
#include <linux/energy_model.h>
#include <linux/mmap_lock.h>
#include <linux/hugetlb_inline.h>
#include <linux/jiffies.h>
#include <linux/mm_api.h>
#include <linux/highmem.h>
#include <linux/spinlock_api.h>
#include <linux/cpumask_api.h>
#include <linux/lockdep_api.h>
#include <linux/softirq.h>
#include <linux/refcount_api.h>
#include <linux/topology.h>
#include <linux/sched/clock.h>
#include <linux/sched/cond_resched.h>
#include <linux/sched/cputime.h>
#include <linux/sched/isolation.h>
#include <linux/sched/nohz.h>

#include <linux/cpuidle.h>
#include <linux/interrupt.h>
#include <linux/memory-tiers.h>
#include <linux/mempolicy.h>
#include <linux/mutex_api.h>
#include <linux/profile.h>
#include <linux/psi.h>
#include <linux/ratelimit.h>
#include <linux/task_work.h>
#include <linux/rbtree_augmented.h>

#include <asm/switch_to.h>

#include "sched.h"
#include "stats.h"
#include "autogroup.h"

/*
 * The initial- and re-scaling of tunables is configurable
 *
 * Options are:
 *
 *   SCHED_TUNABLESCALING_NONE - unscaled, always *1
 *   SCHED_TUNABLESCALING_LOG - scaled logarithmically, *1+ilog(ncpus)
 *   SCHED_TUNABLESCALING_LINEAR - scaled linear, *ncpus
 *
 * (default SCHED_TUNABLESCALING_LOG = *(1+ilog(ncpus))
 */
unsigned int sysctl_sched_tunable_scaling = SCHED_TUNABLESCALING_LOG;

/*
 * Minimal preemption granularity for CPU-bound tasks:
 *
 * (default: 0.75 msec * (1 + ilog(ncpus)), units: nanoseconds)
 */
unsigned int sysctl_sched_base_slice			= 750000ULL;
static unsigned int normalized_sysctl_sched_base_slice	= 750000ULL;

const_debug unsigned int sysctl_sched_migration_cost	= 500000UL;

static int __init setup_sched_thermal_decay_shift(char *str)
{
	pr_warn("Ignoring the deprecated sched_thermal_decay_shift= option\n");
	return 1;
}
__setup("sched_thermal_decay_shift=", setup_sched_thermal_decay_shift);

#ifdef CONFIG_SMP
/*
 * For asym packing, by default the lower numbered CPU has higher priority.
 */
int __weak arch_asym_cpu_priority(int cpu)
{
	return -cpu;
}

/*
 * The margin used when comparing utilization with CPU capacity.
 *
 * (default: ~20%)
 */
#define fits_capacity(cap, max)	((cap) * 1280 < (max) * 1024)

/*
 * The margin used when comparing CPU capacities.
 * is 'cap1' noticeably greater than 'cap2'
 *
 * (default: ~5%)
 */
#define capacity_greater(cap1, cap2) ((cap1) * 1024 > (cap2) * 1078)
#endif

#ifdef CONFIG_CFS_BANDWIDTH
/*
 * Amount of runtime to allocate from global (tg) to local (per-cfs_rq) pool
 * each time a cfs_rq requests quota.
 *
 * Note: in the case that the slice exceeds the runtime remaining (either due
 * to consumption or the quota being specified to be smaller than the slice)
 * we will always only issue the remaining available time.
 *
 * (default: 5 msec, units: microseconds)
 */
static unsigned int sysctl_sched_cfs_bandwidth_slice		= 5000UL;
#endif

#ifdef CONFIG_NUMA_BALANCING
/* Restrict the NUMA promotion throughput (MB/s) for each target node. */
static unsigned int sysctl_numa_balancing_promote_rate_limit = 65536;
#endif

#ifdef CONFIG_SYSCTL
static struct ctl_table sched_fair_sysctls[] = {
#ifdef CONFIG_CFS_BANDWIDTH
	{
		.procname       = "sched_cfs_bandwidth_slice_us",
		.data           = &sysctl_sched_cfs_bandwidth_slice,
		.maxlen         = sizeof(unsigned int),
		.mode           = 0644,
		.proc_handler   = proc_dointvec_minmax,
		.extra1         = SYSCTL_ONE,
	},
#endif
#ifdef CONFIG_NUMA_BALANCING
	{
		.procname	= "numa_balancing_promote_rate_limit_MBps",
		.data		= &sysctl_numa_balancing_promote_rate_limit,
		.maxlen		= sizeof(unsigned int),
		.mode		= 0644,
		.proc_handler	= proc_dointvec_minmax,
		.extra1		= SYSCTL_ZERO,
	},
#endif /* CONFIG_NUMA_BALANCING */
};

static int __init sched_fair_sysctl_init(void)
{
	register_sysctl_init("kernel", sched_fair_sysctls);
	return 0;
}
late_initcall(sched_fair_sysctl_init);
#endif

static inline void update_load_add(struct load_weight *lw, unsigned long inc)
{
	lw->weight += inc;
	lw->inv_weight = 0;
}

static inline void update_load_sub(struct load_weight *lw, unsigned long dec)
{
	lw->weight -= dec;
	lw->inv_weight = 0;
}

static inline void update_load_set(struct load_weight *lw, unsigned long w)
{
	lw->weight = w;
	lw->inv_weight = 0;
}

/*
 * Increase the granularity value when there are more CPUs,
 * because with more CPUs the 'effective latency' as visible
 * to users decreases. But the relationship is not linear,
 * so pick a second-best guess by going with the log2 of the
 * number of CPUs.
 *
 * This idea comes from the SD scheduler of Con Kolivas:
 */
static unsigned int get_update_sysctl_factor(void)
{
	unsigned int cpus = min_t(unsigned int, num_online_cpus(), 8);
	unsigned int factor;

	switch (sysctl_sched_tunable_scaling) {
	case SCHED_TUNABLESCALING_NONE:
		factor = 1;
		break;
	case SCHED_TUNABLESCALING_LINEAR:
		factor = cpus;
		break;
	case SCHED_TUNABLESCALING_LOG:
	default:
		factor = 1 + ilog2(cpus);
		break;
	}

	return factor;
}

static void update_sysctl(void)
{
	unsigned int factor = get_update_sysctl_factor();

#define SET_SYSCTL(name) \
	(sysctl_##name = (factor) * normalized_sysctl_##name)
	SET_SYSCTL(sched_base_slice);
#undef SET_SYSCTL
}

void __init sched_init_granularity(void)
{
	update_sysctl();
}

#define WMULT_CONST	(~0U)
#define WMULT_SHIFT	32

static void __update_inv_weight(struct load_weight *lw)
{
	unsigned long w;

	if (likely(lw->inv_weight))
		return;

	w = scale_load_down(lw->weight);

	if (BITS_PER_LONG > 32 && unlikely(w >= WMULT_CONST))
		lw->inv_weight = 1;
	else if (unlikely(!w))
		lw->inv_weight = WMULT_CONST;
	else
		lw->inv_weight = WMULT_CONST / w;
}

/*
 * delta_exec * weight / lw.weight
 *   OR
 * (delta_exec * (weight * lw->inv_weight)) >> WMULT_SHIFT
 *
 * Either weight := NICE_0_LOAD and lw \e sched_prio_to_wmult[], in which case
 * we're guaranteed shift stays positive because inv_weight is guaranteed to
 * fit 32 bits, and NICE_0_LOAD gives another 10 bits; therefore shift >= 22.
 *
 * Or, weight =< lw.weight (because lw.weight is the runqueue weight), thus
 * weight/lw.weight <= 1, and therefore our shift will also be positive.
 */
static u64 __calc_delta(u64 delta_exec, unsigned long weight, struct load_weight *lw)
{
	u64 fact = scale_load_down(weight);
	u32 fact_hi = (u32)(fact >> 32);
	int shift = WMULT_SHIFT;
	int fs;

	__update_inv_weight(lw);

	if (unlikely(fact_hi)) {
		fs = fls(fact_hi);
		shift -= fs;
		fact >>= fs;
	}

	fact = mul_u32_u32(fact, lw->inv_weight);

	fact_hi = (u32)(fact >> 32);
	if (fact_hi) {
		fs = fls(fact_hi);
		shift -= fs;
		fact >>= fs;
	}

	return mul_u64_u32_shr(delta_exec, fact, shift);
}

/*
 * delta /= w
 */
static inline u64 calc_delta_fair(u64 delta, struct sched_entity *se)
{
	if (unlikely(se->load.weight != NICE_0_LOAD))
		delta = __calc_delta(delta, NICE_0_LOAD, &se->load);

	return delta;
}

const struct sched_class fair_sched_class;

/**************************************************************
 * CFS operations on generic schedulable entities:
 */

#ifdef CONFIG_FAIR_GROUP_SCHED

/* Walk up scheduling entities hierarchy */
#define for_each_sched_entity(se) \
		for (; se; se = se->parent)

static inline bool list_add_leaf_cfs_rq(struct cfs_rq *cfs_rq)
{
	struct rq *rq = rq_of(cfs_rq);
	int cpu = cpu_of(rq);

	if (cfs_rq->on_list)
		return rq->tmp_alone_branch == &rq->leaf_cfs_rq_list;

	cfs_rq->on_list = 1;

	/*
	 * Ensure we either appear before our parent (if already
	 * enqueued) or force our parent to appear after us when it is
	 * enqueued. The fact that we always enqueue bottom-up
	 * reduces this to two cases and a special case for the root
	 * cfs_rq. Furthermore, it also means that we will always reset
	 * tmp_alone_branch either when the branch is connected
	 * to a tree or when we reach the top of the tree
	 */
	if (cfs_rq->tg->parent &&
	    cfs_rq->tg->parent->cfs_rq[cpu]->on_list) {
		/*
		 * If parent is already on the list, we add the child
		 * just before. Thanks to circular linked property of
		 * the list, this means to put the child at the tail
		 * of the list that starts by parent.
		 */
		list_add_tail_rcu(&cfs_rq->leaf_cfs_rq_list,
			&(cfs_rq->tg->parent->cfs_rq[cpu]->leaf_cfs_rq_list));
		/*
		 * The branch is now connected to its tree so we can
		 * reset tmp_alone_branch to the beginning of the
		 * list.
		 */
		rq->tmp_alone_branch = &rq->leaf_cfs_rq_list;
		return true;
	}

	if (!cfs_rq->tg->parent) {
		/*
		 * cfs rq without parent should be put
		 * at the tail of the list.
		 */
		list_add_tail_rcu(&cfs_rq->leaf_cfs_rq_list,
			&rq->leaf_cfs_rq_list);
		/*
		 * We have reach the top of a tree so we can reset
		 * tmp_alone_branch to the beginning of the list.
		 */
		rq->tmp_alone_branch = &rq->leaf_cfs_rq_list;
		return true;
	}

	/*
	 * The parent has not already been added so we want to
	 * make sure that it will be put after us.
	 * tmp_alone_branch points to the begin of the branch
	 * where we will add parent.
	 */
	list_add_rcu(&cfs_rq->leaf_cfs_rq_list, rq->tmp_alone_branch);
	/*
	 * update tmp_alone_branch to points to the new begin
	 * of the branch
	 */
	rq->tmp_alone_branch = &cfs_rq->leaf_cfs_rq_list;
	return false;
}

static inline void list_del_leaf_cfs_rq(struct cfs_rq *cfs_rq)
{
	if (cfs_rq->on_list) {
		struct rq *rq = rq_of(cfs_rq);

		/*
		 * With cfs_rq being unthrottled/throttled during an enqueue,
		 * it can happen the tmp_alone_branch points to the leaf that
		 * we finally want to delete. In this case, tmp_alone_branch moves
		 * to the prev element but it will point to rq->leaf_cfs_rq_list
		 * at the end of the enqueue.
		 */
		if (rq->tmp_alone_branch == &cfs_rq->leaf_cfs_rq_list)
			rq->tmp_alone_branch = cfs_rq->leaf_cfs_rq_list.prev;

		list_del_rcu(&cfs_rq->leaf_cfs_rq_list);
		cfs_rq->on_list = 0;
	}
}

static inline void assert_list_leaf_cfs_rq(struct rq *rq)
{
	SCHED_WARN_ON(rq->tmp_alone_branch != &rq->leaf_cfs_rq_list);
}

/* Iterate through all leaf cfs_rq's on a runqueue */
#define for_each_leaf_cfs_rq_safe(rq, cfs_rq, pos)			\
	list_for_each_entry_safe(cfs_rq, pos, &rq->leaf_cfs_rq_list,	\
				 leaf_cfs_rq_list)

/* Do the two (enqueued) entities belong to the same group ? */
static inline struct cfs_rq *
is_same_group(struct sched_entity *se, struct sched_entity *pse)
{
	if (se->cfs_rq == pse->cfs_rq)
		return se->cfs_rq;

	return NULL;
}

static inline struct sched_entity *parent_entity(const struct sched_entity *se)
{
	return se->parent;
}

static void
find_matching_se(struct sched_entity **se, struct sched_entity **pse)
{
	int se_depth, pse_depth;

	/*
	 * preemption test can be made between sibling entities who are in the
	 * same cfs_rq i.e who have a common parent. Walk up the hierarchy of
	 * both tasks until we find their ancestors who are siblings of common
	 * parent.
	 */

	/* First walk up until both entities are at same depth */
	se_depth = (*se)->depth;
	pse_depth = (*pse)->depth;

	while (se_depth > pse_depth) {
		se_depth--;
		*se = parent_entity(*se);
	}

	while (pse_depth > se_depth) {
		pse_depth--;
		*pse = parent_entity(*pse);
	}

	while (!is_same_group(*se, *pse)) {
		*se = parent_entity(*se);
		*pse = parent_entity(*pse);
	}
}

static int tg_is_idle(struct task_group *tg)
{
	return tg->idle > 0;
}

static int cfs_rq_is_idle(struct cfs_rq *cfs_rq)
{
	return cfs_rq->idle > 0;
}

static int se_is_idle(struct sched_entity *se)
{
	if (entity_is_task(se))
		return task_has_idle_policy(task_of(se));
	return cfs_rq_is_idle(group_cfs_rq(se));
}

#else	/* !CONFIG_FAIR_GROUP_SCHED */

#define for_each_sched_entity(se) \
		for (; se; se = NULL)

static inline bool list_add_leaf_cfs_rq(struct cfs_rq *cfs_rq)
{
	return true;
}

static inline void list_del_leaf_cfs_rq(struct cfs_rq *cfs_rq)
{
}

static inline void assert_list_leaf_cfs_rq(struct rq *rq)
{
}

#define for_each_leaf_cfs_rq_safe(rq, cfs_rq, pos)	\
		for (cfs_rq = &rq->cfs, pos = NULL; cfs_rq; cfs_rq = pos)

static inline struct sched_entity *parent_entity(struct sched_entity *se)
{
	return NULL;
}

static inline void
find_matching_se(struct sched_entity **se, struct sched_entity **pse)
{
}

static inline int tg_is_idle(struct task_group *tg)
{
	return 0;
}

static int cfs_rq_is_idle(struct cfs_rq *cfs_rq)
{
	return 0;
}

static int se_is_idle(struct sched_entity *se)
{
	return task_has_idle_policy(task_of(se));
}

#endif	/* CONFIG_FAIR_GROUP_SCHED */

static __always_inline
void account_cfs_rq_runtime(struct cfs_rq *cfs_rq, u64 delta_exec);

/**************************************************************
 * Scheduling class tree data structure manipulation methods:
 */

static inline u64 max_vruntime(u64 max_vruntime, u64 vruntime)
{
	s64 delta = (s64)(vruntime - max_vruntime);
	if (delta > 0)
		max_vruntime = vruntime;

	return max_vruntime;
}

static inline u64 min_vruntime(u64 min_vruntime, u64 vruntime)
{
	s64 delta = (s64)(vruntime - min_vruntime);
	if (delta < 0)
		min_vruntime = vruntime;

	return min_vruntime;
}

static inline bool entity_before(const struct sched_entity *a,
				 const struct sched_entity *b)
{
	/*
	 * Tiebreak on vruntime seems unnecessary since it can
	 * hardly happen.
	 */
	return (s64)(a->deadline - b->deadline) < 0;
}

static inline s64 entity_key(struct cfs_rq *cfs_rq, struct sched_entity *se)
{
	return (s64)(se->vruntime - cfs_rq->min_vruntime);
}

#define __node_2_se(node) \
	rb_entry((node), struct sched_entity, run_node)

/*
 * Compute virtual time from the per-task service numbers:
 *
 * Fair schedulers conserve lag:
 *
 *   \Sum lag_i = 0
 *
 * Where lag_i is given by:
 *
 *   lag_i = S - s_i = w_i * (V - v_i)
 *
 * Where S is the ideal service time and V is it's virtual time counterpart.
 * Therefore:
 *
 *   \Sum lag_i = 0
 *   \Sum w_i * (V - v_i) = 0
 *   \Sum w_i * V - w_i * v_i = 0
 *
 * From which we can solve an expression for V in v_i (which we have in
 * se->vruntime):
 *
 *       \Sum v_i * w_i   \Sum v_i * w_i
 *   V = -------------- = --------------
 *          \Sum w_i            W
 *
 * Specifically, this is the weighted average of all entity virtual runtimes.
 *
 * [[ NOTE: this is only equal to the ideal scheduler under the condition
 *          that join/leave operations happen at lag_i = 0, otherwise the
 *          virtual time has non-contiguous motion equivalent to:
 *
 *	      V +-= lag_i / W
 *
 *	    Also see the comment in place_entity() that deals with this. ]]
 *
 * However, since v_i is u64, and the multiplication could easily overflow
 * transform it into a relative form that uses smaller quantities:
 *
 * Substitute: v_i == (v_i - v0) + v0
 *
 *     \Sum ((v_i - v0) + v0) * w_i   \Sum (v_i - v0) * w_i
 * V = ---------------------------- = --------------------- + v0
 *                  W                            W
 *
 * Which we track using:
 *
 *                    v0 := cfs_rq->min_vruntime
 * \Sum (v_i - v0) * w_i := cfs_rq->avg_vruntime
 *              \Sum w_i := cfs_rq->avg_load
 *
 * Since min_vruntime is a monotonic increasing variable that closely tracks
 * the per-task service, these deltas: (v_i - v), will be in the order of the
 * maximal (virtual) lag induced in the system due to quantisation.
 *
 * Also, we use scale_load_down() to reduce the size.
 *
 * As measured, the max (key * weight) value was ~44 bits for a kernel build.
 */
static void
avg_vruntime_add(struct cfs_rq *cfs_rq, struct sched_entity *se)
{
	unsigned long weight = scale_load_down(se->load.weight);
	s64 key = entity_key(cfs_rq, se);

	cfs_rq->avg_vruntime += key * weight;
	cfs_rq->avg_load += weight;
}

static void
avg_vruntime_sub(struct cfs_rq *cfs_rq, struct sched_entity *se)
{
	unsigned long weight = scale_load_down(se->load.weight);
	s64 key = entity_key(cfs_rq, se);

	cfs_rq->avg_vruntime -= key * weight;
	cfs_rq->avg_load -= weight;
}

static inline
void avg_vruntime_update(struct cfs_rq *cfs_rq, s64 delta)
{
	/*
	 * v' = v + d ==> avg_vruntime' = avg_runtime - d*avg_load
	 */
	cfs_rq->avg_vruntime -= cfs_rq->avg_load * delta;
}

/*
 * Specifically: avg_runtime() + 0 must result in entity_eligible() := true
 * For this to be so, the result of this function must have a left bias.
 */
u64 avg_vruntime(struct cfs_rq *cfs_rq)
{
	struct sched_entity *curr = cfs_rq->curr;
	s64 avg = cfs_rq->avg_vruntime;
	long load = cfs_rq->avg_load;

	if (curr && curr->on_rq) {
		unsigned long weight = scale_load_down(curr->load.weight);

		avg += entity_key(cfs_rq, curr) * weight;
		load += weight;
	}

	if (load) {
		/* sign flips effective floor / ceiling */
		if (avg < 0)
			avg -= (load - 1);
		avg = div_s64(avg, load);
	}

	return cfs_rq->min_vruntime + avg;
}

/*
 * lag_i = S - s_i = w_i * (V - v_i)
 *
 * However, since V is approximated by the weighted average of all entities it
 * is possible -- by addition/removal/reweight to the tree -- to move V around
 * and end up with a larger lag than we started with.
 *
 * Limit this to either double the slice length with a minimum of TICK_NSEC
 * since that is the timing granularity.
 *
 * EEVDF gives the following limit for a steady state system:
 *
 *   -r_max < lag < max(r_max, q)
 *
 * XXX could add max_slice to the augmented data to track this.
 */
static s64 entity_lag(u64 avruntime, struct sched_entity *se)
{
	s64 vlag, limit;

	vlag = avruntime - se->vruntime;
	limit = calc_delta_fair(max_t(u64, 2*se->slice, TICK_NSEC), se);

	return clamp(vlag, -limit, limit);
}

static void update_entity_lag(struct cfs_rq *cfs_rq, struct sched_entity *se)
{
	SCHED_WARN_ON(!se->on_rq);

	se->vlag = entity_lag(avg_vruntime(cfs_rq), se);
}

/*
 * Entity is eligible once it received less service than it ought to have,
 * eg. lag >= 0.
 *
 * lag_i = S - s_i = w_i*(V - v_i)
 *
 * lag_i >= 0 -> V >= v_i
 *
 *     \Sum (v_i - v)*w_i
 * V = ------------------ + v
 *          \Sum w_i
 *
 * lag_i >= 0 -> \Sum (v_i - v)*w_i >= (v_i - v)*(\Sum w_i)
 *
 * Note: using 'avg_vruntime() > se->vruntime' is inaccurate due
 *       to the loss in precision caused by the division.
 */
static int vruntime_eligible(struct cfs_rq *cfs_rq, u64 vruntime)
{
	struct sched_entity *curr = cfs_rq->curr;
	s64 avg = cfs_rq->avg_vruntime;
	long load = cfs_rq->avg_load;

	if (curr && curr->on_rq) {
		unsigned long weight = scale_load_down(curr->load.weight);

		avg += entity_key(cfs_rq, curr) * weight;
		load += weight;
	}

	return avg >= (s64)(vruntime - cfs_rq->min_vruntime) * load;
}

int entity_eligible(struct cfs_rq *cfs_rq, struct sched_entity *se)
{
	return vruntime_eligible(cfs_rq, se->vruntime);
}

static u64 __update_min_vruntime(struct cfs_rq *cfs_rq, u64 vruntime)
{
	u64 min_vruntime = cfs_rq->min_vruntime;
	/*
	 * open coded max_vruntime() to allow updating avg_vruntime
	 */
	s64 delta = (s64)(vruntime - min_vruntime);
	if (delta > 0) {
		avg_vruntime_update(cfs_rq, delta);
		min_vruntime = vruntime;
	}
	return min_vruntime;
}

static void update_min_vruntime(struct cfs_rq *cfs_rq)
{
	struct sched_entity *se = __pick_root_entity(cfs_rq);
	struct sched_entity *curr = cfs_rq->curr;
	u64 vruntime = cfs_rq->min_vruntime;

	if (curr) {
		if (curr->on_rq)
			vruntime = curr->vruntime;
		else
			curr = NULL;
	}

	if (se) {
		if (!curr)
			vruntime = se->min_vruntime;
		else
			vruntime = min_vruntime(vruntime, se->min_vruntime);
	}

	/* ensure we never gain time by being placed backwards. */
	cfs_rq->min_vruntime = __update_min_vruntime(cfs_rq, vruntime);
}

static inline u64 cfs_rq_min_slice(struct cfs_rq *cfs_rq)
{
	struct sched_entity *root = __pick_root_entity(cfs_rq);
	struct sched_entity *curr = cfs_rq->curr;
	u64 min_slice = ~0ULL;

	if (curr && curr->on_rq)
		min_slice = curr->slice;

	if (root)
		min_slice = min(min_slice, root->min_slice);

	return min_slice;
}

static inline bool __entity_less(struct rb_node *a, const struct rb_node *b)
{
	return entity_before(__node_2_se(a), __node_2_se(b));
}

#define vruntime_gt(field, lse, rse) ({ (s64)((lse)->field - (rse)->field) > 0; })

static inline void __min_vruntime_update(struct sched_entity *se, struct rb_node *node)
{
	if (node) {
		struct sched_entity *rse = __node_2_se(node);
		if (vruntime_gt(min_vruntime, se, rse))
			se->min_vruntime = rse->min_vruntime;
	}
}

static inline void __min_slice_update(struct sched_entity *se, struct rb_node *node)
{
	if (node) {
		struct sched_entity *rse = __node_2_se(node);
		if (rse->min_slice < se->min_slice)
			se->min_slice = rse->min_slice;
	}
}

/*
 * se->min_vruntime = min(se->vruntime, {left,right}->min_vruntime)
 */
static inline bool min_vruntime_update(struct sched_entity *se, bool exit)
{
	u64 old_min_vruntime = se->min_vruntime;
	u64 old_min_slice = se->min_slice;
	struct rb_node *node = &se->run_node;

	se->min_vruntime = se->vruntime;
	__min_vruntime_update(se, node->rb_right);
	__min_vruntime_update(se, node->rb_left);

	se->min_slice = se->slice;
	__min_slice_update(se, node->rb_right);
	__min_slice_update(se, node->rb_left);

	return se->min_vruntime == old_min_vruntime &&
	       se->min_slice == old_min_slice;
}

RB_DECLARE_CALLBACKS(static, min_vruntime_cb, struct sched_entity,
		     run_node, min_vruntime, min_vruntime_update);

/*
 * Enqueue an entity into the rb-tree:
 */
static void __enqueue_entity(struct cfs_rq *cfs_rq, struct sched_entity *se)
{
	avg_vruntime_add(cfs_rq, se);
	se->min_vruntime = se->vruntime;
	se->min_slice = se->slice;
	rb_add_augmented_cached(&se->run_node, &cfs_rq->tasks_timeline,
				__entity_less, &min_vruntime_cb);
}

static void __dequeue_entity(struct cfs_rq *cfs_rq, struct sched_entity *se)
{
	rb_erase_augmented_cached(&se->run_node, &cfs_rq->tasks_timeline,
				  &min_vruntime_cb);
	avg_vruntime_sub(cfs_rq, se);
}

struct sched_entity *__pick_root_entity(struct cfs_rq *cfs_rq)
{
	struct rb_node *root = cfs_rq->tasks_timeline.rb_root.rb_node;

	if (!root)
		return NULL;

	return __node_2_se(root);
}

struct sched_entity *__pick_first_entity(struct cfs_rq *cfs_rq)
{
	struct rb_node *left = rb_first_cached(&cfs_rq->tasks_timeline);

	if (!left)
		return NULL;

	return __node_2_se(left);
}

/*
 * Earliest Eligible Virtual Deadline First
 *
 * In order to provide latency guarantees for different request sizes
 * EEVDF selects the best runnable task from two criteria:
 *
 *  1) the task must be eligible (must be owed service)
 *
 *  2) from those tasks that meet 1), we select the one
 *     with the earliest virtual deadline.
 *
 * We can do this in O(log n) time due to an augmented RB-tree. The
 * tree keeps the entries sorted on deadline, but also functions as a
 * heap based on the vruntime by keeping:
 *
 *  se->min_vruntime = min(se->vruntime, se->{left,right}->min_vruntime)
 *
 * Which allows tree pruning through eligibility.
 */
static struct sched_entity *pick_eevdf(struct cfs_rq *cfs_rq)
{
	struct rb_node *node = cfs_rq->tasks_timeline.rb_root.rb_node;
	struct sched_entity *se = __pick_first_entity(cfs_rq);
	struct sched_entity *curr = cfs_rq->curr;
	struct sched_entity *best = NULL;

	/*
	 * We can safely skip eligibility check if there is only one entity
	 * in this cfs_rq, saving some cycles.
	 */
	if (cfs_rq->nr_running == 1)
		return curr && curr->on_rq ? curr : se;

	if (curr && (!curr->on_rq || !entity_eligible(cfs_rq, curr)))
		curr = NULL;

	/*
	 * Once selected, run a task until it either becomes non-eligible or
	 * until it gets a new slice. See the HACK in set_next_entity().
	 */
	if (sched_feat(RUN_TO_PARITY) && curr && curr->vlag == curr->deadline)
		return curr;

	/* Pick the leftmost entity if it's eligible */
	if (se && entity_eligible(cfs_rq, se)) {
		best = se;
		goto found;
	}

	/* Heap search for the EEVD entity */
	while (node) {
		struct rb_node *left = node->rb_left;

		/*
		 * Eligible entities in left subtree are always better
		 * choices, since they have earlier deadlines.
		 */
		if (left && vruntime_eligible(cfs_rq,
					__node_2_se(left)->min_vruntime)) {
			node = left;
			continue;
		}

		se = __node_2_se(node);

		/*
		 * The left subtree either is empty or has no eligible
		 * entity, so check the current node since it is the one
		 * with earliest deadline that might be eligible.
		 */
		if (entity_eligible(cfs_rq, se)) {
			best = se;
			break;
		}

		node = node->rb_right;
	}
found:
	if (!best || (curr && entity_before(curr, best)))
		best = curr;

	return best;
}

#ifdef CONFIG_SCHED_DEBUG
struct sched_entity *__pick_last_entity(struct cfs_rq *cfs_rq)
{
	struct rb_node *last = rb_last(&cfs_rq->tasks_timeline.rb_root);

	if (!last)
		return NULL;

	return __node_2_se(last);
}

/**************************************************************
 * Scheduling class statistics methods:
 */
#ifdef CONFIG_SMP
int sched_update_scaling(void)
{
	unsigned int factor = get_update_sysctl_factor();

#define WRT_SYSCTL(name) \
	(normalized_sysctl_##name = sysctl_##name / (factor))
	WRT_SYSCTL(sched_base_slice);
#undef WRT_SYSCTL

	return 0;
}
#endif
#endif

static void clear_buddies(struct cfs_rq *cfs_rq, struct sched_entity *se);

/*
 * XXX: strictly: vd_i += N*r_i/w_i such that: vd_i > ve_i
 * this is probably good enough.
 */
static bool update_deadline(struct cfs_rq *cfs_rq, struct sched_entity *se)
{
	if ((s64)(se->vruntime - se->deadline) < 0)
		return false;

	/*
	 * For EEVDF the virtual time slope is determined by w_i (iow.
	 * nice) while the request time r_i is determined by
	 * sysctl_sched_base_slice.
	 */
	if (!se->custom_slice)
		se->slice = sysctl_sched_base_slice;

	/*
	 * EEVDF: vd_i = ve_i + r_i / w_i
	 */
	se->deadline = se->vruntime + calc_delta_fair(se->slice, se);

	/*
	 * The task has consumed its request, reschedule.
	 */
	return true;
}

#include "pelt.h"
#ifdef CONFIG_SMP

static int select_idle_sibling(struct task_struct *p, int prev_cpu, int cpu);
static unsigned long task_h_load(struct task_struct *p);
static unsigned long capacity_of(int cpu);

/* Give new sched_entity start runnable values to heavy its load in infant time */
void init_entity_runnable_average(struct sched_entity *se)
{
	struct sched_avg *sa = &se->avg;

	memset(sa, 0, sizeof(*sa));

	/*
	 * Tasks are initialized with full load to be seen as heavy tasks until
	 * they get a chance to stabilize to their real load level.
	 * Group entities are initialized with zero load to reflect the fact that
	 * nothing has been attached to the task group yet.
	 */
	if (entity_is_task(se))
		sa->load_avg = scale_load_down(se->load.weight);

	/* when this task is enqueued, it will contribute to its cfs_rq's load_avg */
}

/*
 * With new tasks being created, their initial util_avgs are extrapolated
 * based on the cfs_rq's current util_avg:
 *
 *   util_avg = cfs_rq->avg.util_avg / (cfs_rq->avg.load_avg + 1)
 *		* se_weight(se)
 *
 * However, in many cases, the above util_avg does not give a desired
 * value. Moreover, the sum of the util_avgs may be divergent, such
 * as when the series is a harmonic series.
 *
 * To solve this problem, we also cap the util_avg of successive tasks to
 * only 1/2 of the left utilization budget:
 *
 *   util_avg_cap = (cpu_scale - cfs_rq->avg.util_avg) / 2^n
 *
 * where n denotes the nth task and cpu_scale the CPU capacity.
 *
 * For example, for a CPU with 1024 of capacity, a simplest series from
 * the beginning would be like:
 *
 *  task  util_avg: 512, 256, 128,  64,  32,   16,    8, ...
 * cfs_rq util_avg: 512, 768, 896, 960, 992, 1008, 1016, ...
 *
 * Finally, that extrapolated util_avg is clamped to the cap (util_avg_cap)
 * if util_avg > util_avg_cap.
 */
void post_init_entity_util_avg(struct task_struct *p)
{
	struct sched_entity *se = &p->se;
	struct cfs_rq *cfs_rq = cfs_rq_of(se);
	struct sched_avg *sa = &se->avg;
	long cpu_scale = arch_scale_cpu_capacity(cpu_of(rq_of(cfs_rq)));
	long cap = (long)(cpu_scale - cfs_rq->avg.util_avg) / 2;

	if (p->sched_class != &fair_sched_class) {
		/*
		 * For !fair tasks do:
		 *
		update_cfs_rq_load_avg(now, cfs_rq);
		attach_entity_load_avg(cfs_rq, se);
		switched_from_fair(rq, p);
		 *
		 * such that the next switched_to_fair() has the
		 * expected state.
		 */
		se->avg.last_update_time = cfs_rq_clock_pelt(cfs_rq);
		return;
	}

	if (cap > 0) {
		if (cfs_rq->avg.util_avg != 0) {
			sa->util_avg  = cfs_rq->avg.util_avg * se_weight(se);
			sa->util_avg /= (cfs_rq->avg.load_avg + 1);

			if (sa->util_avg > cap)
				sa->util_avg = cap;
		} else {
			sa->util_avg = cap;
		}
	}

	sa->runnable_avg = sa->util_avg;
}

#else /* !CONFIG_SMP */
void init_entity_runnable_average(struct sched_entity *se)
{
}
void post_init_entity_util_avg(struct task_struct *p)
{
}
static void update_tg_load_avg(struct cfs_rq *cfs_rq)
{
}
#endif /* CONFIG_SMP */

static s64 update_curr_se(struct rq *rq, struct sched_entity *curr)
{
	u64 now = rq_clock_task(rq);
	s64 delta_exec;

	delta_exec = now - curr->exec_start;
	if (unlikely(delta_exec <= 0))
		return delta_exec;

	curr->exec_start = now;
	curr->sum_exec_runtime += delta_exec;

	if (schedstat_enabled()) {
		struct sched_statistics *stats;

		stats = __schedstats_from_se(curr);
		__schedstat_set(stats->exec_max,
				max(delta_exec, stats->exec_max));
	}

	return delta_exec;
}

static inline void update_curr_task(struct task_struct *p, s64 delta_exec)
{
	trace_sched_stat_runtime(p, delta_exec);
	account_group_exec_runtime(p, delta_exec);
	cgroup_account_cputime(p, delta_exec);
	if (p->dl_server)
		dl_server_update(p->dl_server, delta_exec);
}

static inline bool did_preempt_short(struct cfs_rq *cfs_rq, struct sched_entity *curr)
{
	if (!sched_feat(PREEMPT_SHORT))
		return false;

	if (curr->vlag == curr->deadline)
		return false;

	return !entity_eligible(cfs_rq, curr);
}

static inline bool do_preempt_short(struct cfs_rq *cfs_rq,
				    struct sched_entity *pse, struct sched_entity *se)
{
	if (!sched_feat(PREEMPT_SHORT))
		return false;

	if (pse->slice >= se->slice)
		return false;

	if (!entity_eligible(cfs_rq, pse))
		return false;

	if (entity_before(pse, se))
		return true;

	if (!entity_eligible(cfs_rq, se))
		return true;

	return false;
}

/*
 * Used by other classes to account runtime.
 */
s64 update_curr_common(struct rq *rq)
{
	struct task_struct *curr = rq->curr;
	s64 delta_exec;

	delta_exec = update_curr_se(rq, &curr->se);
	if (likely(delta_exec > 0))
		update_curr_task(curr, delta_exec);

	return delta_exec;
}

/*
 * Update the current task's runtime statistics.
 */
static void update_curr(struct cfs_rq *cfs_rq)
{
	struct sched_entity *curr = cfs_rq->curr;
	struct rq *rq = rq_of(cfs_rq);
	s64 delta_exec;
	bool resched;

	if (unlikely(!curr))
		return;

	delta_exec = update_curr_se(rq, curr);
	if (unlikely(delta_exec <= 0))
		return;

	curr->vruntime += calc_delta_fair(delta_exec, curr);
	resched = update_deadline(cfs_rq, curr);
	update_min_vruntime(cfs_rq);

	if (entity_is_task(curr)) {
		struct task_struct *p = task_of(curr);

		update_curr_task(p, delta_exec);

		/*
		 * Any fair task that runs outside of fair_server should
		 * account against fair_server such that it can account for
		 * this time and possibly avoid running this period.
		 */
		if (p->dl_server != &rq->fair_server)
			dl_server_update(&rq->fair_server, delta_exec);
	}

	account_cfs_rq_runtime(cfs_rq, delta_exec);

<<<<<<< HEAD
	if (rq->nr_running == 1)
=======
	if (cfs_rq->nr_running == 1)
>>>>>>> 8ee0f23e
		return;

	if (resched || did_preempt_short(cfs_rq, curr)) {
		resched_curr(rq);
		clear_buddies(cfs_rq, curr);
	}
}

static void update_curr_fair(struct rq *rq)
{
	update_curr(cfs_rq_of(&rq->curr->se));
}

static inline void
update_stats_wait_start_fair(struct cfs_rq *cfs_rq, struct sched_entity *se)
{
	struct sched_statistics *stats;
	struct task_struct *p = NULL;

	if (!schedstat_enabled())
		return;

	stats = __schedstats_from_se(se);

	if (entity_is_task(se))
		p = task_of(se);

	__update_stats_wait_start(rq_of(cfs_rq), p, stats);
}

static inline void
update_stats_wait_end_fair(struct cfs_rq *cfs_rq, struct sched_entity *se)
{
	struct sched_statistics *stats;
	struct task_struct *p = NULL;

	if (!schedstat_enabled())
		return;

	stats = __schedstats_from_se(se);

	/*
	 * When the sched_schedstat changes from 0 to 1, some sched se
	 * maybe already in the runqueue, the se->statistics.wait_start
	 * will be 0.So it will let the delta wrong. We need to avoid this
	 * scenario.
	 */
	if (unlikely(!schedstat_val(stats->wait_start)))
		return;

	if (entity_is_task(se))
		p = task_of(se);

	__update_stats_wait_end(rq_of(cfs_rq), p, stats);
}

static inline void
update_stats_enqueue_sleeper_fair(struct cfs_rq *cfs_rq, struct sched_entity *se)
{
	struct sched_statistics *stats;
	struct task_struct *tsk = NULL;

	if (!schedstat_enabled())
		return;

	stats = __schedstats_from_se(se);

	if (entity_is_task(se))
		tsk = task_of(se);

	__update_stats_enqueue_sleeper(rq_of(cfs_rq), tsk, stats);
}

/*
 * Task is being enqueued - update stats:
 */
static inline void
update_stats_enqueue_fair(struct cfs_rq *cfs_rq, struct sched_entity *se, int flags)
{
	if (!schedstat_enabled())
		return;

	/*
	 * Are we enqueueing a waiting task? (for current tasks
	 * a dequeue/enqueue event is a NOP)
	 */
	if (se != cfs_rq->curr)
		update_stats_wait_start_fair(cfs_rq, se);

	if (flags & ENQUEUE_WAKEUP)
		update_stats_enqueue_sleeper_fair(cfs_rq, se);
}

static inline void
update_stats_dequeue_fair(struct cfs_rq *cfs_rq, struct sched_entity *se, int flags)
{

	if (!schedstat_enabled())
		return;

	/*
	 * Mark the end of the wait period if dequeueing a
	 * waiting task:
	 */
	if (se != cfs_rq->curr)
		update_stats_wait_end_fair(cfs_rq, se);

	if ((flags & DEQUEUE_SLEEP) && entity_is_task(se)) {
		struct task_struct *tsk = task_of(se);
		unsigned int state;

		/* XXX racy against TTWU */
		state = READ_ONCE(tsk->__state);
		if (state & TASK_INTERRUPTIBLE)
			__schedstat_set(tsk->stats.sleep_start,
				      rq_clock(rq_of(cfs_rq)));
		if (state & TASK_UNINTERRUPTIBLE)
			__schedstat_set(tsk->stats.block_start,
				      rq_clock(rq_of(cfs_rq)));
	}
}

/*
 * We are picking a new current task - update its stats:
 */
static inline void
update_stats_curr_start(struct cfs_rq *cfs_rq, struct sched_entity *se)
{
	/*
	 * We are starting a new run period:
	 */
	se->exec_start = rq_clock_task(rq_of(cfs_rq));
}

/**************************************************
 * Scheduling class queueing methods:
 */

static inline bool is_core_idle(int cpu)
{
#ifdef CONFIG_SCHED_SMT
	int sibling;

	for_each_cpu(sibling, cpu_smt_mask(cpu)) {
		if (cpu == sibling)
			continue;

		if (!idle_cpu(sibling))
			return false;
	}
#endif

	return true;
}

#ifdef CONFIG_NUMA
#define NUMA_IMBALANCE_MIN 2

static inline long
adjust_numa_imbalance(int imbalance, int dst_running, int imb_numa_nr)
{
	/*
	 * Allow a NUMA imbalance if busy CPUs is less than the maximum
	 * threshold. Above this threshold, individual tasks may be contending
	 * for both memory bandwidth and any shared HT resources.  This is an
	 * approximation as the number of running tasks may not be related to
	 * the number of busy CPUs due to sched_setaffinity.
	 */
	if (dst_running > imb_numa_nr)
		return imbalance;

	/*
	 * Allow a small imbalance based on a simple pair of communicating
	 * tasks that remain local when the destination is lightly loaded.
	 */
	if (imbalance <= NUMA_IMBALANCE_MIN)
		return 0;

	return imbalance;
}
#endif /* CONFIG_NUMA */

#ifdef CONFIG_NUMA_BALANCING
/*
 * Approximate time to scan a full NUMA task in ms. The task scan period is
 * calculated based on the tasks virtual memory size and
 * numa_balancing_scan_size.
 */
unsigned int sysctl_numa_balancing_scan_period_min = 1000;
unsigned int sysctl_numa_balancing_scan_period_max = 60000;

/* Portion of address space to scan in MB */
unsigned int sysctl_numa_balancing_scan_size = 256;

/* Scan @scan_size MB every @scan_period after an initial @scan_delay in ms */
unsigned int sysctl_numa_balancing_scan_delay = 1000;

/* The page with hint page fault latency < threshold in ms is considered hot */
unsigned int sysctl_numa_balancing_hot_threshold = MSEC_PER_SEC;

struct numa_group {
	refcount_t refcount;

	spinlock_t lock; /* nr_tasks, tasks */
	int nr_tasks;
	pid_t gid;
	int active_nodes;

	struct rcu_head rcu;
	unsigned long total_faults;
	unsigned long max_faults_cpu;
	/*
	 * faults[] array is split into two regions: faults_mem and faults_cpu.
	 *
	 * Faults_cpu is used to decide whether memory should move
	 * towards the CPU. As a consequence, these stats are weighted
	 * more by CPU use than by memory faults.
	 */
	unsigned long faults[];
};

/*
 * For functions that can be called in multiple contexts that permit reading
 * ->numa_group (see struct task_struct for locking rules).
 */
static struct numa_group *deref_task_numa_group(struct task_struct *p)
{
	return rcu_dereference_check(p->numa_group, p == current ||
		(lockdep_is_held(__rq_lockp(task_rq(p))) && !READ_ONCE(p->on_cpu)));
}

static struct numa_group *deref_curr_numa_group(struct task_struct *p)
{
	return rcu_dereference_protected(p->numa_group, p == current);
}

static inline unsigned long group_faults_priv(struct numa_group *ng);
static inline unsigned long group_faults_shared(struct numa_group *ng);

static unsigned int task_nr_scan_windows(struct task_struct *p)
{
	unsigned long rss = 0;
	unsigned long nr_scan_pages;

	/*
	 * Calculations based on RSS as non-present and empty pages are skipped
	 * by the PTE scanner and NUMA hinting faults should be trapped based
	 * on resident pages
	 */
	nr_scan_pages = sysctl_numa_balancing_scan_size << (20 - PAGE_SHIFT);
	rss = get_mm_rss(p->mm);
	if (!rss)
		rss = nr_scan_pages;

	rss = round_up(rss, nr_scan_pages);
	return rss / nr_scan_pages;
}

/* For sanity's sake, never scan more PTEs than MAX_SCAN_WINDOW MB/sec. */
#define MAX_SCAN_WINDOW 2560

static unsigned int task_scan_min(struct task_struct *p)
{
	unsigned int scan_size = READ_ONCE(sysctl_numa_balancing_scan_size);
	unsigned int scan, floor;
	unsigned int windows = 1;

	if (scan_size < MAX_SCAN_WINDOW)
		windows = MAX_SCAN_WINDOW / scan_size;
	floor = 1000 / windows;

	scan = sysctl_numa_balancing_scan_period_min / task_nr_scan_windows(p);
	return max_t(unsigned int, floor, scan);
}

static unsigned int task_scan_start(struct task_struct *p)
{
	unsigned long smin = task_scan_min(p);
	unsigned long period = smin;
	struct numa_group *ng;

	/* Scale the maximum scan period with the amount of shared memory. */
	rcu_read_lock();
	ng = rcu_dereference(p->numa_group);
	if (ng) {
		unsigned long shared = group_faults_shared(ng);
		unsigned long private = group_faults_priv(ng);

		period *= refcount_read(&ng->refcount);
		period *= shared + 1;
		period /= private + shared + 1;
	}
	rcu_read_unlock();

	return max(smin, period);
}

static unsigned int task_scan_max(struct task_struct *p)
{
	unsigned long smin = task_scan_min(p);
	unsigned long smax;
	struct numa_group *ng;

	/* Watch for min being lower than max due to floor calculations */
	smax = sysctl_numa_balancing_scan_period_max / task_nr_scan_windows(p);

	/* Scale the maximum scan period with the amount of shared memory. */
	ng = deref_curr_numa_group(p);
	if (ng) {
		unsigned long shared = group_faults_shared(ng);
		unsigned long private = group_faults_priv(ng);
		unsigned long period = smax;

		period *= refcount_read(&ng->refcount);
		period *= shared + 1;
		period /= private + shared + 1;

		smax = max(smax, period);
	}

	return max(smin, smax);
}

static void account_numa_enqueue(struct rq *rq, struct task_struct *p)
{
	rq->nr_numa_running += (p->numa_preferred_nid != NUMA_NO_NODE);
	rq->nr_preferred_running += (p->numa_preferred_nid == task_node(p));
}

static void account_numa_dequeue(struct rq *rq, struct task_struct *p)
{
	rq->nr_numa_running -= (p->numa_preferred_nid != NUMA_NO_NODE);
	rq->nr_preferred_running -= (p->numa_preferred_nid == task_node(p));
}

/* Shared or private faults. */
#define NR_NUMA_HINT_FAULT_TYPES 2

/* Memory and CPU locality */
#define NR_NUMA_HINT_FAULT_STATS (NR_NUMA_HINT_FAULT_TYPES * 2)

/* Averaged statistics, and temporary buffers. */
#define NR_NUMA_HINT_FAULT_BUCKETS (NR_NUMA_HINT_FAULT_STATS * 2)

pid_t task_numa_group_id(struct task_struct *p)
{
	struct numa_group *ng;
	pid_t gid = 0;

	rcu_read_lock();
	ng = rcu_dereference(p->numa_group);
	if (ng)
		gid = ng->gid;
	rcu_read_unlock();

	return gid;
}

/*
 * The averaged statistics, shared & private, memory & CPU,
 * occupy the first half of the array. The second half of the
 * array is for current counters, which are averaged into the
 * first set by task_numa_placement.
 */
static inline int task_faults_idx(enum numa_faults_stats s, int nid, int priv)
{
	return NR_NUMA_HINT_FAULT_TYPES * (s * nr_node_ids + nid) + priv;
}

static inline unsigned long task_faults(struct task_struct *p, int nid)
{
	if (!p->numa_faults)
		return 0;

	return p->numa_faults[task_faults_idx(NUMA_MEM, nid, 0)] +
		p->numa_faults[task_faults_idx(NUMA_MEM, nid, 1)];
}

static inline unsigned long group_faults(struct task_struct *p, int nid)
{
	struct numa_group *ng = deref_task_numa_group(p);

	if (!ng)
		return 0;

	return ng->faults[task_faults_idx(NUMA_MEM, nid, 0)] +
		ng->faults[task_faults_idx(NUMA_MEM, nid, 1)];
}

static inline unsigned long group_faults_cpu(struct numa_group *group, int nid)
{
	return group->faults[task_faults_idx(NUMA_CPU, nid, 0)] +
		group->faults[task_faults_idx(NUMA_CPU, nid, 1)];
}

static inline unsigned long group_faults_priv(struct numa_group *ng)
{
	unsigned long faults = 0;
	int node;

	for_each_online_node(node) {
		faults += ng->faults[task_faults_idx(NUMA_MEM, node, 1)];
	}

	return faults;
}

static inline unsigned long group_faults_shared(struct numa_group *ng)
{
	unsigned long faults = 0;
	int node;

	for_each_online_node(node) {
		faults += ng->faults[task_faults_idx(NUMA_MEM, node, 0)];
	}

	return faults;
}

/*
 * A node triggering more than 1/3 as many NUMA faults as the maximum is
 * considered part of a numa group's pseudo-interleaving set. Migrations
 * between these nodes are slowed down, to allow things to settle down.
 */
#define ACTIVE_NODE_FRACTION 3

static bool numa_is_active_node(int nid, struct numa_group *ng)
{
	return group_faults_cpu(ng, nid) * ACTIVE_NODE_FRACTION > ng->max_faults_cpu;
}

/* Handle placement on systems where not all nodes are directly connected. */
static unsigned long score_nearby_nodes(struct task_struct *p, int nid,
					int lim_dist, bool task)
{
	unsigned long score = 0;
	int node, max_dist;

	/*
	 * All nodes are directly connected, and the same distance
	 * from each other. No need for fancy placement algorithms.
	 */
	if (sched_numa_topology_type == NUMA_DIRECT)
		return 0;

	/* sched_max_numa_distance may be changed in parallel. */
	max_dist = READ_ONCE(sched_max_numa_distance);
	/*
	 * This code is called for each node, introducing N^2 complexity,
	 * which should be OK given the number of nodes rarely exceeds 8.
	 */
	for_each_online_node(node) {
		unsigned long faults;
		int dist = node_distance(nid, node);

		/*
		 * The furthest away nodes in the system are not interesting
		 * for placement; nid was already counted.
		 */
		if (dist >= max_dist || node == nid)
			continue;

		/*
		 * On systems with a backplane NUMA topology, compare groups
		 * of nodes, and move tasks towards the group with the most
		 * memory accesses. When comparing two nodes at distance
		 * "hoplimit", only nodes closer by than "hoplimit" are part
		 * of each group. Skip other nodes.
		 */
		if (sched_numa_topology_type == NUMA_BACKPLANE && dist >= lim_dist)
			continue;

		/* Add up the faults from nearby nodes. */
		if (task)
			faults = task_faults(p, node);
		else
			faults = group_faults(p, node);

		/*
		 * On systems with a glueless mesh NUMA topology, there are
		 * no fixed "groups of nodes". Instead, nodes that are not
		 * directly connected bounce traffic through intermediate
		 * nodes; a numa_group can occupy any set of nodes.
		 * The further away a node is, the less the faults count.
		 * This seems to result in good task placement.
		 */
		if (sched_numa_topology_type == NUMA_GLUELESS_MESH) {
			faults *= (max_dist - dist);
			faults /= (max_dist - LOCAL_DISTANCE);
		}

		score += faults;
	}

	return score;
}

/*
 * These return the fraction of accesses done by a particular task, or
 * task group, on a particular numa node.  The group weight is given a
 * larger multiplier, in order to group tasks together that are almost
 * evenly spread out between numa nodes.
 */
static inline unsigned long task_weight(struct task_struct *p, int nid,
					int dist)
{
	unsigned long faults, total_faults;

	if (!p->numa_faults)
		return 0;

	total_faults = p->total_numa_faults;

	if (!total_faults)
		return 0;

	faults = task_faults(p, nid);
	faults += score_nearby_nodes(p, nid, dist, true);

	return 1000 * faults / total_faults;
}

static inline unsigned long group_weight(struct task_struct *p, int nid,
					 int dist)
{
	struct numa_group *ng = deref_task_numa_group(p);
	unsigned long faults, total_faults;

	if (!ng)
		return 0;

	total_faults = ng->total_faults;

	if (!total_faults)
		return 0;

	faults = group_faults(p, nid);
	faults += score_nearby_nodes(p, nid, dist, false);

	return 1000 * faults / total_faults;
}

/*
 * If memory tiering mode is enabled, cpupid of slow memory page is
 * used to record scan time instead of CPU and PID.  When tiering mode
 * is disabled at run time, the scan time (in cpupid) will be
 * interpreted as CPU and PID.  So CPU needs to be checked to avoid to
 * access out of array bound.
 */
static inline bool cpupid_valid(int cpupid)
{
	return cpupid_to_cpu(cpupid) < nr_cpu_ids;
}

/*
 * For memory tiering mode, if there are enough free pages (more than
 * enough watermark defined here) in fast memory node, to take full
 * advantage of fast memory capacity, all recently accessed slow
 * memory pages will be migrated to fast memory node without
 * considering hot threshold.
 */
static bool pgdat_free_space_enough(struct pglist_data *pgdat)
{
	int z;
	unsigned long enough_wmark;

	enough_wmark = max(1UL * 1024 * 1024 * 1024 >> PAGE_SHIFT,
			   pgdat->node_present_pages >> 4);
	for (z = pgdat->nr_zones - 1; z >= 0; z--) {
		struct zone *zone = pgdat->node_zones + z;

		if (!populated_zone(zone))
			continue;

		if (zone_watermark_ok(zone, 0,
				      promo_wmark_pages(zone) + enough_wmark,
				      ZONE_MOVABLE, 0))
			return true;
	}
	return false;
}

/*
 * For memory tiering mode, when page tables are scanned, the scan
 * time will be recorded in struct page in addition to make page
 * PROT_NONE for slow memory page.  So when the page is accessed, in
 * hint page fault handler, the hint page fault latency is calculated
 * via,
 *
 *	hint page fault latency = hint page fault time - scan time
 *
 * The smaller the hint page fault latency, the higher the possibility
 * for the page to be hot.
 */
static int numa_hint_fault_latency(struct folio *folio)
{
	int last_time, time;

	time = jiffies_to_msecs(jiffies);
	last_time = folio_xchg_access_time(folio, time);

	return (time - last_time) & PAGE_ACCESS_TIME_MASK;
}

/*
 * For memory tiering mode, too high promotion/demotion throughput may
 * hurt application latency.  So we provide a mechanism to rate limit
 * the number of pages that are tried to be promoted.
 */
static bool numa_promotion_rate_limit(struct pglist_data *pgdat,
				      unsigned long rate_limit, int nr)
{
	unsigned long nr_cand;
	unsigned int now, start;

	now = jiffies_to_msecs(jiffies);
	mod_node_page_state(pgdat, PGPROMOTE_CANDIDATE, nr);
	nr_cand = node_page_state(pgdat, PGPROMOTE_CANDIDATE);
	start = pgdat->nbp_rl_start;
	if (now - start > MSEC_PER_SEC &&
	    cmpxchg(&pgdat->nbp_rl_start, start, now) == start)
		pgdat->nbp_rl_nr_cand = nr_cand;
	if (nr_cand - pgdat->nbp_rl_nr_cand >= rate_limit)
		return true;
	return false;
}

#define NUMA_MIGRATION_ADJUST_STEPS	16

static void numa_promotion_adjust_threshold(struct pglist_data *pgdat,
					    unsigned long rate_limit,
					    unsigned int ref_th)
{
	unsigned int now, start, th_period, unit_th, th;
	unsigned long nr_cand, ref_cand, diff_cand;

	now = jiffies_to_msecs(jiffies);
	th_period = sysctl_numa_balancing_scan_period_max;
	start = pgdat->nbp_th_start;
	if (now - start > th_period &&
	    cmpxchg(&pgdat->nbp_th_start, start, now) == start) {
		ref_cand = rate_limit *
			sysctl_numa_balancing_scan_period_max / MSEC_PER_SEC;
		nr_cand = node_page_state(pgdat, PGPROMOTE_CANDIDATE);
		diff_cand = nr_cand - pgdat->nbp_th_nr_cand;
		unit_th = ref_th * 2 / NUMA_MIGRATION_ADJUST_STEPS;
		th = pgdat->nbp_threshold ? : ref_th;
		if (diff_cand > ref_cand * 11 / 10)
			th = max(th - unit_th, unit_th);
		else if (diff_cand < ref_cand * 9 / 10)
			th = min(th + unit_th, ref_th * 2);
		pgdat->nbp_th_nr_cand = nr_cand;
		pgdat->nbp_threshold = th;
	}
}

bool should_numa_migrate_memory(struct task_struct *p, struct folio *folio,
				int src_nid, int dst_cpu)
{
	struct numa_group *ng = deref_curr_numa_group(p);
	int dst_nid = cpu_to_node(dst_cpu);
	int last_cpupid, this_cpupid;

	/*
	 * Cannot migrate to memoryless nodes.
	 */
	if (!node_state(dst_nid, N_MEMORY))
		return false;

	/*
	 * The pages in slow memory node should be migrated according
	 * to hot/cold instead of private/shared.
	 */
	if (folio_use_access_time(folio)) {
		struct pglist_data *pgdat;
		unsigned long rate_limit;
		unsigned int latency, th, def_th;

		pgdat = NODE_DATA(dst_nid);
		if (pgdat_free_space_enough(pgdat)) {
			/* workload changed, reset hot threshold */
			pgdat->nbp_threshold = 0;
			return true;
		}

		def_th = sysctl_numa_balancing_hot_threshold;
		rate_limit = sysctl_numa_balancing_promote_rate_limit << \
			(20 - PAGE_SHIFT);
		numa_promotion_adjust_threshold(pgdat, rate_limit, def_th);

		th = pgdat->nbp_threshold ? : def_th;
		latency = numa_hint_fault_latency(folio);
		if (latency >= th)
			return false;

		return !numa_promotion_rate_limit(pgdat, rate_limit,
						  folio_nr_pages(folio));
	}

	this_cpupid = cpu_pid_to_cpupid(dst_cpu, current->pid);
	last_cpupid = folio_xchg_last_cpupid(folio, this_cpupid);

	if (!(sysctl_numa_balancing_mode & NUMA_BALANCING_MEMORY_TIERING) &&
	    !node_is_toptier(src_nid) && !cpupid_valid(last_cpupid))
		return false;

	/*
	 * Allow first faults or private faults to migrate immediately early in
	 * the lifetime of a task. The magic number 4 is based on waiting for
	 * two full passes of the "multi-stage node selection" test that is
	 * executed below.
	 */
	if ((p->numa_preferred_nid == NUMA_NO_NODE || p->numa_scan_seq <= 4) &&
	    (cpupid_pid_unset(last_cpupid) || cpupid_match_pid(p, last_cpupid)))
		return true;

	/*
	 * Multi-stage node selection is used in conjunction with a periodic
	 * migration fault to build a temporal task<->page relation. By using
	 * a two-stage filter we remove short/unlikely relations.
	 *
	 * Using P(p) ~ n_p / n_t as per frequentist probability, we can equate
	 * a task's usage of a particular page (n_p) per total usage of this
	 * page (n_t) (in a given time-span) to a probability.
	 *
	 * Our periodic faults will sample this probability and getting the
	 * same result twice in a row, given these samples are fully
	 * independent, is then given by P(n)^2, provided our sample period
	 * is sufficiently short compared to the usage pattern.
	 *
	 * This quadric squishes small probabilities, making it less likely we
	 * act on an unlikely task<->page relation.
	 */
	if (!cpupid_pid_unset(last_cpupid) &&
				cpupid_to_nid(last_cpupid) != dst_nid)
		return false;

	/* Always allow migrate on private faults */
	if (cpupid_match_pid(p, last_cpupid))
		return true;

	/* A shared fault, but p->numa_group has not been set up yet. */
	if (!ng)
		return true;

	/*
	 * Destination node is much more heavily used than the source
	 * node? Allow migration.
	 */
	if (group_faults_cpu(ng, dst_nid) > group_faults_cpu(ng, src_nid) *
					ACTIVE_NODE_FRACTION)
		return true;

	/*
	 * Distribute memory according to CPU & memory use on each node,
	 * with 3/4 hysteresis to avoid unnecessary memory migrations:
	 *
	 * faults_cpu(dst)   3   faults_cpu(src)
	 * --------------- * - > ---------------
	 * faults_mem(dst)   4   faults_mem(src)
	 */
	return group_faults_cpu(ng, dst_nid) * group_faults(p, src_nid) * 3 >
	       group_faults_cpu(ng, src_nid) * group_faults(p, dst_nid) * 4;
}

/*
 * 'numa_type' describes the node at the moment of load balancing.
 */
enum numa_type {
	/* The node has spare capacity that can be used to run more tasks.  */
	node_has_spare = 0,
	/*
	 * The node is fully used and the tasks don't compete for more CPU
	 * cycles. Nevertheless, some tasks might wait before running.
	 */
	node_fully_busy,
	/*
	 * The node is overloaded and can't provide expected CPU cycles to all
	 * tasks.
	 */
	node_overloaded
};

/* Cached statistics for all CPUs within a node */
struct numa_stats {
	unsigned long load;
	unsigned long runnable;
	unsigned long util;
	/* Total compute capacity of CPUs on a node */
	unsigned long compute_capacity;
	unsigned int nr_running;
	unsigned int weight;
	enum numa_type node_type;
	int idle_cpu;
};

struct task_numa_env {
	struct task_struct *p;

	int src_cpu, src_nid;
	int dst_cpu, dst_nid;
	int imb_numa_nr;

	struct numa_stats src_stats, dst_stats;

	int imbalance_pct;
	int dist;

	struct task_struct *best_task;
	long best_imp;
	int best_cpu;
};

static unsigned long cpu_load(struct rq *rq);
static unsigned long cpu_runnable(struct rq *rq);

static inline enum
numa_type numa_classify(unsigned int imbalance_pct,
			 struct numa_stats *ns)
{
	if ((ns->nr_running > ns->weight) &&
	    (((ns->compute_capacity * 100) < (ns->util * imbalance_pct)) ||
	     ((ns->compute_capacity * imbalance_pct) < (ns->runnable * 100))))
		return node_overloaded;

	if ((ns->nr_running < ns->weight) ||
	    (((ns->compute_capacity * 100) > (ns->util * imbalance_pct)) &&
	     ((ns->compute_capacity * imbalance_pct) > (ns->runnable * 100))))
		return node_has_spare;

	return node_fully_busy;
}

#ifdef CONFIG_SCHED_SMT
/* Forward declarations of select_idle_sibling helpers */
static inline bool test_idle_cores(int cpu);
static inline int numa_idle_core(int idle_core, int cpu)
{
	if (!static_branch_likely(&sched_smt_present) ||
	    idle_core >= 0 || !test_idle_cores(cpu))
		return idle_core;

	/*
	 * Prefer cores instead of packing HT siblings
	 * and triggering future load balancing.
	 */
	if (is_core_idle(cpu))
		idle_core = cpu;

	return idle_core;
}
#else
static inline int numa_idle_core(int idle_core, int cpu)
{
	return idle_core;
}
#endif

/*
 * Gather all necessary information to make NUMA balancing placement
 * decisions that are compatible with standard load balancer. This
 * borrows code and logic from update_sg_lb_stats but sharing a
 * common implementation is impractical.
 */
static void update_numa_stats(struct task_numa_env *env,
			      struct numa_stats *ns, int nid,
			      bool find_idle)
{
	int cpu, idle_core = -1;

	memset(ns, 0, sizeof(*ns));
	ns->idle_cpu = -1;

	rcu_read_lock();
	for_each_cpu(cpu, cpumask_of_node(nid)) {
		struct rq *rq = cpu_rq(cpu);

		ns->load += cpu_load(rq);
		ns->runnable += cpu_runnable(rq);
		ns->util += cpu_util_cfs(cpu);
		ns->nr_running += rq->cfs.h_nr_running;
		ns->compute_capacity += capacity_of(cpu);

		if (find_idle && idle_core < 0 && !rq->nr_running && idle_cpu(cpu)) {
			if (READ_ONCE(rq->numa_migrate_on) ||
			    !cpumask_test_cpu(cpu, env->p->cpus_ptr))
				continue;

			if (ns->idle_cpu == -1)
				ns->idle_cpu = cpu;

			idle_core = numa_idle_core(idle_core, cpu);
		}
	}
	rcu_read_unlock();

	ns->weight = cpumask_weight(cpumask_of_node(nid));

	ns->node_type = numa_classify(env->imbalance_pct, ns);

	if (idle_core >= 0)
		ns->idle_cpu = idle_core;
}

static void task_numa_assign(struct task_numa_env *env,
			     struct task_struct *p, long imp)
{
	struct rq *rq = cpu_rq(env->dst_cpu);

	/* Check if run-queue part of active NUMA balance. */
	if (env->best_cpu != env->dst_cpu && xchg(&rq->numa_migrate_on, 1)) {
		int cpu;
		int start = env->dst_cpu;

		/* Find alternative idle CPU. */
		for_each_cpu_wrap(cpu, cpumask_of_node(env->dst_nid), start + 1) {
			if (cpu == env->best_cpu || !idle_cpu(cpu) ||
			    !cpumask_test_cpu(cpu, env->p->cpus_ptr)) {
				continue;
			}

			env->dst_cpu = cpu;
			rq = cpu_rq(env->dst_cpu);
			if (!xchg(&rq->numa_migrate_on, 1))
				goto assign;
		}

		/* Failed to find an alternative idle CPU */
		return;
	}

assign:
	/*
	 * Clear previous best_cpu/rq numa-migrate flag, since task now
	 * found a better CPU to move/swap.
	 */
	if (env->best_cpu != -1 && env->best_cpu != env->dst_cpu) {
		rq = cpu_rq(env->best_cpu);
		WRITE_ONCE(rq->numa_migrate_on, 0);
	}

	if (env->best_task)
		put_task_struct(env->best_task);
	if (p)
		get_task_struct(p);

	env->best_task = p;
	env->best_imp = imp;
	env->best_cpu = env->dst_cpu;
}

static bool load_too_imbalanced(long src_load, long dst_load,
				struct task_numa_env *env)
{
	long imb, old_imb;
	long orig_src_load, orig_dst_load;
	long src_capacity, dst_capacity;

	/*
	 * The load is corrected for the CPU capacity available on each node.
	 *
	 * src_load        dst_load
	 * ------------ vs ---------
	 * src_capacity    dst_capacity
	 */
	src_capacity = env->src_stats.compute_capacity;
	dst_capacity = env->dst_stats.compute_capacity;

	imb = abs(dst_load * src_capacity - src_load * dst_capacity);

	orig_src_load = env->src_stats.load;
	orig_dst_load = env->dst_stats.load;

	old_imb = abs(orig_dst_load * src_capacity - orig_src_load * dst_capacity);

	/* Would this change make things worse? */
	return (imb > old_imb);
}

/*
 * Maximum NUMA importance can be 1998 (2*999);
 * SMALLIMP @ 30 would be close to 1998/64.
 * Used to deter task migration.
 */
#define SMALLIMP	30

/*
 * This checks if the overall compute and NUMA accesses of the system would
 * be improved if the source tasks was migrated to the target dst_cpu taking
 * into account that it might be best if task running on the dst_cpu should
 * be exchanged with the source task
 */
static bool task_numa_compare(struct task_numa_env *env,
			      long taskimp, long groupimp, bool maymove)
{
	struct numa_group *cur_ng, *p_ng = deref_curr_numa_group(env->p);
	struct rq *dst_rq = cpu_rq(env->dst_cpu);
	long imp = p_ng ? groupimp : taskimp;
	struct task_struct *cur;
	long src_load, dst_load;
	int dist = env->dist;
	long moveimp = imp;
	long load;
	bool stopsearch = false;

	if (READ_ONCE(dst_rq->numa_migrate_on))
		return false;

	rcu_read_lock();
	cur = rcu_dereference(dst_rq->curr);
	if (cur && ((cur->flags & PF_EXITING) || is_idle_task(cur)))
		cur = NULL;

	/*
	 * Because we have preemption enabled we can get migrated around and
	 * end try selecting ourselves (current == env->p) as a swap candidate.
	 */
	if (cur == env->p) {
		stopsearch = true;
		goto unlock;
	}

	if (!cur) {
		if (maymove && moveimp >= env->best_imp)
			goto assign;
		else
			goto unlock;
	}

	/* Skip this swap candidate if cannot move to the source cpu. */
	if (!cpumask_test_cpu(env->src_cpu, cur->cpus_ptr))
		goto unlock;

	/*
	 * Skip this swap candidate if it is not moving to its preferred
	 * node and the best task is.
	 */
	if (env->best_task &&
	    env->best_task->numa_preferred_nid == env->src_nid &&
	    cur->numa_preferred_nid != env->src_nid) {
		goto unlock;
	}

	/*
	 * "imp" is the fault differential for the source task between the
	 * source and destination node. Calculate the total differential for
	 * the source task and potential destination task. The more negative
	 * the value is, the more remote accesses that would be expected to
	 * be incurred if the tasks were swapped.
	 *
	 * If dst and source tasks are in the same NUMA group, or not
	 * in any group then look only at task weights.
	 */
	cur_ng = rcu_dereference(cur->numa_group);
	if (cur_ng == p_ng) {
		/*
		 * Do not swap within a group or between tasks that have
		 * no group if there is spare capacity. Swapping does
		 * not address the load imbalance and helps one task at
		 * the cost of punishing another.
		 */
		if (env->dst_stats.node_type == node_has_spare)
			goto unlock;

		imp = taskimp + task_weight(cur, env->src_nid, dist) -
		      task_weight(cur, env->dst_nid, dist);
		/*
		 * Add some hysteresis to prevent swapping the
		 * tasks within a group over tiny differences.
		 */
		if (cur_ng)
			imp -= imp / 16;
	} else {
		/*
		 * Compare the group weights. If a task is all by itself
		 * (not part of a group), use the task weight instead.
		 */
		if (cur_ng && p_ng)
			imp += group_weight(cur, env->src_nid, dist) -
			       group_weight(cur, env->dst_nid, dist);
		else
			imp += task_weight(cur, env->src_nid, dist) -
			       task_weight(cur, env->dst_nid, dist);
	}

	/* Discourage picking a task already on its preferred node */
	if (cur->numa_preferred_nid == env->dst_nid)
		imp -= imp / 16;

	/*
	 * Encourage picking a task that moves to its preferred node.
	 * This potentially makes imp larger than it's maximum of
	 * 1998 (see SMALLIMP and task_weight for why) but in this
	 * case, it does not matter.
	 */
	if (cur->numa_preferred_nid == env->src_nid)
		imp += imp / 8;

	if (maymove && moveimp > imp && moveimp > env->best_imp) {
		imp = moveimp;
		cur = NULL;
		goto assign;
	}

	/*
	 * Prefer swapping with a task moving to its preferred node over a
	 * task that is not.
	 */
	if (env->best_task && cur->numa_preferred_nid == env->src_nid &&
	    env->best_task->numa_preferred_nid != env->src_nid) {
		goto assign;
	}

	/*
	 * If the NUMA importance is less than SMALLIMP,
	 * task migration might only result in ping pong
	 * of tasks and also hurt performance due to cache
	 * misses.
	 */
	if (imp < SMALLIMP || imp <= env->best_imp + SMALLIMP / 2)
		goto unlock;

	/*
	 * In the overloaded case, try and keep the load balanced.
	 */
	load = task_h_load(env->p) - task_h_load(cur);
	if (!load)
		goto assign;

	dst_load = env->dst_stats.load + load;
	src_load = env->src_stats.load - load;

	if (load_too_imbalanced(src_load, dst_load, env))
		goto unlock;

assign:
	/* Evaluate an idle CPU for a task numa move. */
	if (!cur) {
		int cpu = env->dst_stats.idle_cpu;

		/* Nothing cached so current CPU went idle since the search. */
		if (cpu < 0)
			cpu = env->dst_cpu;

		/*
		 * If the CPU is no longer truly idle and the previous best CPU
		 * is, keep using it.
		 */
		if (!idle_cpu(cpu) && env->best_cpu >= 0 &&
		    idle_cpu(env->best_cpu)) {
			cpu = env->best_cpu;
		}

		env->dst_cpu = cpu;
	}

	task_numa_assign(env, cur, imp);

	/*
	 * If a move to idle is allowed because there is capacity or load
	 * balance improves then stop the search. While a better swap
	 * candidate may exist, a search is not free.
	 */
	if (maymove && !cur && env->best_cpu >= 0 && idle_cpu(env->best_cpu))
		stopsearch = true;

	/*
	 * If a swap candidate must be identified and the current best task
	 * moves its preferred node then stop the search.
	 */
	if (!maymove && env->best_task &&
	    env->best_task->numa_preferred_nid == env->src_nid) {
		stopsearch = true;
	}
unlock:
	rcu_read_unlock();

	return stopsearch;
}

static void task_numa_find_cpu(struct task_numa_env *env,
				long taskimp, long groupimp)
{
	bool maymove = false;
	int cpu;

	/*
	 * If dst node has spare capacity, then check if there is an
	 * imbalance that would be overruled by the load balancer.
	 */
	if (env->dst_stats.node_type == node_has_spare) {
		unsigned int imbalance;
		int src_running, dst_running;

		/*
		 * Would movement cause an imbalance? Note that if src has
		 * more running tasks that the imbalance is ignored as the
		 * move improves the imbalance from the perspective of the
		 * CPU load balancer.
		 * */
		src_running = env->src_stats.nr_running - 1;
		dst_running = env->dst_stats.nr_running + 1;
		imbalance = max(0, dst_running - src_running);
		imbalance = adjust_numa_imbalance(imbalance, dst_running,
						  env->imb_numa_nr);

		/* Use idle CPU if there is no imbalance */
		if (!imbalance) {
			maymove = true;
			if (env->dst_stats.idle_cpu >= 0) {
				env->dst_cpu = env->dst_stats.idle_cpu;
				task_numa_assign(env, NULL, 0);
				return;
			}
		}
	} else {
		long src_load, dst_load, load;
		/*
		 * If the improvement from just moving env->p direction is better
		 * than swapping tasks around, check if a move is possible.
		 */
		load = task_h_load(env->p);
		dst_load = env->dst_stats.load + load;
		src_load = env->src_stats.load - load;
		maymove = !load_too_imbalanced(src_load, dst_load, env);
	}

	for_each_cpu(cpu, cpumask_of_node(env->dst_nid)) {
		/* Skip this CPU if the source task cannot migrate */
		if (!cpumask_test_cpu(cpu, env->p->cpus_ptr))
			continue;

		env->dst_cpu = cpu;
		if (task_numa_compare(env, taskimp, groupimp, maymove))
			break;
	}
}

static int task_numa_migrate(struct task_struct *p)
{
	struct task_numa_env env = {
		.p = p,

		.src_cpu = task_cpu(p),
		.src_nid = task_node(p),

		.imbalance_pct = 112,

		.best_task = NULL,
		.best_imp = 0,
		.best_cpu = -1,
	};
	unsigned long taskweight, groupweight;
	struct sched_domain *sd;
	long taskimp, groupimp;
	struct numa_group *ng;
	struct rq *best_rq;
	int nid, ret, dist;

	/*
	 * Pick the lowest SD_NUMA domain, as that would have the smallest
	 * imbalance and would be the first to start moving tasks about.
	 *
	 * And we want to avoid any moving of tasks about, as that would create
	 * random movement of tasks -- counter the numa conditions we're trying
	 * to satisfy here.
	 */
	rcu_read_lock();
	sd = rcu_dereference(per_cpu(sd_numa, env.src_cpu));
	if (sd) {
		env.imbalance_pct = 100 + (sd->imbalance_pct - 100) / 2;
		env.imb_numa_nr = sd->imb_numa_nr;
	}
	rcu_read_unlock();

	/*
	 * Cpusets can break the scheduler domain tree into smaller
	 * balance domains, some of which do not cross NUMA boundaries.
	 * Tasks that are "trapped" in such domains cannot be migrated
	 * elsewhere, so there is no point in (re)trying.
	 */
	if (unlikely(!sd)) {
		sched_setnuma(p, task_node(p));
		return -EINVAL;
	}

	env.dst_nid = p->numa_preferred_nid;
	dist = env.dist = node_distance(env.src_nid, env.dst_nid);
	taskweight = task_weight(p, env.src_nid, dist);
	groupweight = group_weight(p, env.src_nid, dist);
	update_numa_stats(&env, &env.src_stats, env.src_nid, false);
	taskimp = task_weight(p, env.dst_nid, dist) - taskweight;
	groupimp = group_weight(p, env.dst_nid, dist) - groupweight;
	update_numa_stats(&env, &env.dst_stats, env.dst_nid, true);

	/* Try to find a spot on the preferred nid. */
	task_numa_find_cpu(&env, taskimp, groupimp);

	/*
	 * Look at other nodes in these cases:
	 * - there is no space available on the preferred_nid
	 * - the task is part of a numa_group that is interleaved across
	 *   multiple NUMA nodes; in order to better consolidate the group,
	 *   we need to check other locations.
	 */
	ng = deref_curr_numa_group(p);
	if (env.best_cpu == -1 || (ng && ng->active_nodes > 1)) {
		for_each_node_state(nid, N_CPU) {
			if (nid == env.src_nid || nid == p->numa_preferred_nid)
				continue;

			dist = node_distance(env.src_nid, env.dst_nid);
			if (sched_numa_topology_type == NUMA_BACKPLANE &&
						dist != env.dist) {
				taskweight = task_weight(p, env.src_nid, dist);
				groupweight = group_weight(p, env.src_nid, dist);
			}

			/* Only consider nodes where both task and groups benefit */
			taskimp = task_weight(p, nid, dist) - taskweight;
			groupimp = group_weight(p, nid, dist) - groupweight;
			if (taskimp < 0 && groupimp < 0)
				continue;

			env.dist = dist;
			env.dst_nid = nid;
			update_numa_stats(&env, &env.dst_stats, env.dst_nid, true);
			task_numa_find_cpu(&env, taskimp, groupimp);
		}
	}

	/*
	 * If the task is part of a workload that spans multiple NUMA nodes,
	 * and is migrating into one of the workload's active nodes, remember
	 * this node as the task's preferred numa node, so the workload can
	 * settle down.
	 * A task that migrated to a second choice node will be better off
	 * trying for a better one later. Do not set the preferred node here.
	 */
	if (ng) {
		if (env.best_cpu == -1)
			nid = env.src_nid;
		else
			nid = cpu_to_node(env.best_cpu);

		if (nid != p->numa_preferred_nid)
			sched_setnuma(p, nid);
	}

	/* No better CPU than the current one was found. */
	if (env.best_cpu == -1) {
		trace_sched_stick_numa(p, env.src_cpu, NULL, -1);
		return -EAGAIN;
	}

	best_rq = cpu_rq(env.best_cpu);
	if (env.best_task == NULL) {
		ret = migrate_task_to(p, env.best_cpu);
		WRITE_ONCE(best_rq->numa_migrate_on, 0);
		if (ret != 0)
			trace_sched_stick_numa(p, env.src_cpu, NULL, env.best_cpu);
		return ret;
	}

	ret = migrate_swap(p, env.best_task, env.best_cpu, env.src_cpu);
	WRITE_ONCE(best_rq->numa_migrate_on, 0);

	if (ret != 0)
		trace_sched_stick_numa(p, env.src_cpu, env.best_task, env.best_cpu);
	put_task_struct(env.best_task);
	return ret;
}

/* Attempt to migrate a task to a CPU on the preferred node. */
static void numa_migrate_preferred(struct task_struct *p)
{
	unsigned long interval = HZ;

	/* This task has no NUMA fault statistics yet */
	if (unlikely(p->numa_preferred_nid == NUMA_NO_NODE || !p->numa_faults))
		return;

	/* Periodically retry migrating the task to the preferred node */
	interval = min(interval, msecs_to_jiffies(p->numa_scan_period) / 16);
	p->numa_migrate_retry = jiffies + interval;

	/* Success if task is already running on preferred CPU */
	if (task_node(p) == p->numa_preferred_nid)
		return;

	/* Otherwise, try migrate to a CPU on the preferred node */
	task_numa_migrate(p);
}

/*
 * Find out how many nodes the workload is actively running on. Do this by
 * tracking the nodes from which NUMA hinting faults are triggered. This can
 * be different from the set of nodes where the workload's memory is currently
 * located.
 */
static void numa_group_count_active_nodes(struct numa_group *numa_group)
{
	unsigned long faults, max_faults = 0;
	int nid, active_nodes = 0;

	for_each_node_state(nid, N_CPU) {
		faults = group_faults_cpu(numa_group, nid);
		if (faults > max_faults)
			max_faults = faults;
	}

	for_each_node_state(nid, N_CPU) {
		faults = group_faults_cpu(numa_group, nid);
		if (faults * ACTIVE_NODE_FRACTION > max_faults)
			active_nodes++;
	}

	numa_group->max_faults_cpu = max_faults;
	numa_group->active_nodes = active_nodes;
}

/*
 * When adapting the scan rate, the period is divided into NUMA_PERIOD_SLOTS
 * increments. The more local the fault statistics are, the higher the scan
 * period will be for the next scan window. If local/(local+remote) ratio is
 * below NUMA_PERIOD_THRESHOLD (where range of ratio is 1..NUMA_PERIOD_SLOTS)
 * the scan period will decrease. Aim for 70% local accesses.
 */
#define NUMA_PERIOD_SLOTS 10
#define NUMA_PERIOD_THRESHOLD 7

/*
 * Increase the scan period (slow down scanning) if the majority of
 * our memory is already on our local node, or if the majority of
 * the page accesses are shared with other processes.
 * Otherwise, decrease the scan period.
 */
static void update_task_scan_period(struct task_struct *p,
			unsigned long shared, unsigned long private)
{
	unsigned int period_slot;
	int lr_ratio, ps_ratio;
	int diff;

	unsigned long remote = p->numa_faults_locality[0];
	unsigned long local = p->numa_faults_locality[1];

	/*
	 * If there were no record hinting faults then either the task is
	 * completely idle or all activity is in areas that are not of interest
	 * to automatic numa balancing. Related to that, if there were failed
	 * migration then it implies we are migrating too quickly or the local
	 * node is overloaded. In either case, scan slower
	 */
	if (local + shared == 0 || p->numa_faults_locality[2]) {
		p->numa_scan_period = min(p->numa_scan_period_max,
			p->numa_scan_period << 1);

		p->mm->numa_next_scan = jiffies +
			msecs_to_jiffies(p->numa_scan_period);

		return;
	}

	/*
	 * Prepare to scale scan period relative to the current period.
	 *	 == NUMA_PERIOD_THRESHOLD scan period stays the same
	 *       <  NUMA_PERIOD_THRESHOLD scan period decreases (scan faster)
	 *	 >= NUMA_PERIOD_THRESHOLD scan period increases (scan slower)
	 */
	period_slot = DIV_ROUND_UP(p->numa_scan_period, NUMA_PERIOD_SLOTS);
	lr_ratio = (local * NUMA_PERIOD_SLOTS) / (local + remote);
	ps_ratio = (private * NUMA_PERIOD_SLOTS) / (private + shared);

	if (ps_ratio >= NUMA_PERIOD_THRESHOLD) {
		/*
		 * Most memory accesses are local. There is no need to
		 * do fast NUMA scanning, since memory is already local.
		 */
		int slot = ps_ratio - NUMA_PERIOD_THRESHOLD;
		if (!slot)
			slot = 1;
		diff = slot * period_slot;
	} else if (lr_ratio >= NUMA_PERIOD_THRESHOLD) {
		/*
		 * Most memory accesses are shared with other tasks.
		 * There is no point in continuing fast NUMA scanning,
		 * since other tasks may just move the memory elsewhere.
		 */
		int slot = lr_ratio - NUMA_PERIOD_THRESHOLD;
		if (!slot)
			slot = 1;
		diff = slot * period_slot;
	} else {
		/*
		 * Private memory faults exceed (SLOTS-THRESHOLD)/SLOTS,
		 * yet they are not on the local NUMA node. Speed up
		 * NUMA scanning to get the memory moved over.
		 */
		int ratio = max(lr_ratio, ps_ratio);
		diff = -(NUMA_PERIOD_THRESHOLD - ratio) * period_slot;
	}

	p->numa_scan_period = clamp(p->numa_scan_period + diff,
			task_scan_min(p), task_scan_max(p));
	memset(p->numa_faults_locality, 0, sizeof(p->numa_faults_locality));
}

/*
 * Get the fraction of time the task has been running since the last
 * NUMA placement cycle. The scheduler keeps similar statistics, but
 * decays those on a 32ms period, which is orders of magnitude off
 * from the dozens-of-seconds NUMA balancing period. Use the scheduler
 * stats only if the task is so new there are no NUMA statistics yet.
 */
static u64 numa_get_avg_runtime(struct task_struct *p, u64 *period)
{
	u64 runtime, delta, now;
	/* Use the start of this time slice to avoid calculations. */
	now = p->se.exec_start;
	runtime = p->se.sum_exec_runtime;

	if (p->last_task_numa_placement) {
		delta = runtime - p->last_sum_exec_runtime;
		*period = now - p->last_task_numa_placement;

		/* Avoid time going backwards, prevent potential divide error: */
		if (unlikely((s64)*period < 0))
			*period = 0;
	} else {
		delta = p->se.avg.load_sum;
		*period = LOAD_AVG_MAX;
	}

	p->last_sum_exec_runtime = runtime;
	p->last_task_numa_placement = now;

	return delta;
}

/*
 * Determine the preferred nid for a task in a numa_group. This needs to
 * be done in a way that produces consistent results with group_weight,
 * otherwise workloads might not converge.
 */
static int preferred_group_nid(struct task_struct *p, int nid)
{
	nodemask_t nodes;
	int dist;

	/* Direct connections between all NUMA nodes. */
	if (sched_numa_topology_type == NUMA_DIRECT)
		return nid;

	/*
	 * On a system with glueless mesh NUMA topology, group_weight
	 * scores nodes according to the number of NUMA hinting faults on
	 * both the node itself, and on nearby nodes.
	 */
	if (sched_numa_topology_type == NUMA_GLUELESS_MESH) {
		unsigned long score, max_score = 0;
		int node, max_node = nid;

		dist = sched_max_numa_distance;

		for_each_node_state(node, N_CPU) {
			score = group_weight(p, node, dist);
			if (score > max_score) {
				max_score = score;
				max_node = node;
			}
		}
		return max_node;
	}

	/*
	 * Finding the preferred nid in a system with NUMA backplane
	 * interconnect topology is more involved. The goal is to locate
	 * tasks from numa_groups near each other in the system, and
	 * untangle workloads from different sides of the system. This requires
	 * searching down the hierarchy of node groups, recursively searching
	 * inside the highest scoring group of nodes. The nodemask tricks
	 * keep the complexity of the search down.
	 */
	nodes = node_states[N_CPU];
	for (dist = sched_max_numa_distance; dist > LOCAL_DISTANCE; dist--) {
		unsigned long max_faults = 0;
		nodemask_t max_group = NODE_MASK_NONE;
		int a, b;

		/* Are there nodes at this distance from each other? */
		if (!find_numa_distance(dist))
			continue;

		for_each_node_mask(a, nodes) {
			unsigned long faults = 0;
			nodemask_t this_group;
			nodes_clear(this_group);

			/* Sum group's NUMA faults; includes a==b case. */
			for_each_node_mask(b, nodes) {
				if (node_distance(a, b) < dist) {
					faults += group_faults(p, b);
					node_set(b, this_group);
					node_clear(b, nodes);
				}
			}

			/* Remember the top group. */
			if (faults > max_faults) {
				max_faults = faults;
				max_group = this_group;
				/*
				 * subtle: at the smallest distance there is
				 * just one node left in each "group", the
				 * winner is the preferred nid.
				 */
				nid = a;
			}
		}
		/* Next round, evaluate the nodes within max_group. */
		if (!max_faults)
			break;
		nodes = max_group;
	}
	return nid;
}

static void task_numa_placement(struct task_struct *p)
{
	int seq, nid, max_nid = NUMA_NO_NODE;
	unsigned long max_faults = 0;
	unsigned long fault_types[2] = { 0, 0 };
	unsigned long total_faults;
	u64 runtime, period;
	spinlock_t *group_lock = NULL;
	struct numa_group *ng;

	/*
	 * The p->mm->numa_scan_seq field gets updated without
	 * exclusive access. Use READ_ONCE() here to ensure
	 * that the field is read in a single access:
	 */
	seq = READ_ONCE(p->mm->numa_scan_seq);
	if (p->numa_scan_seq == seq)
		return;
	p->numa_scan_seq = seq;
	p->numa_scan_period_max = task_scan_max(p);

	total_faults = p->numa_faults_locality[0] +
		       p->numa_faults_locality[1];
	runtime = numa_get_avg_runtime(p, &period);

	/* If the task is part of a group prevent parallel updates to group stats */
	ng = deref_curr_numa_group(p);
	if (ng) {
		group_lock = &ng->lock;
		spin_lock_irq(group_lock);
	}

	/* Find the node with the highest number of faults */
	for_each_online_node(nid) {
		/* Keep track of the offsets in numa_faults array */
		int mem_idx, membuf_idx, cpu_idx, cpubuf_idx;
		unsigned long faults = 0, group_faults = 0;
		int priv;

		for (priv = 0; priv < NR_NUMA_HINT_FAULT_TYPES; priv++) {
			long diff, f_diff, f_weight;

			mem_idx = task_faults_idx(NUMA_MEM, nid, priv);
			membuf_idx = task_faults_idx(NUMA_MEMBUF, nid, priv);
			cpu_idx = task_faults_idx(NUMA_CPU, nid, priv);
			cpubuf_idx = task_faults_idx(NUMA_CPUBUF, nid, priv);

			/* Decay existing window, copy faults since last scan */
			diff = p->numa_faults[membuf_idx] - p->numa_faults[mem_idx] / 2;
			fault_types[priv] += p->numa_faults[membuf_idx];
			p->numa_faults[membuf_idx] = 0;

			/*
			 * Normalize the faults_from, so all tasks in a group
			 * count according to CPU use, instead of by the raw
			 * number of faults. Tasks with little runtime have
			 * little over-all impact on throughput, and thus their
			 * faults are less important.
			 */
			f_weight = div64_u64(runtime << 16, period + 1);
			f_weight = (f_weight * p->numa_faults[cpubuf_idx]) /
				   (total_faults + 1);
			f_diff = f_weight - p->numa_faults[cpu_idx] / 2;
			p->numa_faults[cpubuf_idx] = 0;

			p->numa_faults[mem_idx] += diff;
			p->numa_faults[cpu_idx] += f_diff;
			faults += p->numa_faults[mem_idx];
			p->total_numa_faults += diff;
			if (ng) {
				/*
				 * safe because we can only change our own group
				 *
				 * mem_idx represents the offset for a given
				 * nid and priv in a specific region because it
				 * is at the beginning of the numa_faults array.
				 */
				ng->faults[mem_idx] += diff;
				ng->faults[cpu_idx] += f_diff;
				ng->total_faults += diff;
				group_faults += ng->faults[mem_idx];
			}
		}

		if (!ng) {
			if (faults > max_faults) {
				max_faults = faults;
				max_nid = nid;
			}
		} else if (group_faults > max_faults) {
			max_faults = group_faults;
			max_nid = nid;
		}
	}

	/* Cannot migrate task to CPU-less node */
	max_nid = numa_nearest_node(max_nid, N_CPU);

	if (ng) {
		numa_group_count_active_nodes(ng);
		spin_unlock_irq(group_lock);
		max_nid = preferred_group_nid(p, max_nid);
	}

	if (max_faults) {
		/* Set the new preferred node */
		if (max_nid != p->numa_preferred_nid)
			sched_setnuma(p, max_nid);
	}

	update_task_scan_period(p, fault_types[0], fault_types[1]);
}

static inline int get_numa_group(struct numa_group *grp)
{
	return refcount_inc_not_zero(&grp->refcount);
}

static inline void put_numa_group(struct numa_group *grp)
{
	if (refcount_dec_and_test(&grp->refcount))
		kfree_rcu(grp, rcu);
}

static void task_numa_group(struct task_struct *p, int cpupid, int flags,
			int *priv)
{
	struct numa_group *grp, *my_grp;
	struct task_struct *tsk;
	bool join = false;
	int cpu = cpupid_to_cpu(cpupid);
	int i;

	if (unlikely(!deref_curr_numa_group(p))) {
		unsigned int size = sizeof(struct numa_group) +
				    NR_NUMA_HINT_FAULT_STATS *
				    nr_node_ids * sizeof(unsigned long);

		grp = kzalloc(size, GFP_KERNEL | __GFP_NOWARN);
		if (!grp)
			return;

		refcount_set(&grp->refcount, 1);
		grp->active_nodes = 1;
		grp->max_faults_cpu = 0;
		spin_lock_init(&grp->lock);
		grp->gid = p->pid;

		for (i = 0; i < NR_NUMA_HINT_FAULT_STATS * nr_node_ids; i++)
			grp->faults[i] = p->numa_faults[i];

		grp->total_faults = p->total_numa_faults;

		grp->nr_tasks++;
		rcu_assign_pointer(p->numa_group, grp);
	}

	rcu_read_lock();
	tsk = READ_ONCE(cpu_rq(cpu)->curr);

	if (!cpupid_match_pid(tsk, cpupid))
		goto no_join;

	grp = rcu_dereference(tsk->numa_group);
	if (!grp)
		goto no_join;

	my_grp = deref_curr_numa_group(p);
	if (grp == my_grp)
		goto no_join;

	/*
	 * Only join the other group if its bigger; if we're the bigger group,
	 * the other task will join us.
	 */
	if (my_grp->nr_tasks > grp->nr_tasks)
		goto no_join;

	/*
	 * Tie-break on the grp address.
	 */
	if (my_grp->nr_tasks == grp->nr_tasks && my_grp > grp)
		goto no_join;

	/* Always join threads in the same process. */
	if (tsk->mm == current->mm)
		join = true;

	/* Simple filter to avoid false positives due to PID collisions */
	if (flags & TNF_SHARED)
		join = true;

	/* Update priv based on whether false sharing was detected */
	*priv = !join;

	if (join && !get_numa_group(grp))
		goto no_join;

	rcu_read_unlock();

	if (!join)
		return;

	WARN_ON_ONCE(irqs_disabled());
	double_lock_irq(&my_grp->lock, &grp->lock);

	for (i = 0; i < NR_NUMA_HINT_FAULT_STATS * nr_node_ids; i++) {
		my_grp->faults[i] -= p->numa_faults[i];
		grp->faults[i] += p->numa_faults[i];
	}
	my_grp->total_faults -= p->total_numa_faults;
	grp->total_faults += p->total_numa_faults;

	my_grp->nr_tasks--;
	grp->nr_tasks++;

	spin_unlock(&my_grp->lock);
	spin_unlock_irq(&grp->lock);

	rcu_assign_pointer(p->numa_group, grp);

	put_numa_group(my_grp);
	return;

no_join:
	rcu_read_unlock();
	return;
}

/*
 * Get rid of NUMA statistics associated with a task (either current or dead).
 * If @final is set, the task is dead and has reached refcount zero, so we can
 * safely free all relevant data structures. Otherwise, there might be
 * concurrent reads from places like load balancing and procfs, and we should
 * reset the data back to default state without freeing ->numa_faults.
 */
void task_numa_free(struct task_struct *p, bool final)
{
	/* safe: p either is current or is being freed by current */
	struct numa_group *grp = rcu_dereference_raw(p->numa_group);
	unsigned long *numa_faults = p->numa_faults;
	unsigned long flags;
	int i;

	if (!numa_faults)
		return;

	if (grp) {
		spin_lock_irqsave(&grp->lock, flags);
		for (i = 0; i < NR_NUMA_HINT_FAULT_STATS * nr_node_ids; i++)
			grp->faults[i] -= p->numa_faults[i];
		grp->total_faults -= p->total_numa_faults;

		grp->nr_tasks--;
		spin_unlock_irqrestore(&grp->lock, flags);
		RCU_INIT_POINTER(p->numa_group, NULL);
		put_numa_group(grp);
	}

	if (final) {
		p->numa_faults = NULL;
		kfree(numa_faults);
	} else {
		p->total_numa_faults = 0;
		for (i = 0; i < NR_NUMA_HINT_FAULT_STATS * nr_node_ids; i++)
			numa_faults[i] = 0;
	}
}

/*
 * Got a PROT_NONE fault for a page on @node.
 */
void task_numa_fault(int last_cpupid, int mem_node, int pages, int flags)
{
	struct task_struct *p = current;
	bool migrated = flags & TNF_MIGRATED;
	int cpu_node = task_node(current);
	int local = !!(flags & TNF_FAULT_LOCAL);
	struct numa_group *ng;
	int priv;

	if (!static_branch_likely(&sched_numa_balancing))
		return;

	/* for example, ksmd faulting in a user's mm */
	if (!p->mm)
		return;

	/*
	 * NUMA faults statistics are unnecessary for the slow memory
	 * node for memory tiering mode.
	 */
	if (!node_is_toptier(mem_node) &&
	    (sysctl_numa_balancing_mode & NUMA_BALANCING_MEMORY_TIERING ||
	     !cpupid_valid(last_cpupid)))
		return;

	/* Allocate buffer to track faults on a per-node basis */
	if (unlikely(!p->numa_faults)) {
		int size = sizeof(*p->numa_faults) *
			   NR_NUMA_HINT_FAULT_BUCKETS * nr_node_ids;

		p->numa_faults = kzalloc(size, GFP_KERNEL|__GFP_NOWARN);
		if (!p->numa_faults)
			return;

		p->total_numa_faults = 0;
		memset(p->numa_faults_locality, 0, sizeof(p->numa_faults_locality));
	}

	/*
	 * First accesses are treated as private, otherwise consider accesses
	 * to be private if the accessing pid has not changed
	 */
	if (unlikely(last_cpupid == (-1 & LAST_CPUPID_MASK))) {
		priv = 1;
	} else {
		priv = cpupid_match_pid(p, last_cpupid);
		if (!priv && !(flags & TNF_NO_GROUP))
			task_numa_group(p, last_cpupid, flags, &priv);
	}

	/*
	 * If a workload spans multiple NUMA nodes, a shared fault that
	 * occurs wholly within the set of nodes that the workload is
	 * actively using should be counted as local. This allows the
	 * scan rate to slow down when a workload has settled down.
	 */
	ng = deref_curr_numa_group(p);
	if (!priv && !local && ng && ng->active_nodes > 1 &&
				numa_is_active_node(cpu_node, ng) &&
				numa_is_active_node(mem_node, ng))
		local = 1;

	/*
	 * Retry to migrate task to preferred node periodically, in case it
	 * previously failed, or the scheduler moved us.
	 */
	if (time_after(jiffies, p->numa_migrate_retry)) {
		task_numa_placement(p);
		numa_migrate_preferred(p);
	}

	if (migrated)
		p->numa_pages_migrated += pages;
	if (flags & TNF_MIGRATE_FAIL)
		p->numa_faults_locality[2] += pages;

	p->numa_faults[task_faults_idx(NUMA_MEMBUF, mem_node, priv)] += pages;
	p->numa_faults[task_faults_idx(NUMA_CPUBUF, cpu_node, priv)] += pages;
	p->numa_faults_locality[local] += pages;
}

static void reset_ptenuma_scan(struct task_struct *p)
{
	/*
	 * We only did a read acquisition of the mmap sem, so
	 * p->mm->numa_scan_seq is written to without exclusive access
	 * and the update is not guaranteed to be atomic. That's not
	 * much of an issue though, since this is just used for
	 * statistical sampling. Use READ_ONCE/WRITE_ONCE, which are not
	 * expensive, to avoid any form of compiler optimizations:
	 */
	WRITE_ONCE(p->mm->numa_scan_seq, READ_ONCE(p->mm->numa_scan_seq) + 1);
	p->mm->numa_scan_offset = 0;
}

static bool vma_is_accessed(struct mm_struct *mm, struct vm_area_struct *vma)
{
	unsigned long pids;
	/*
	 * Allow unconditional access first two times, so that all the (pages)
	 * of VMAs get prot_none fault introduced irrespective of accesses.
	 * This is also done to avoid any side effect of task scanning
	 * amplifying the unfairness of disjoint set of VMAs' access.
	 */
	if ((READ_ONCE(current->mm->numa_scan_seq) - vma->numab_state->start_scan_seq) < 2)
		return true;

	pids = vma->numab_state->pids_active[0] | vma->numab_state->pids_active[1];
	if (test_bit(hash_32(current->pid, ilog2(BITS_PER_LONG)), &pids))
		return true;

	/*
	 * Complete a scan that has already started regardless of PID access, or
	 * some VMAs may never be scanned in multi-threaded applications:
	 */
	if (mm->numa_scan_offset > vma->vm_start) {
		trace_sched_skip_vma_numa(mm, vma, NUMAB_SKIP_IGNORE_PID);
		return true;
	}

	/*
	 * This vma has not been accessed for a while, and if the number
	 * the threads in the same process is low, which means no other
	 * threads can help scan this vma, force a vma scan.
	 */
	if (READ_ONCE(mm->numa_scan_seq) >
	   (vma->numab_state->prev_scan_seq + get_nr_threads(current)))
		return true;

	return false;
}

#define VMA_PID_RESET_PERIOD (4 * sysctl_numa_balancing_scan_delay)

/*
 * The expensive part of numa migration is done from task_work context.
 * Triggered from task_tick_numa().
 */
static void task_numa_work(struct callback_head *work)
{
	unsigned long migrate, next_scan, now = jiffies;
	struct task_struct *p = current;
	struct mm_struct *mm = p->mm;
	u64 runtime = p->se.sum_exec_runtime;
	struct vm_area_struct *vma;
	unsigned long start, end;
	unsigned long nr_pte_updates = 0;
	long pages, virtpages;
	struct vma_iterator vmi;
	bool vma_pids_skipped;
	bool vma_pids_forced = false;

	SCHED_WARN_ON(p != container_of(work, struct task_struct, numa_work));

	work->next = work;
	/*
	 * Who cares about NUMA placement when they're dying.
	 *
	 * NOTE: make sure not to dereference p->mm before this check,
	 * exit_task_work() happens _after_ exit_mm() so we could be called
	 * without p->mm even though we still had it when we enqueued this
	 * work.
	 */
	if (p->flags & PF_EXITING)
		return;

	if (!mm->numa_next_scan) {
		mm->numa_next_scan = now +
			msecs_to_jiffies(sysctl_numa_balancing_scan_delay);
	}

	/*
	 * Enforce maximal scan/migration frequency..
	 */
	migrate = mm->numa_next_scan;
	if (time_before(now, migrate))
		return;

	if (p->numa_scan_period == 0) {
		p->numa_scan_period_max = task_scan_max(p);
		p->numa_scan_period = task_scan_start(p);
	}

	next_scan = now + msecs_to_jiffies(p->numa_scan_period);
	if (!try_cmpxchg(&mm->numa_next_scan, &migrate, next_scan))
		return;

	/*
	 * Delay this task enough that another task of this mm will likely win
	 * the next time around.
	 */
	p->node_stamp += 2 * TICK_NSEC;

	pages = sysctl_numa_balancing_scan_size;
	pages <<= 20 - PAGE_SHIFT; /* MB in pages */
	virtpages = pages * 8;	   /* Scan up to this much virtual space */
	if (!pages)
		return;


	if (!mmap_read_trylock(mm))
		return;

	/*
	 * VMAs are skipped if the current PID has not trapped a fault within
	 * the VMA recently. Allow scanning to be forced if there is no
	 * suitable VMA remaining.
	 */
	vma_pids_skipped = false;

retry_pids:
	start = mm->numa_scan_offset;
	vma_iter_init(&vmi, mm, start);
	vma = vma_next(&vmi);
	if (!vma) {
		reset_ptenuma_scan(p);
		start = 0;
		vma_iter_set(&vmi, start);
		vma = vma_next(&vmi);
	}

	do {
		if (!vma_migratable(vma) || !vma_policy_mof(vma) ||
			is_vm_hugetlb_page(vma) || (vma->vm_flags & VM_MIXEDMAP)) {
			trace_sched_skip_vma_numa(mm, vma, NUMAB_SKIP_UNSUITABLE);
			continue;
		}

		/*
		 * Shared library pages mapped by multiple processes are not
		 * migrated as it is expected they are cache replicated. Avoid
		 * hinting faults in read-only file-backed mappings or the vDSO
		 * as migrating the pages will be of marginal benefit.
		 */
		if (!vma->vm_mm ||
		    (vma->vm_file && (vma->vm_flags & (VM_READ|VM_WRITE)) == (VM_READ))) {
			trace_sched_skip_vma_numa(mm, vma, NUMAB_SKIP_SHARED_RO);
			continue;
		}

		/*
		 * Skip inaccessible VMAs to avoid any confusion between
		 * PROT_NONE and NUMA hinting PTEs
		 */
		if (!vma_is_accessible(vma)) {
			trace_sched_skip_vma_numa(mm, vma, NUMAB_SKIP_INACCESSIBLE);
			continue;
		}

		/* Initialise new per-VMA NUMAB state. */
		if (!vma->numab_state) {
			vma->numab_state = kzalloc(sizeof(struct vma_numab_state),
				GFP_KERNEL);
			if (!vma->numab_state)
				continue;

			vma->numab_state->start_scan_seq = mm->numa_scan_seq;

			vma->numab_state->next_scan = now +
				msecs_to_jiffies(sysctl_numa_balancing_scan_delay);

			/* Reset happens after 4 times scan delay of scan start */
			vma->numab_state->pids_active_reset =  vma->numab_state->next_scan +
				msecs_to_jiffies(VMA_PID_RESET_PERIOD);

			/*
			 * Ensure prev_scan_seq does not match numa_scan_seq,
			 * to prevent VMAs being skipped prematurely on the
			 * first scan:
			 */
			 vma->numab_state->prev_scan_seq = mm->numa_scan_seq - 1;
		}

		/*
		 * Scanning the VMAs of short lived tasks add more overhead. So
		 * delay the scan for new VMAs.
		 */
		if (mm->numa_scan_seq && time_before(jiffies,
						vma->numab_state->next_scan)) {
			trace_sched_skip_vma_numa(mm, vma, NUMAB_SKIP_SCAN_DELAY);
			continue;
		}

		/* RESET access PIDs regularly for old VMAs. */
		if (mm->numa_scan_seq &&
				time_after(jiffies, vma->numab_state->pids_active_reset)) {
			vma->numab_state->pids_active_reset = vma->numab_state->pids_active_reset +
				msecs_to_jiffies(VMA_PID_RESET_PERIOD);
			vma->numab_state->pids_active[0] = READ_ONCE(vma->numab_state->pids_active[1]);
			vma->numab_state->pids_active[1] = 0;
		}

		/* Do not rescan VMAs twice within the same sequence. */
		if (vma->numab_state->prev_scan_seq == mm->numa_scan_seq) {
			mm->numa_scan_offset = vma->vm_end;
			trace_sched_skip_vma_numa(mm, vma, NUMAB_SKIP_SEQ_COMPLETED);
			continue;
		}

		/*
		 * Do not scan the VMA if task has not accessed it, unless no other
		 * VMA candidate exists.
		 */
		if (!vma_pids_forced && !vma_is_accessed(mm, vma)) {
			vma_pids_skipped = true;
			trace_sched_skip_vma_numa(mm, vma, NUMAB_SKIP_PID_INACTIVE);
			continue;
		}

		do {
			start = max(start, vma->vm_start);
			end = ALIGN(start + (pages << PAGE_SHIFT), HPAGE_SIZE);
			end = min(end, vma->vm_end);
			nr_pte_updates = change_prot_numa(vma, start, end);

			/*
			 * Try to scan sysctl_numa_balancing_size worth of
			 * hpages that have at least one present PTE that
			 * is not already PTE-numa. If the VMA contains
			 * areas that are unused or already full of prot_numa
			 * PTEs, scan up to virtpages, to skip through those
			 * areas faster.
			 */
			if (nr_pte_updates)
				pages -= (end - start) >> PAGE_SHIFT;
			virtpages -= (end - start) >> PAGE_SHIFT;

			start = end;
			if (pages <= 0 || virtpages <= 0)
				goto out;

			cond_resched();
		} while (end != vma->vm_end);

		/* VMA scan is complete, do not scan until next sequence. */
		vma->numab_state->prev_scan_seq = mm->numa_scan_seq;

		/*
		 * Only force scan within one VMA at a time, to limit the
		 * cost of scanning a potentially uninteresting VMA.
		 */
		if (vma_pids_forced)
			break;
	} for_each_vma(vmi, vma);

	/*
	 * If no VMAs are remaining and VMAs were skipped due to the PID
	 * not accessing the VMA previously, then force a scan to ensure
	 * forward progress:
	 */
	if (!vma && !vma_pids_forced && vma_pids_skipped) {
		vma_pids_forced = true;
		goto retry_pids;
	}

out:
	/*
	 * It is possible to reach the end of the VMA list but the last few
	 * VMAs are not guaranteed to the vma_migratable. If they are not, we
	 * would find the !migratable VMA on the next scan but not reset the
	 * scanner to the start so check it now.
	 */
	if (vma)
		mm->numa_scan_offset = start;
	else
		reset_ptenuma_scan(p);
	mmap_read_unlock(mm);

	/*
	 * Make sure tasks use at least 32x as much time to run other code
	 * than they used here, to limit NUMA PTE scanning overhead to 3% max.
	 * Usually update_task_scan_period slows down scanning enough; on an
	 * overloaded system we need to limit overhead on a per task basis.
	 */
	if (unlikely(p->se.sum_exec_runtime != runtime)) {
		u64 diff = p->se.sum_exec_runtime - runtime;
		p->node_stamp += 32 * diff;
	}
}

void init_numa_balancing(unsigned long clone_flags, struct task_struct *p)
{
	int mm_users = 0;
	struct mm_struct *mm = p->mm;

	if (mm) {
		mm_users = atomic_read(&mm->mm_users);
		if (mm_users == 1) {
			mm->numa_next_scan = jiffies + msecs_to_jiffies(sysctl_numa_balancing_scan_delay);
			mm->numa_scan_seq = 0;
		}
	}
	p->node_stamp			= 0;
	p->numa_scan_seq		= mm ? mm->numa_scan_seq : 0;
	p->numa_scan_period		= sysctl_numa_balancing_scan_delay;
	p->numa_migrate_retry		= 0;
	/* Protect against double add, see task_tick_numa and task_numa_work */
	p->numa_work.next		= &p->numa_work;
	p->numa_faults			= NULL;
	p->numa_pages_migrated		= 0;
	p->total_numa_faults		= 0;
	RCU_INIT_POINTER(p->numa_group, NULL);
	p->last_task_numa_placement	= 0;
	p->last_sum_exec_runtime	= 0;

	init_task_work(&p->numa_work, task_numa_work);

	/* New address space, reset the preferred nid */
	if (!(clone_flags & CLONE_VM)) {
		p->numa_preferred_nid = NUMA_NO_NODE;
		return;
	}

	/*
	 * New thread, keep existing numa_preferred_nid which should be copied
	 * already by arch_dup_task_struct but stagger when scans start.
	 */
	if (mm) {
		unsigned int delay;

		delay = min_t(unsigned int, task_scan_max(current),
			current->numa_scan_period * mm_users * NSEC_PER_MSEC);
		delay += 2 * TICK_NSEC;
		p->node_stamp = delay;
	}
}

/*
 * Drive the periodic memory faults..
 */
static void task_tick_numa(struct rq *rq, struct task_struct *curr)
{
	struct callback_head *work = &curr->numa_work;
	u64 period, now;

	/*
	 * We don't care about NUMA placement if we don't have memory.
	 */
	if (!curr->mm || (curr->flags & (PF_EXITING | PF_KTHREAD)) || work->next != work)
		return;

	/*
	 * Using runtime rather than walltime has the dual advantage that
	 * we (mostly) drive the selection from busy threads and that the
	 * task needs to have done some actual work before we bother with
	 * NUMA placement.
	 */
	now = curr->se.sum_exec_runtime;
	period = (u64)curr->numa_scan_period * NSEC_PER_MSEC;

	if (now > curr->node_stamp + period) {
		if (!curr->node_stamp)
			curr->numa_scan_period = task_scan_start(curr);
		curr->node_stamp += period;

		if (!time_before(jiffies, curr->mm->numa_next_scan))
			task_work_add(curr, work, TWA_RESUME);
	}
}

static void update_scan_period(struct task_struct *p, int new_cpu)
{
	int src_nid = cpu_to_node(task_cpu(p));
	int dst_nid = cpu_to_node(new_cpu);

	if (!static_branch_likely(&sched_numa_balancing))
		return;

	if (!p->mm || !p->numa_faults || (p->flags & PF_EXITING))
		return;

	if (src_nid == dst_nid)
		return;

	/*
	 * Allow resets if faults have been trapped before one scan
	 * has completed. This is most likely due to a new task that
	 * is pulled cross-node due to wakeups or load balancing.
	 */
	if (p->numa_scan_seq) {
		/*
		 * Avoid scan adjustments if moving to the preferred
		 * node or if the task was not previously running on
		 * the preferred node.
		 */
		if (dst_nid == p->numa_preferred_nid ||
		    (p->numa_preferred_nid != NUMA_NO_NODE &&
			src_nid != p->numa_preferred_nid))
			return;
	}

	p->numa_scan_period = task_scan_start(p);
}

#else
static void task_tick_numa(struct rq *rq, struct task_struct *curr)
{
}

static inline void account_numa_enqueue(struct rq *rq, struct task_struct *p)
{
}

static inline void account_numa_dequeue(struct rq *rq, struct task_struct *p)
{
}

static inline void update_scan_period(struct task_struct *p, int new_cpu)
{
}

#endif /* CONFIG_NUMA_BALANCING */

static void
account_entity_enqueue(struct cfs_rq *cfs_rq, struct sched_entity *se)
{
	update_load_add(&cfs_rq->load, se->load.weight);
#ifdef CONFIG_SMP
	if (entity_is_task(se)) {
		struct rq *rq = rq_of(cfs_rq);

		account_numa_enqueue(rq, task_of(se));
		list_add(&se->group_node, &rq->cfs_tasks);
	}
#endif
	cfs_rq->nr_running++;
	if (se_is_idle(se))
		cfs_rq->idle_nr_running++;
}

static void
account_entity_dequeue(struct cfs_rq *cfs_rq, struct sched_entity *se)
{
	update_load_sub(&cfs_rq->load, se->load.weight);
#ifdef CONFIG_SMP
	if (entity_is_task(se)) {
		account_numa_dequeue(rq_of(cfs_rq), task_of(se));
		list_del_init(&se->group_node);
	}
#endif
	cfs_rq->nr_running--;
	if (se_is_idle(se))
		cfs_rq->idle_nr_running--;
}

/*
 * Signed add and clamp on underflow.
 *
 * Explicitly do a load-store to ensure the intermediate value never hits
 * memory. This allows lockless observations without ever seeing the negative
 * values.
 */
#define add_positive(_ptr, _val) do {                           \
	typeof(_ptr) ptr = (_ptr);                              \
	typeof(_val) val = (_val);                              \
	typeof(*ptr) res, var = READ_ONCE(*ptr);                \
								\
	res = var + val;                                        \
								\
	if (val < 0 && res > var)                               \
		res = 0;                                        \
								\
	WRITE_ONCE(*ptr, res);                                  \
} while (0)

/*
 * Unsigned subtract and clamp on underflow.
 *
 * Explicitly do a load-store to ensure the intermediate value never hits
 * memory. This allows lockless observations without ever seeing the negative
 * values.
 */
#define sub_positive(_ptr, _val) do {				\
	typeof(_ptr) ptr = (_ptr);				\
	typeof(*ptr) val = (_val);				\
	typeof(*ptr) res, var = READ_ONCE(*ptr);		\
	res = var - val;					\
	if (res > var)						\
		res = 0;					\
	WRITE_ONCE(*ptr, res);					\
} while (0)

/*
 * Remove and clamp on negative, from a local variable.
 *
 * A variant of sub_positive(), which does not use explicit load-store
 * and is thus optimized for local variable updates.
 */
#define lsub_positive(_ptr, _val) do {				\
	typeof(_ptr) ptr = (_ptr);				\
	*ptr -= min_t(typeof(*ptr), *ptr, _val);		\
} while (0)

#ifdef CONFIG_SMP
static inline void
enqueue_load_avg(struct cfs_rq *cfs_rq, struct sched_entity *se)
{
	cfs_rq->avg.load_avg += se->avg.load_avg;
	cfs_rq->avg.load_sum += se_weight(se) * se->avg.load_sum;
}

static inline void
dequeue_load_avg(struct cfs_rq *cfs_rq, struct sched_entity *se)
{
	sub_positive(&cfs_rq->avg.load_avg, se->avg.load_avg);
	sub_positive(&cfs_rq->avg.load_sum, se_weight(se) * se->avg.load_sum);
	/* See update_cfs_rq_load_avg() */
	cfs_rq->avg.load_sum = max_t(u32, cfs_rq->avg.load_sum,
					  cfs_rq->avg.load_avg * PELT_MIN_DIVIDER);
}
#else
static inline void
enqueue_load_avg(struct cfs_rq *cfs_rq, struct sched_entity *se) { }
static inline void
dequeue_load_avg(struct cfs_rq *cfs_rq, struct sched_entity *se) { }
#endif

static void reweight_eevdf(struct sched_entity *se, u64 avruntime,
			   unsigned long weight)
{
	unsigned long old_weight = se->load.weight;
	s64 vlag, vslice;

	/*
	 * VRUNTIME
	 * --------
	 *
	 * COROLLARY #1: The virtual runtime of the entity needs to be
	 * adjusted if re-weight at !0-lag point.
	 *
	 * Proof: For contradiction assume this is not true, so we can
	 * re-weight without changing vruntime at !0-lag point.
	 *
	 *             Weight	VRuntime   Avg-VRuntime
	 *     before    w          v            V
	 *      after    w'         v'           V'
	 *
	 * Since lag needs to be preserved through re-weight:
	 *
	 *	lag = (V - v)*w = (V'- v')*w', where v = v'
	 *	==>	V' = (V - v)*w/w' + v		(1)
	 *
	 * Let W be the total weight of the entities before reweight,
	 * since V' is the new weighted average of entities:
	 *
	 *	V' = (WV + w'v - wv) / (W + w' - w)	(2)
	 *
	 * by using (1) & (2) we obtain:
	 *
	 *	(WV + w'v - wv) / (W + w' - w) = (V - v)*w/w' + v
	 *	==> (WV-Wv+Wv+w'v-wv)/(W+w'-w) = (V - v)*w/w' + v
	 *	==> (WV - Wv)/(W + w' - w) + v = (V - v)*w/w' + v
	 *	==>	(V - v)*W/(W + w' - w) = (V - v)*w/w' (3)
	 *
	 * Since we are doing at !0-lag point which means V != v, we
	 * can simplify (3):
	 *
	 *	==>	W / (W + w' - w) = w / w'
	 *	==>	Ww' = Ww + ww' - ww
	 *	==>	W * (w' - w) = w * (w' - w)
	 *	==>	W = w	(re-weight indicates w' != w)
	 *
	 * So the cfs_rq contains only one entity, hence vruntime of
	 * the entity @v should always equal to the cfs_rq's weighted
	 * average vruntime @V, which means we will always re-weight
	 * at 0-lag point, thus breach assumption. Proof completed.
	 *
	 *
	 * COROLLARY #2: Re-weight does NOT affect weighted average
	 * vruntime of all the entities.
	 *
	 * Proof: According to corollary #1, Eq. (1) should be:
	 *
	 *	(V - v)*w = (V' - v')*w'
	 *	==>    v' = V' - (V - v)*w/w'		(4)
	 *
	 * According to the weighted average formula, we have:
	 *
	 *	V' = (WV - wv + w'v') / (W - w + w')
	 *	   = (WV - wv + w'(V' - (V - v)w/w')) / (W - w + w')
	 *	   = (WV - wv + w'V' - Vw + wv) / (W - w + w')
	 *	   = (WV + w'V' - Vw) / (W - w + w')
	 *
	 *	==>  V'*(W - w + w') = WV + w'V' - Vw
	 *	==>	V' * (W - w) = (W - w) * V	(5)
	 *
	 * If the entity is the only one in the cfs_rq, then reweight
	 * always occurs at 0-lag point, so V won't change. Or else
	 * there are other entities, hence W != w, then Eq. (5) turns
	 * into V' = V. So V won't change in either case, proof done.
	 *
	 *
	 * So according to corollary #1 & #2, the effect of re-weight
	 * on vruntime should be:
	 *
	 *	v' = V' - (V - v) * w / w'		(4)
	 *	   = V  - (V - v) * w / w'
	 *	   = V  - vl * w / w'
	 *	   = V  - vl'
	 */
	if (avruntime != se->vruntime) {
		vlag = entity_lag(avruntime, se);
		vlag = div_s64(vlag * old_weight, weight);
		se->vruntime = avruntime - vlag;
	}

	/*
	 * DEADLINE
	 * --------
	 *
	 * When the weight changes, the virtual time slope changes and
	 * we should adjust the relative virtual deadline accordingly.
	 *
	 *	d' = v' + (d - v)*w/w'
	 *	   = V' - (V - v)*w/w' + (d - v)*w/w'
	 *	   = V  - (V - v)*w/w' + (d - v)*w/w'
	 *	   = V  + (d - V)*w/w'
	 */
	vslice = (s64)(se->deadline - avruntime);
	vslice = div_s64(vslice * old_weight, weight);
	se->deadline = avruntime + vslice;
}

static void reweight_entity(struct cfs_rq *cfs_rq, struct sched_entity *se,
			    unsigned long weight)
{
	bool curr = cfs_rq->curr == se;
	u64 avruntime;

	if (se->on_rq) {
		/* commit outstanding execution time */
		update_curr(cfs_rq);
		avruntime = avg_vruntime(cfs_rq);
		if (!curr)
			__dequeue_entity(cfs_rq, se);
		update_load_sub(&cfs_rq->load, se->load.weight);
	}
	dequeue_load_avg(cfs_rq, se);

	if (se->on_rq) {
		reweight_eevdf(se, avruntime, weight);
	} else {
		/*
		 * Because we keep se->vlag = V - v_i, while: lag_i = w_i*(V - v_i),
		 * we need to scale se->vlag when w_i changes.
		 */
		se->vlag = div_s64(se->vlag * se->load.weight, weight);
	}

	update_load_set(&se->load, weight);

#ifdef CONFIG_SMP
	do {
		u32 divider = get_pelt_divider(&se->avg);

		se->avg.load_avg = div_u64(se_weight(se) * se->avg.load_sum, divider);
	} while (0);
#endif

	enqueue_load_avg(cfs_rq, se);
	if (se->on_rq) {
		update_load_add(&cfs_rq->load, se->load.weight);
		if (!curr)
			__enqueue_entity(cfs_rq, se);

		/*
		 * The entity's vruntime has been adjusted, so let's check
		 * whether the rq-wide min_vruntime needs updated too. Since
		 * the calculations above require stable min_vruntime rather
		 * than up-to-date one, we do the update at the end of the
		 * reweight process.
		 */
		update_min_vruntime(cfs_rq);
	}
}

static void reweight_task_fair(struct rq *rq, struct task_struct *p,
			       const struct load_weight *lw)
{
	struct sched_entity *se = &p->se;
	struct cfs_rq *cfs_rq = cfs_rq_of(se);
	struct load_weight *load = &se->load;

	reweight_entity(cfs_rq, se, lw->weight);
	load->inv_weight = lw->inv_weight;
}

static inline int throttled_hierarchy(struct cfs_rq *cfs_rq);

#ifdef CONFIG_FAIR_GROUP_SCHED
#ifdef CONFIG_SMP
/*
 * All this does is approximate the hierarchical proportion which includes that
 * global sum we all love to hate.
 *
 * That is, the weight of a group entity, is the proportional share of the
 * group weight based on the group runqueue weights. That is:
 *
 *                     tg->weight * grq->load.weight
 *   ge->load.weight = -----------------------------               (1)
 *                       \Sum grq->load.weight
 *
 * Now, because computing that sum is prohibitively expensive to compute (been
 * there, done that) we approximate it with this average stuff. The average
 * moves slower and therefore the approximation is cheaper and more stable.
 *
 * So instead of the above, we substitute:
 *
 *   grq->load.weight -> grq->avg.load_avg                         (2)
 *
 * which yields the following:
 *
 *                     tg->weight * grq->avg.load_avg
 *   ge->load.weight = ------------------------------              (3)
 *                             tg->load_avg
 *
 * Where: tg->load_avg ~= \Sum grq->avg.load_avg
 *
 * That is shares_avg, and it is right (given the approximation (2)).
 *
 * The problem with it is that because the average is slow -- it was designed
 * to be exactly that of course -- this leads to transients in boundary
 * conditions. In specific, the case where the group was idle and we start the
 * one task. It takes time for our CPU's grq->avg.load_avg to build up,
 * yielding bad latency etc..
 *
 * Now, in that special case (1) reduces to:
 *
 *                     tg->weight * grq->load.weight
 *   ge->load.weight = ----------------------------- = tg->weight   (4)
 *                         grp->load.weight
 *
 * That is, the sum collapses because all other CPUs are idle; the UP scenario.
 *
 * So what we do is modify our approximation (3) to approach (4) in the (near)
 * UP case, like:
 *
 *   ge->load.weight =
 *
 *              tg->weight * grq->load.weight
 *     ---------------------------------------------------         (5)
 *     tg->load_avg - grq->avg.load_avg + grq->load.weight
 *
 * But because grq->load.weight can drop to 0, resulting in a divide by zero,
 * we need to use grq->avg.load_avg as its lower bound, which then gives:
 *
 *
 *                     tg->weight * grq->load.weight
 *   ge->load.weight = -----------------------------		   (6)
 *                             tg_load_avg'
 *
 * Where:
 *
 *   tg_load_avg' = tg->load_avg - grq->avg.load_avg +
 *                  max(grq->load.weight, grq->avg.load_avg)
 *
 * And that is shares_weight and is icky. In the (near) UP case it approaches
 * (4) while in the normal case it approaches (3). It consistently
 * overestimates the ge->load.weight and therefore:
 *
 *   \Sum ge->load.weight >= tg->weight
 *
 * hence icky!
 */
static long calc_group_shares(struct cfs_rq *cfs_rq)
{
	long tg_weight, tg_shares, load, shares;
	struct task_group *tg = cfs_rq->tg;

	tg_shares = READ_ONCE(tg->shares);

	load = max(scale_load_down(cfs_rq->load.weight), cfs_rq->avg.load_avg);

	tg_weight = atomic_long_read(&tg->load_avg);

	/* Ensure tg_weight >= load */
	tg_weight -= cfs_rq->tg_load_avg_contrib;
	tg_weight += load;

	shares = (tg_shares * load);
	if (tg_weight)
		shares /= tg_weight;

	/*
	 * MIN_SHARES has to be unscaled here to support per-CPU partitioning
	 * of a group with small tg->shares value. It is a floor value which is
	 * assigned as a minimum load.weight to the sched_entity representing
	 * the group on a CPU.
	 *
	 * E.g. on 64-bit for a group with tg->shares of scale_load(15)=15*1024
	 * on an 8-core system with 8 tasks each runnable on one CPU shares has
	 * to be 15*1024*1/8=1920 instead of scale_load(MIN_SHARES)=2*1024. In
	 * case no task is runnable on a CPU MIN_SHARES=2 should be returned
	 * instead of 0.
	 */
	return clamp_t(long, shares, MIN_SHARES, tg_shares);
}
#endif /* CONFIG_SMP */

/*
 * Recomputes the group entity based on the current state of its group
 * runqueue.
 */
static void update_cfs_group(struct sched_entity *se)
{
	struct cfs_rq *gcfs_rq = group_cfs_rq(se);
	long shares;

	if (!gcfs_rq)
		return;

	if (throttled_hierarchy(gcfs_rq))
		return;

#ifndef CONFIG_SMP
	shares = READ_ONCE(gcfs_rq->tg->shares);
#else
	shares = calc_group_shares(gcfs_rq);
#endif
	if (unlikely(se->load.weight != shares))
		reweight_entity(cfs_rq_of(se), se, shares);
}

#else /* CONFIG_FAIR_GROUP_SCHED */
static inline void update_cfs_group(struct sched_entity *se)
{
}
#endif /* CONFIG_FAIR_GROUP_SCHED */

static inline void cfs_rq_util_change(struct cfs_rq *cfs_rq, int flags)
{
	struct rq *rq = rq_of(cfs_rq);

	if (&rq->cfs == cfs_rq) {
		/*
		 * There are a few boundary cases this might miss but it should
		 * get called often enough that that should (hopefully) not be
		 * a real problem.
		 *
		 * It will not get called when we go idle, because the idle
		 * thread is a different class (!fair), nor will the utilization
		 * number include things like RT tasks.
		 *
		 * As is, the util number is not freq-invariant (we'd have to
		 * implement arch_scale_freq_capacity() for that).
		 *
		 * See cpu_util_cfs().
		 */
		cpufreq_update_util(rq, flags);
	}
}

#ifdef CONFIG_SMP
static inline bool load_avg_is_decayed(struct sched_avg *sa)
{
	if (sa->load_sum)
		return false;

	if (sa->util_sum)
		return false;

	if (sa->runnable_sum)
		return false;

	/*
	 * _avg must be null when _sum are null because _avg = _sum / divider
	 * Make sure that rounding and/or propagation of PELT values never
	 * break this.
	 */
	SCHED_WARN_ON(sa->load_avg ||
		      sa->util_avg ||
		      sa->runnable_avg);

	return true;
}

static inline u64 cfs_rq_last_update_time(struct cfs_rq *cfs_rq)
{
	return u64_u32_load_copy(cfs_rq->avg.last_update_time,
				 cfs_rq->last_update_time_copy);
}
#ifdef CONFIG_FAIR_GROUP_SCHED
/*
 * Because list_add_leaf_cfs_rq always places a child cfs_rq on the list
 * immediately before a parent cfs_rq, and cfs_rqs are removed from the list
 * bottom-up, we only have to test whether the cfs_rq before us on the list
 * is our child.
 * If cfs_rq is not on the list, test whether a child needs its to be added to
 * connect a branch to the tree  * (see list_add_leaf_cfs_rq() for details).
 */
static inline bool child_cfs_rq_on_list(struct cfs_rq *cfs_rq)
{
	struct cfs_rq *prev_cfs_rq;
	struct list_head *prev;

	if (cfs_rq->on_list) {
		prev = cfs_rq->leaf_cfs_rq_list.prev;
	} else {
		struct rq *rq = rq_of(cfs_rq);

		prev = rq->tmp_alone_branch;
	}

	prev_cfs_rq = container_of(prev, struct cfs_rq, leaf_cfs_rq_list);

	return (prev_cfs_rq->tg->parent == cfs_rq->tg);
}

static inline bool cfs_rq_is_decayed(struct cfs_rq *cfs_rq)
{
	if (cfs_rq->load.weight)
		return false;

	if (!load_avg_is_decayed(&cfs_rq->avg))
		return false;

	if (child_cfs_rq_on_list(cfs_rq))
		return false;

	return true;
}

/**
 * update_tg_load_avg - update the tg's load avg
 * @cfs_rq: the cfs_rq whose avg changed
 *
 * This function 'ensures': tg->load_avg := \Sum tg->cfs_rq[]->avg.load.
 * However, because tg->load_avg is a global value there are performance
 * considerations.
 *
 * In order to avoid having to look at the other cfs_rq's, we use a
 * differential update where we store the last value we propagated. This in
 * turn allows skipping updates if the differential is 'small'.
 *
 * Updating tg's load_avg is necessary before update_cfs_share().
 */
static inline void update_tg_load_avg(struct cfs_rq *cfs_rq)
{
	long delta;
	u64 now;

	/*
	 * No need to update load_avg for root_task_group as it is not used.
	 */
	if (cfs_rq->tg == &root_task_group)
		return;

	/* rq has been offline and doesn't contribute to the share anymore: */
	if (!cpu_active(cpu_of(rq_of(cfs_rq))))
		return;

	/*
	 * For migration heavy workloads, access to tg->load_avg can be
	 * unbound. Limit the update rate to at most once per ms.
	 */
	now = sched_clock_cpu(cpu_of(rq_of(cfs_rq)));
	if (now - cfs_rq->last_update_tg_load_avg < NSEC_PER_MSEC)
		return;

	delta = cfs_rq->avg.load_avg - cfs_rq->tg_load_avg_contrib;
	if (abs(delta) > cfs_rq->tg_load_avg_contrib / 64) {
		atomic_long_add(delta, &cfs_rq->tg->load_avg);
		cfs_rq->tg_load_avg_contrib = cfs_rq->avg.load_avg;
		cfs_rq->last_update_tg_load_avg = now;
	}
}

static inline void clear_tg_load_avg(struct cfs_rq *cfs_rq)
{
	long delta;
	u64 now;

	/*
	 * No need to update load_avg for root_task_group, as it is not used.
	 */
	if (cfs_rq->tg == &root_task_group)
		return;

	now = sched_clock_cpu(cpu_of(rq_of(cfs_rq)));
	delta = 0 - cfs_rq->tg_load_avg_contrib;
	atomic_long_add(delta, &cfs_rq->tg->load_avg);
	cfs_rq->tg_load_avg_contrib = 0;
	cfs_rq->last_update_tg_load_avg = now;
}

/* CPU offline callback: */
static void __maybe_unused clear_tg_offline_cfs_rqs(struct rq *rq)
{
	struct task_group *tg;

	lockdep_assert_rq_held(rq);

	/*
	 * The rq clock has already been updated in
	 * set_rq_offline(), so we should skip updating
	 * the rq clock again in unthrottle_cfs_rq().
	 */
	rq_clock_start_loop_update(rq);

	rcu_read_lock();
	list_for_each_entry_rcu(tg, &task_groups, list) {
		struct cfs_rq *cfs_rq = tg->cfs_rq[cpu_of(rq)];

		clear_tg_load_avg(cfs_rq);
	}
	rcu_read_unlock();

	rq_clock_stop_loop_update(rq);
}

/*
 * Called within set_task_rq() right before setting a task's CPU. The
 * caller only guarantees p->pi_lock is held; no other assumptions,
 * including the state of rq->lock, should be made.
 */
void set_task_rq_fair(struct sched_entity *se,
		      struct cfs_rq *prev, struct cfs_rq *next)
{
	u64 p_last_update_time;
	u64 n_last_update_time;

	if (!sched_feat(ATTACH_AGE_LOAD))
		return;

	/*
	 * We are supposed to update the task to "current" time, then its up to
	 * date and ready to go to new CPU/cfs_rq. But we have difficulty in
	 * getting what current time is, so simply throw away the out-of-date
	 * time. This will result in the wakee task is less decayed, but giving
	 * the wakee more load sounds not bad.
	 */
	if (!(se->avg.last_update_time && prev))
		return;

	p_last_update_time = cfs_rq_last_update_time(prev);
	n_last_update_time = cfs_rq_last_update_time(next);

	__update_load_avg_blocked_se(p_last_update_time, se);
	se->avg.last_update_time = n_last_update_time;
}

/*
 * When on migration a sched_entity joins/leaves the PELT hierarchy, we need to
 * propagate its contribution. The key to this propagation is the invariant
 * that for each group:
 *
 *   ge->avg == grq->avg						(1)
 *
 * _IFF_ we look at the pure running and runnable sums. Because they
 * represent the very same entity, just at different points in the hierarchy.
 *
 * Per the above update_tg_cfs_util() and update_tg_cfs_runnable() are trivial
 * and simply copies the running/runnable sum over (but still wrong, because
 * the group entity and group rq do not have their PELT windows aligned).
 *
 * However, update_tg_cfs_load() is more complex. So we have:
 *
 *   ge->avg.load_avg = ge->load.weight * ge->avg.runnable_avg		(2)
 *
 * And since, like util, the runnable part should be directly transferable,
 * the following would _appear_ to be the straight forward approach:
 *
 *   grq->avg.load_avg = grq->load.weight * grq->avg.runnable_avg	(3)
 *
 * And per (1) we have:
 *
 *   ge->avg.runnable_avg == grq->avg.runnable_avg
 *
 * Which gives:
 *
 *                      ge->load.weight * grq->avg.load_avg
 *   ge->avg.load_avg = -----------------------------------		(4)
 *                               grq->load.weight
 *
 * Except that is wrong!
 *
 * Because while for entities historical weight is not important and we
 * really only care about our future and therefore can consider a pure
 * runnable sum, runqueues can NOT do this.
 *
 * We specifically want runqueues to have a load_avg that includes
 * historical weights. Those represent the blocked load, the load we expect
 * to (shortly) return to us. This only works by keeping the weights as
 * integral part of the sum. We therefore cannot decompose as per (3).
 *
 * Another reason this doesn't work is that runnable isn't a 0-sum entity.
 * Imagine a rq with 2 tasks that each are runnable 2/3 of the time. Then the
 * rq itself is runnable anywhere between 2/3 and 1 depending on how the
 * runnable section of these tasks overlap (or not). If they were to perfectly
 * align the rq as a whole would be runnable 2/3 of the time. If however we
 * always have at least 1 runnable task, the rq as a whole is always runnable.
 *
 * So we'll have to approximate.. :/
 *
 * Given the constraint:
 *
 *   ge->avg.running_sum <= ge->avg.runnable_sum <= LOAD_AVG_MAX
 *
 * We can construct a rule that adds runnable to a rq by assuming minimal
 * overlap.
 *
 * On removal, we'll assume each task is equally runnable; which yields:
 *
 *   grq->avg.runnable_sum = grq->avg.load_sum / grq->load.weight
 *
 * XXX: only do this for the part of runnable > running ?
 *
 */
static inline void
update_tg_cfs_util(struct cfs_rq *cfs_rq, struct sched_entity *se, struct cfs_rq *gcfs_rq)
{
	long delta_sum, delta_avg = gcfs_rq->avg.util_avg - se->avg.util_avg;
	u32 new_sum, divider;

	/* Nothing to update */
	if (!delta_avg)
		return;

	/*
	 * cfs_rq->avg.period_contrib can be used for both cfs_rq and se.
	 * See ___update_load_avg() for details.
	 */
	divider = get_pelt_divider(&cfs_rq->avg);


	/* Set new sched_entity's utilization */
	se->avg.util_avg = gcfs_rq->avg.util_avg;
	new_sum = se->avg.util_avg * divider;
	delta_sum = (long)new_sum - (long)se->avg.util_sum;
	se->avg.util_sum = new_sum;

	/* Update parent cfs_rq utilization */
	add_positive(&cfs_rq->avg.util_avg, delta_avg);
	add_positive(&cfs_rq->avg.util_sum, delta_sum);

	/* See update_cfs_rq_load_avg() */
	cfs_rq->avg.util_sum = max_t(u32, cfs_rq->avg.util_sum,
					  cfs_rq->avg.util_avg * PELT_MIN_DIVIDER);
}

static inline void
update_tg_cfs_runnable(struct cfs_rq *cfs_rq, struct sched_entity *se, struct cfs_rq *gcfs_rq)
{
	long delta_sum, delta_avg = gcfs_rq->avg.runnable_avg - se->avg.runnable_avg;
	u32 new_sum, divider;

	/* Nothing to update */
	if (!delta_avg)
		return;

	/*
	 * cfs_rq->avg.period_contrib can be used for both cfs_rq and se.
	 * See ___update_load_avg() for details.
	 */
	divider = get_pelt_divider(&cfs_rq->avg);

	/* Set new sched_entity's runnable */
	se->avg.runnable_avg = gcfs_rq->avg.runnable_avg;
	new_sum = se->avg.runnable_avg * divider;
	delta_sum = (long)new_sum - (long)se->avg.runnable_sum;
	se->avg.runnable_sum = new_sum;

	/* Update parent cfs_rq runnable */
	add_positive(&cfs_rq->avg.runnable_avg, delta_avg);
	add_positive(&cfs_rq->avg.runnable_sum, delta_sum);
	/* See update_cfs_rq_load_avg() */
	cfs_rq->avg.runnable_sum = max_t(u32, cfs_rq->avg.runnable_sum,
					      cfs_rq->avg.runnable_avg * PELT_MIN_DIVIDER);
}

static inline void
update_tg_cfs_load(struct cfs_rq *cfs_rq, struct sched_entity *se, struct cfs_rq *gcfs_rq)
{
	long delta_avg, running_sum, runnable_sum = gcfs_rq->prop_runnable_sum;
	unsigned long load_avg;
	u64 load_sum = 0;
	s64 delta_sum;
	u32 divider;

	if (!runnable_sum)
		return;

	gcfs_rq->prop_runnable_sum = 0;

	/*
	 * cfs_rq->avg.period_contrib can be used for both cfs_rq and se.
	 * See ___update_load_avg() for details.
	 */
	divider = get_pelt_divider(&cfs_rq->avg);

	if (runnable_sum >= 0) {
		/*
		 * Add runnable; clip at LOAD_AVG_MAX. Reflects that until
		 * the CPU is saturated running == runnable.
		 */
		runnable_sum += se->avg.load_sum;
		runnable_sum = min_t(long, runnable_sum, divider);
	} else {
		/*
		 * Estimate the new unweighted runnable_sum of the gcfs_rq by
		 * assuming all tasks are equally runnable.
		 */
		if (scale_load_down(gcfs_rq->load.weight)) {
			load_sum = div_u64(gcfs_rq->avg.load_sum,
				scale_load_down(gcfs_rq->load.weight));
		}

		/* But make sure to not inflate se's runnable */
		runnable_sum = min(se->avg.load_sum, load_sum);
	}

	/*
	 * runnable_sum can't be lower than running_sum
	 * Rescale running sum to be in the same range as runnable sum
	 * running_sum is in [0 : LOAD_AVG_MAX <<  SCHED_CAPACITY_SHIFT]
	 * runnable_sum is in [0 : LOAD_AVG_MAX]
	 */
	running_sum = se->avg.util_sum >> SCHED_CAPACITY_SHIFT;
	runnable_sum = max(runnable_sum, running_sum);

	load_sum = se_weight(se) * runnable_sum;
	load_avg = div_u64(load_sum, divider);

	delta_avg = load_avg - se->avg.load_avg;
	if (!delta_avg)
		return;

	delta_sum = load_sum - (s64)se_weight(se) * se->avg.load_sum;

	se->avg.load_sum = runnable_sum;
	se->avg.load_avg = load_avg;
	add_positive(&cfs_rq->avg.load_avg, delta_avg);
	add_positive(&cfs_rq->avg.load_sum, delta_sum);
	/* See update_cfs_rq_load_avg() */
	cfs_rq->avg.load_sum = max_t(u32, cfs_rq->avg.load_sum,
					  cfs_rq->avg.load_avg * PELT_MIN_DIVIDER);
}

static inline void add_tg_cfs_propagate(struct cfs_rq *cfs_rq, long runnable_sum)
{
	cfs_rq->propagate = 1;
	cfs_rq->prop_runnable_sum += runnable_sum;
}

/* Update task and its cfs_rq load average */
static inline int propagate_entity_load_avg(struct sched_entity *se)
{
	struct cfs_rq *cfs_rq, *gcfs_rq;

	if (entity_is_task(se))
		return 0;

	gcfs_rq = group_cfs_rq(se);
	if (!gcfs_rq->propagate)
		return 0;

	gcfs_rq->propagate = 0;

	cfs_rq = cfs_rq_of(se);

	add_tg_cfs_propagate(cfs_rq, gcfs_rq->prop_runnable_sum);

	update_tg_cfs_util(cfs_rq, se, gcfs_rq);
	update_tg_cfs_runnable(cfs_rq, se, gcfs_rq);
	update_tg_cfs_load(cfs_rq, se, gcfs_rq);

	trace_pelt_cfs_tp(cfs_rq);
	trace_pelt_se_tp(se);

	return 1;
}

/*
 * Check if we need to update the load and the utilization of a blocked
 * group_entity:
 */
static inline bool skip_blocked_update(struct sched_entity *se)
{
	struct cfs_rq *gcfs_rq = group_cfs_rq(se);

	/*
	 * If sched_entity still have not zero load or utilization, we have to
	 * decay it:
	 */
	if (se->avg.load_avg || se->avg.util_avg)
		return false;

	/*
	 * If there is a pending propagation, we have to update the load and
	 * the utilization of the sched_entity:
	 */
	if (gcfs_rq->propagate)
		return false;

	/*
	 * Otherwise, the load and the utilization of the sched_entity is
	 * already zero and there is no pending propagation, so it will be a
	 * waste of time to try to decay it:
	 */
	return true;
}

#else /* CONFIG_FAIR_GROUP_SCHED */

static inline void update_tg_load_avg(struct cfs_rq *cfs_rq) {}

static inline void clear_tg_offline_cfs_rqs(struct rq *rq) {}

static inline int propagate_entity_load_avg(struct sched_entity *se)
{
	return 0;
}

static inline void add_tg_cfs_propagate(struct cfs_rq *cfs_rq, long runnable_sum) {}

#endif /* CONFIG_FAIR_GROUP_SCHED */

#ifdef CONFIG_NO_HZ_COMMON
static inline void migrate_se_pelt_lag(struct sched_entity *se)
{
	u64 throttled = 0, now, lut;
	struct cfs_rq *cfs_rq;
	struct rq *rq;
	bool is_idle;

	if (load_avg_is_decayed(&se->avg))
		return;

	cfs_rq = cfs_rq_of(se);
	rq = rq_of(cfs_rq);

	rcu_read_lock();
	is_idle = is_idle_task(rcu_dereference(rq->curr));
	rcu_read_unlock();

	/*
	 * The lag estimation comes with a cost we don't want to pay all the
	 * time. Hence, limiting to the case where the source CPU is idle and
	 * we know we are at the greatest risk to have an outdated clock.
	 */
	if (!is_idle)
		return;

	/*
	 * Estimated "now" is: last_update_time + cfs_idle_lag + rq_idle_lag, where:
	 *
	 *   last_update_time (the cfs_rq's last_update_time)
	 *	= cfs_rq_clock_pelt()@cfs_rq_idle
	 *      = rq_clock_pelt()@cfs_rq_idle
	 *        - cfs->throttled_clock_pelt_time@cfs_rq_idle
	 *
	 *   cfs_idle_lag (delta between rq's update and cfs_rq's update)
	 *      = rq_clock_pelt()@rq_idle - rq_clock_pelt()@cfs_rq_idle
	 *
	 *   rq_idle_lag (delta between now and rq's update)
	 *      = sched_clock_cpu() - rq_clock()@rq_idle
	 *
	 * We can then write:
	 *
	 *    now = rq_clock_pelt()@rq_idle - cfs->throttled_clock_pelt_time +
	 *          sched_clock_cpu() - rq_clock()@rq_idle
	 * Where:
	 *      rq_clock_pelt()@rq_idle is rq->clock_pelt_idle
	 *      rq_clock()@rq_idle      is rq->clock_idle
	 *      cfs->throttled_clock_pelt_time@cfs_rq_idle
	 *                              is cfs_rq->throttled_pelt_idle
	 */

#ifdef CONFIG_CFS_BANDWIDTH
	throttled = u64_u32_load(cfs_rq->throttled_pelt_idle);
	/* The clock has been stopped for throttling */
	if (throttled == U64_MAX)
		return;
#endif
	now = u64_u32_load(rq->clock_pelt_idle);
	/*
	 * Paired with _update_idle_rq_clock_pelt(). It ensures at the worst case
	 * is observed the old clock_pelt_idle value and the new clock_idle,
	 * which lead to an underestimation. The opposite would lead to an
	 * overestimation.
	 */
	smp_rmb();
	lut = cfs_rq_last_update_time(cfs_rq);

	now -= throttled;
	if (now < lut)
		/*
		 * cfs_rq->avg.last_update_time is more recent than our
		 * estimation, let's use it.
		 */
		now = lut;
	else
		now += sched_clock_cpu(cpu_of(rq)) - u64_u32_load(rq->clock_idle);

	__update_load_avg_blocked_se(now, se);
}
#else
static void migrate_se_pelt_lag(struct sched_entity *se) {}
#endif

/**
 * update_cfs_rq_load_avg - update the cfs_rq's load/util averages
 * @now: current time, as per cfs_rq_clock_pelt()
 * @cfs_rq: cfs_rq to update
 *
 * The cfs_rq avg is the direct sum of all its entities (blocked and runnable)
 * avg. The immediate corollary is that all (fair) tasks must be attached.
 *
 * cfs_rq->avg is used for task_h_load() and update_cfs_share() for example.
 *
 * Return: true if the load decayed or we removed load.
 *
 * Since both these conditions indicate a changed cfs_rq->avg.load we should
 * call update_tg_load_avg() when this function returns true.
 */
static inline int
update_cfs_rq_load_avg(u64 now, struct cfs_rq *cfs_rq)
{
	unsigned long removed_load = 0, removed_util = 0, removed_runnable = 0;
	struct sched_avg *sa = &cfs_rq->avg;
	int decayed = 0;

	if (cfs_rq->removed.nr) {
		unsigned long r;
		u32 divider = get_pelt_divider(&cfs_rq->avg);

		raw_spin_lock(&cfs_rq->removed.lock);
		swap(cfs_rq->removed.util_avg, removed_util);
		swap(cfs_rq->removed.load_avg, removed_load);
		swap(cfs_rq->removed.runnable_avg, removed_runnable);
		cfs_rq->removed.nr = 0;
		raw_spin_unlock(&cfs_rq->removed.lock);

		r = removed_load;
		sub_positive(&sa->load_avg, r);
		sub_positive(&sa->load_sum, r * divider);
		/* See sa->util_sum below */
		sa->load_sum = max_t(u32, sa->load_sum, sa->load_avg * PELT_MIN_DIVIDER);

		r = removed_util;
		sub_positive(&sa->util_avg, r);
		sub_positive(&sa->util_sum, r * divider);
		/*
		 * Because of rounding, se->util_sum might ends up being +1 more than
		 * cfs->util_sum. Although this is not a problem by itself, detaching
		 * a lot of tasks with the rounding problem between 2 updates of
		 * util_avg (~1ms) can make cfs->util_sum becoming null whereas
		 * cfs_util_avg is not.
		 * Check that util_sum is still above its lower bound for the new
		 * util_avg. Given that period_contrib might have moved since the last
		 * sync, we are only sure that util_sum must be above or equal to
		 *    util_avg * minimum possible divider
		 */
		sa->util_sum = max_t(u32, sa->util_sum, sa->util_avg * PELT_MIN_DIVIDER);

		r = removed_runnable;
		sub_positive(&sa->runnable_avg, r);
		sub_positive(&sa->runnable_sum, r * divider);
		/* See sa->util_sum above */
		sa->runnable_sum = max_t(u32, sa->runnable_sum,
					      sa->runnable_avg * PELT_MIN_DIVIDER);

		/*
		 * removed_runnable is the unweighted version of removed_load so we
		 * can use it to estimate removed_load_sum.
		 */
		add_tg_cfs_propagate(cfs_rq,
			-(long)(removed_runnable * divider) >> SCHED_CAPACITY_SHIFT);

		decayed = 1;
	}

	decayed |= __update_load_avg_cfs_rq(now, cfs_rq);
	u64_u32_store_copy(sa->last_update_time,
			   cfs_rq->last_update_time_copy,
			   sa->last_update_time);
	return decayed;
}

/**
 * attach_entity_load_avg - attach this entity to its cfs_rq load avg
 * @cfs_rq: cfs_rq to attach to
 * @se: sched_entity to attach
 *
 * Must call update_cfs_rq_load_avg() before this, since we rely on
 * cfs_rq->avg.last_update_time being current.
 */
static void attach_entity_load_avg(struct cfs_rq *cfs_rq, struct sched_entity *se)
{
	/*
	 * cfs_rq->avg.period_contrib can be used for both cfs_rq and se.
	 * See ___update_load_avg() for details.
	 */
	u32 divider = get_pelt_divider(&cfs_rq->avg);

	/*
	 * When we attach the @se to the @cfs_rq, we must align the decay
	 * window because without that, really weird and wonderful things can
	 * happen.
	 *
	 * XXX illustrate
	 */
	se->avg.last_update_time = cfs_rq->avg.last_update_time;
	se->avg.period_contrib = cfs_rq->avg.period_contrib;

	/*
	 * Hell(o) Nasty stuff.. we need to recompute _sum based on the new
	 * period_contrib. This isn't strictly correct, but since we're
	 * entirely outside of the PELT hierarchy, nobody cares if we truncate
	 * _sum a little.
	 */
	se->avg.util_sum = se->avg.util_avg * divider;

	se->avg.runnable_sum = se->avg.runnable_avg * divider;

	se->avg.load_sum = se->avg.load_avg * divider;
	if (se_weight(se) < se->avg.load_sum)
		se->avg.load_sum = div_u64(se->avg.load_sum, se_weight(se));
	else
		se->avg.load_sum = 1;

	enqueue_load_avg(cfs_rq, se);
	cfs_rq->avg.util_avg += se->avg.util_avg;
	cfs_rq->avg.util_sum += se->avg.util_sum;
	cfs_rq->avg.runnable_avg += se->avg.runnable_avg;
	cfs_rq->avg.runnable_sum += se->avg.runnable_sum;

	add_tg_cfs_propagate(cfs_rq, se->avg.load_sum);

	cfs_rq_util_change(cfs_rq, 0);

	trace_pelt_cfs_tp(cfs_rq);
}

/**
 * detach_entity_load_avg - detach this entity from its cfs_rq load avg
 * @cfs_rq: cfs_rq to detach from
 * @se: sched_entity to detach
 *
 * Must call update_cfs_rq_load_avg() before this, since we rely on
 * cfs_rq->avg.last_update_time being current.
 */
static void detach_entity_load_avg(struct cfs_rq *cfs_rq, struct sched_entity *se)
{
	dequeue_load_avg(cfs_rq, se);
	sub_positive(&cfs_rq->avg.util_avg, se->avg.util_avg);
	sub_positive(&cfs_rq->avg.util_sum, se->avg.util_sum);
	/* See update_cfs_rq_load_avg() */
	cfs_rq->avg.util_sum = max_t(u32, cfs_rq->avg.util_sum,
					  cfs_rq->avg.util_avg * PELT_MIN_DIVIDER);

	sub_positive(&cfs_rq->avg.runnable_avg, se->avg.runnable_avg);
	sub_positive(&cfs_rq->avg.runnable_sum, se->avg.runnable_sum);
	/* See update_cfs_rq_load_avg() */
	cfs_rq->avg.runnable_sum = max_t(u32, cfs_rq->avg.runnable_sum,
					      cfs_rq->avg.runnable_avg * PELT_MIN_DIVIDER);

	add_tg_cfs_propagate(cfs_rq, -se->avg.load_sum);

	cfs_rq_util_change(cfs_rq, 0);

	trace_pelt_cfs_tp(cfs_rq);
}

/*
 * Optional action to be done while updating the load average
 */
#define UPDATE_TG	0x1
#define SKIP_AGE_LOAD	0x2
#define DO_ATTACH	0x4
#define DO_DETACH	0x8

/* Update task and its cfs_rq load average */
static inline void update_load_avg(struct cfs_rq *cfs_rq, struct sched_entity *se, int flags)
{
	u64 now = cfs_rq_clock_pelt(cfs_rq);
	int decayed;

	/*
	 * Track task load average for carrying it to new CPU after migrated, and
	 * track group sched_entity load average for task_h_load calculation in migration
	 */
	if (se->avg.last_update_time && !(flags & SKIP_AGE_LOAD))
		__update_load_avg_se(now, cfs_rq, se);

	decayed  = update_cfs_rq_load_avg(now, cfs_rq);
	decayed |= propagate_entity_load_avg(se);

	if (!se->avg.last_update_time && (flags & DO_ATTACH)) {

		/*
		 * DO_ATTACH means we're here from enqueue_entity().
		 * !last_update_time means we've passed through
		 * migrate_task_rq_fair() indicating we migrated.
		 *
		 * IOW we're enqueueing a task on a new CPU.
		 */
		attach_entity_load_avg(cfs_rq, se);
		update_tg_load_avg(cfs_rq);

	} else if (flags & DO_DETACH) {
		/*
		 * DO_DETACH means we're here from dequeue_entity()
		 * and we are migrating task out of the CPU.
		 */
		detach_entity_load_avg(cfs_rq, se);
		update_tg_load_avg(cfs_rq);
	} else if (decayed) {
		cfs_rq_util_change(cfs_rq, 0);

		if (flags & UPDATE_TG)
			update_tg_load_avg(cfs_rq);
	}
}

/*
 * Synchronize entity load avg of dequeued entity without locking
 * the previous rq.
 */
static void sync_entity_load_avg(struct sched_entity *se)
{
	struct cfs_rq *cfs_rq = cfs_rq_of(se);
	u64 last_update_time;

	last_update_time = cfs_rq_last_update_time(cfs_rq);
	__update_load_avg_blocked_se(last_update_time, se);
}

/*
 * Task first catches up with cfs_rq, and then subtract
 * itself from the cfs_rq (task must be off the queue now).
 */
static void remove_entity_load_avg(struct sched_entity *se)
{
	struct cfs_rq *cfs_rq = cfs_rq_of(se);
	unsigned long flags;

	/*
	 * tasks cannot exit without having gone through wake_up_new_task() ->
	 * enqueue_task_fair() which will have added things to the cfs_rq,
	 * so we can remove unconditionally.
	 */

	sync_entity_load_avg(se);

	raw_spin_lock_irqsave(&cfs_rq->removed.lock, flags);
	++cfs_rq->removed.nr;
	cfs_rq->removed.util_avg	+= se->avg.util_avg;
	cfs_rq->removed.load_avg	+= se->avg.load_avg;
	cfs_rq->removed.runnable_avg	+= se->avg.runnable_avg;
	raw_spin_unlock_irqrestore(&cfs_rq->removed.lock, flags);
}

static inline unsigned long cfs_rq_runnable_avg(struct cfs_rq *cfs_rq)
{
	return cfs_rq->avg.runnable_avg;
}

static inline unsigned long cfs_rq_load_avg(struct cfs_rq *cfs_rq)
{
	return cfs_rq->avg.load_avg;
}

static int sched_balance_newidle(struct rq *this_rq, struct rq_flags *rf);

static inline unsigned long task_util(struct task_struct *p)
{
	return READ_ONCE(p->se.avg.util_avg);
}

static inline unsigned long task_runnable(struct task_struct *p)
{
	return READ_ONCE(p->se.avg.runnable_avg);
}

static inline unsigned long _task_util_est(struct task_struct *p)
{
	return READ_ONCE(p->se.avg.util_est) & ~UTIL_AVG_UNCHANGED;
}

static inline unsigned long task_util_est(struct task_struct *p)
{
	return max(task_util(p), _task_util_est(p));
}

static inline void util_est_enqueue(struct cfs_rq *cfs_rq,
				    struct task_struct *p)
{
	unsigned int enqueued;

	if (!sched_feat(UTIL_EST))
		return;

	/* Update root cfs_rq's estimated utilization */
	enqueued  = cfs_rq->avg.util_est;
	enqueued += _task_util_est(p);
	WRITE_ONCE(cfs_rq->avg.util_est, enqueued);

	trace_sched_util_est_cfs_tp(cfs_rq);
}

static inline void util_est_dequeue(struct cfs_rq *cfs_rq,
				    struct task_struct *p)
{
	unsigned int enqueued;

	if (!sched_feat(UTIL_EST))
		return;

	/* Update root cfs_rq's estimated utilization */
	enqueued  = cfs_rq->avg.util_est;
	enqueued -= min_t(unsigned int, enqueued, _task_util_est(p));
	WRITE_ONCE(cfs_rq->avg.util_est, enqueued);

	trace_sched_util_est_cfs_tp(cfs_rq);
}

#define UTIL_EST_MARGIN (SCHED_CAPACITY_SCALE / 100)

static inline void util_est_update(struct cfs_rq *cfs_rq,
				   struct task_struct *p,
				   bool task_sleep)
{
	unsigned int ewma, dequeued, last_ewma_diff;

	if (!sched_feat(UTIL_EST))
		return;

	/*
	 * Skip update of task's estimated utilization when the task has not
	 * yet completed an activation, e.g. being migrated.
	 */
	if (!task_sleep)
		return;

	/* Get current estimate of utilization */
	ewma = READ_ONCE(p->se.avg.util_est);

	/*
	 * If the PELT values haven't changed since enqueue time,
	 * skip the util_est update.
	 */
	if (ewma & UTIL_AVG_UNCHANGED)
		return;

	/* Get utilization at dequeue */
	dequeued = task_util(p);

	/*
	 * Reset EWMA on utilization increases, the moving average is used only
	 * to smooth utilization decreases.
	 */
	if (ewma <= dequeued) {
		ewma = dequeued;
		goto done;
	}

	/*
	 * Skip update of task's estimated utilization when its members are
	 * already ~1% close to its last activation value.
	 */
	last_ewma_diff = ewma - dequeued;
	if (last_ewma_diff < UTIL_EST_MARGIN)
		goto done;

	/*
	 * To avoid overestimation of actual task utilization, skip updates if
	 * we cannot grant there is idle time in this CPU.
	 */
	if (dequeued > arch_scale_cpu_capacity(cpu_of(rq_of(cfs_rq))))
		return;

	/*
	 * To avoid underestimate of task utilization, skip updates of EWMA if
	 * we cannot grant that thread got all CPU time it wanted.
	 */
	if ((dequeued + UTIL_EST_MARGIN) < task_runnable(p))
		goto done;


	/*
	 * Update Task's estimated utilization
	 *
	 * When *p completes an activation we can consolidate another sample
	 * of the task size. This is done by using this value to update the
	 * Exponential Weighted Moving Average (EWMA):
	 *
	 *  ewma(t) = w *  task_util(p) + (1-w) * ewma(t-1)
	 *          = w *  task_util(p) +         ewma(t-1)  - w * ewma(t-1)
	 *          = w * (task_util(p) -         ewma(t-1)) +     ewma(t-1)
	 *          = w * (      -last_ewma_diff           ) +     ewma(t-1)
	 *          = w * (-last_ewma_diff +  ewma(t-1) / w)
	 *
	 * Where 'w' is the weight of new samples, which is configured to be
	 * 0.25, thus making w=1/4 ( >>= UTIL_EST_WEIGHT_SHIFT)
	 */
	ewma <<= UTIL_EST_WEIGHT_SHIFT;
	ewma  -= last_ewma_diff;
	ewma >>= UTIL_EST_WEIGHT_SHIFT;
done:
	ewma |= UTIL_AVG_UNCHANGED;
	WRITE_ONCE(p->se.avg.util_est, ewma);

	trace_sched_util_est_se_tp(&p->se);
}

static inline unsigned long get_actual_cpu_capacity(int cpu)
{
	unsigned long capacity = arch_scale_cpu_capacity(cpu);

	capacity -= max(hw_load_avg(cpu_rq(cpu)), cpufreq_get_pressure(cpu));

	return capacity;
}

static inline int util_fits_cpu(unsigned long util,
				unsigned long uclamp_min,
				unsigned long uclamp_max,
				int cpu)
{
	unsigned long capacity = capacity_of(cpu);
	unsigned long capacity_orig;
	bool fits, uclamp_max_fits;

	/*
	 * Check if the real util fits without any uclamp boost/cap applied.
	 */
	fits = fits_capacity(util, capacity);

	if (!uclamp_is_used())
		return fits;

	/*
	 * We must use arch_scale_cpu_capacity() for comparing against uclamp_min and
	 * uclamp_max. We only care about capacity pressure (by using
	 * capacity_of()) for comparing against the real util.
	 *
	 * If a task is boosted to 1024 for example, we don't want a tiny
	 * pressure to skew the check whether it fits a CPU or not.
	 *
	 * Similarly if a task is capped to arch_scale_cpu_capacity(little_cpu), it
	 * should fit a little cpu even if there's some pressure.
	 *
	 * Only exception is for HW or cpufreq pressure since it has a direct impact
	 * on available OPP of the system.
	 *
	 * We honour it for uclamp_min only as a drop in performance level
	 * could result in not getting the requested minimum performance level.
	 *
	 * For uclamp_max, we can tolerate a drop in performance level as the
	 * goal is to cap the task. So it's okay if it's getting less.
	 */
	capacity_orig = arch_scale_cpu_capacity(cpu);

	/*
	 * We want to force a task to fit a cpu as implied by uclamp_max.
	 * But we do have some corner cases to cater for..
	 *
	 *
	 *                                 C=z
	 *   |                             ___
	 *   |                  C=y       |   |
	 *   |_ _ _ _ _ _ _ _ _ ___ _ _ _ | _ | _ _ _ _ _  uclamp_max
	 *   |      C=x        |   |      |   |
	 *   |      ___        |   |      |   |
	 *   |     |   |       |   |      |   |    (util somewhere in this region)
	 *   |     |   |       |   |      |   |
	 *   |     |   |       |   |      |   |
	 *   +----------------------------------------
	 *         CPU0        CPU1       CPU2
	 *
	 *   In the above example if a task is capped to a specific performance
	 *   point, y, then when:
	 *
	 *   * util = 80% of x then it does not fit on CPU0 and should migrate
	 *     to CPU1
	 *   * util = 80% of y then it is forced to fit on CPU1 to honour
	 *     uclamp_max request.
	 *
	 *   which is what we're enforcing here. A task always fits if
	 *   uclamp_max <= capacity_orig. But when uclamp_max > capacity_orig,
	 *   the normal upmigration rules should withhold still.
	 *
	 *   Only exception is when we are on max capacity, then we need to be
	 *   careful not to block overutilized state. This is so because:
	 *
	 *     1. There's no concept of capping at max_capacity! We can't go
	 *        beyond this performance level anyway.
	 *     2. The system is being saturated when we're operating near
	 *        max capacity, it doesn't make sense to block overutilized.
	 */
	uclamp_max_fits = (capacity_orig == SCHED_CAPACITY_SCALE) && (uclamp_max == SCHED_CAPACITY_SCALE);
	uclamp_max_fits = !uclamp_max_fits && (uclamp_max <= capacity_orig);
	fits = fits || uclamp_max_fits;

	/*
	 *
	 *                                 C=z
	 *   |                             ___       (region a, capped, util >= uclamp_max)
	 *   |                  C=y       |   |
	 *   |_ _ _ _ _ _ _ _ _ ___ _ _ _ | _ | _ _ _ _ _ uclamp_max
	 *   |      C=x        |   |      |   |
	 *   |      ___        |   |      |   |      (region b, uclamp_min <= util <= uclamp_max)
	 *   |_ _ _|_ _|_ _ _ _| _ | _ _ _| _ | _ _ _ _ _ uclamp_min
	 *   |     |   |       |   |      |   |
	 *   |     |   |       |   |      |   |      (region c, boosted, util < uclamp_min)
	 *   +----------------------------------------
	 *         CPU0        CPU1       CPU2
	 *
	 * a) If util > uclamp_max, then we're capped, we don't care about
	 *    actual fitness value here. We only care if uclamp_max fits
	 *    capacity without taking margin/pressure into account.
	 *    See comment above.
	 *
	 * b) If uclamp_min <= util <= uclamp_max, then the normal
	 *    fits_capacity() rules apply. Except we need to ensure that we
	 *    enforce we remain within uclamp_max, see comment above.
	 *
	 * c) If util < uclamp_min, then we are boosted. Same as (b) but we
	 *    need to take into account the boosted value fits the CPU without
	 *    taking margin/pressure into account.
	 *
	 * Cases (a) and (b) are handled in the 'fits' variable already. We
	 * just need to consider an extra check for case (c) after ensuring we
	 * handle the case uclamp_min > uclamp_max.
	 */
	uclamp_min = min(uclamp_min, uclamp_max);
	if (fits && (util < uclamp_min) &&
	    (uclamp_min > get_actual_cpu_capacity(cpu)))
		return -1;

	return fits;
}

static inline int task_fits_cpu(struct task_struct *p, int cpu)
{
	unsigned long uclamp_min = uclamp_eff_value(p, UCLAMP_MIN);
	unsigned long uclamp_max = uclamp_eff_value(p, UCLAMP_MAX);
	unsigned long util = task_util_est(p);
	/*
	 * Return true only if the cpu fully fits the task requirements, which
	 * include the utilization but also the performance hints.
	 */
	return (util_fits_cpu(util, uclamp_min, uclamp_max, cpu) > 0);
}

static inline void update_misfit_status(struct task_struct *p, struct rq *rq)
{
	int cpu = cpu_of(rq);

	if (!sched_asym_cpucap_active())
		return;

	/*
	 * Affinity allows us to go somewhere higher?  Or are we on biggest
	 * available CPU already? Or do we fit into this CPU ?
	 */
	if (!p || (p->nr_cpus_allowed == 1) ||
	    (arch_scale_cpu_capacity(cpu) == p->max_allowed_capacity) ||
	    task_fits_cpu(p, cpu)) {

		rq->misfit_task_load = 0;
		return;
	}

	/*
	 * Make sure that misfit_task_load will not be null even if
	 * task_h_load() returns 0.
	 */
	rq->misfit_task_load = max_t(unsigned long, task_h_load(p), 1);
}

#else /* CONFIG_SMP */

static inline bool cfs_rq_is_decayed(struct cfs_rq *cfs_rq)
{
	return !cfs_rq->nr_running;
}

#define UPDATE_TG	0x0
#define SKIP_AGE_LOAD	0x0
#define DO_ATTACH	0x0
#define DO_DETACH	0x0

static inline void update_load_avg(struct cfs_rq *cfs_rq, struct sched_entity *se, int not_used1)
{
	cfs_rq_util_change(cfs_rq, 0);
}

static inline void remove_entity_load_avg(struct sched_entity *se) {}

static inline void
attach_entity_load_avg(struct cfs_rq *cfs_rq, struct sched_entity *se) {}
static inline void
detach_entity_load_avg(struct cfs_rq *cfs_rq, struct sched_entity *se) {}

static inline int sched_balance_newidle(struct rq *rq, struct rq_flags *rf)
{
	return 0;
}

static inline void
util_est_enqueue(struct cfs_rq *cfs_rq, struct task_struct *p) {}

static inline void
util_est_dequeue(struct cfs_rq *cfs_rq, struct task_struct *p) {}

static inline void
util_est_update(struct cfs_rq *cfs_rq, struct task_struct *p,
		bool task_sleep) {}
static inline void update_misfit_status(struct task_struct *p, struct rq *rq) {}

#endif /* CONFIG_SMP */

static void
place_entity(struct cfs_rq *cfs_rq, struct sched_entity *se, int flags)
{
	u64 vslice, vruntime = avg_vruntime(cfs_rq);
	s64 lag = 0;

	if (!se->custom_slice)
		se->slice = sysctl_sched_base_slice;
	vslice = calc_delta_fair(se->slice, se);

	/*
	 * Due to how V is constructed as the weighted average of entities,
	 * adding tasks with positive lag, or removing tasks with negative lag
	 * will move 'time' backwards, this can screw around with the lag of
	 * other tasks.
	 *
	 * EEVDF: placement strategy #1 / #2
	 */
	if (sched_feat(PLACE_LAG) && cfs_rq->nr_running) {
		struct sched_entity *curr = cfs_rq->curr;
		unsigned long load;

		lag = se->vlag;

		/*
		 * If we want to place a task and preserve lag, we have to
		 * consider the effect of the new entity on the weighted
		 * average and compensate for this, otherwise lag can quickly
		 * evaporate.
		 *
		 * Lag is defined as:
		 *
		 *   lag_i = S - s_i = w_i * (V - v_i)
		 *
		 * To avoid the 'w_i' term all over the place, we only track
		 * the virtual lag:
		 *
		 *   vl_i = V - v_i <=> v_i = V - vl_i
		 *
		 * And we take V to be the weighted average of all v:
		 *
		 *   V = (\Sum w_j*v_j) / W
		 *
		 * Where W is: \Sum w_j
		 *
		 * Then, the weighted average after adding an entity with lag
		 * vl_i is given by:
		 *
		 *   V' = (\Sum w_j*v_j + w_i*v_i) / (W + w_i)
		 *      = (W*V + w_i*(V - vl_i)) / (W + w_i)
		 *      = (W*V + w_i*V - w_i*vl_i) / (W + w_i)
		 *      = (V*(W + w_i) - w_i*l) / (W + w_i)
		 *      = V - w_i*vl_i / (W + w_i)
		 *
		 * And the actual lag after adding an entity with vl_i is:
		 *
		 *   vl'_i = V' - v_i
		 *         = V - w_i*vl_i / (W + w_i) - (V - vl_i)
		 *         = vl_i - w_i*vl_i / (W + w_i)
		 *
		 * Which is strictly less than vl_i. So in order to preserve lag
		 * we should inflate the lag before placement such that the
		 * effective lag after placement comes out right.
		 *
		 * As such, invert the above relation for vl'_i to get the vl_i
		 * we need to use such that the lag after placement is the lag
		 * we computed before dequeue.
		 *
		 *   vl'_i = vl_i - w_i*vl_i / (W + w_i)
		 *         = ((W + w_i)*vl_i - w_i*vl_i) / (W + w_i)
		 *
		 *   (W + w_i)*vl'_i = (W + w_i)*vl_i - w_i*vl_i
		 *                   = W*vl_i
		 *
		 *   vl_i = (W + w_i)*vl'_i / W
		 */
		load = cfs_rq->avg_load;
		if (curr && curr->on_rq)
			load += scale_load_down(curr->load.weight);

		lag *= load + scale_load_down(se->load.weight);
		if (WARN_ON_ONCE(!load))
			load = 1;
		lag = div_s64(lag, load);
	}

	se->vruntime = vruntime - lag;

	if (sched_feat(PLACE_REL_DEADLINE) && se->rel_deadline) {
		se->deadline += se->vruntime;
		se->rel_deadline = 0;
		return;
	}

	/*
	 * When joining the competition; the existing tasks will be,
	 * on average, halfway through their slice, as such start tasks
	 * off with half a slice to ease into the competition.
	 */
	if (sched_feat(PLACE_DEADLINE_INITIAL) && (flags & ENQUEUE_INITIAL))
		vslice /= 2;

	/*
	 * EEVDF: vd_i = ve_i + r_i/w_i
	 */
	se->deadline = se->vruntime + vslice;
}

static void check_enqueue_throttle(struct cfs_rq *cfs_rq);
static inline int cfs_rq_throttled(struct cfs_rq *cfs_rq);

static inline bool cfs_bandwidth_used(void);

static void
requeue_delayed_entity(struct sched_entity *se);

static void
enqueue_entity(struct cfs_rq *cfs_rq, struct sched_entity *se, int flags)
{
	bool curr = cfs_rq->curr == se;

	/*
	 * If we're the current task, we must renormalise before calling
	 * update_curr().
	 */
	if (curr)
		place_entity(cfs_rq, se, flags);

	update_curr(cfs_rq);

	/*
	 * When enqueuing a sched_entity, we must:
	 *   - Update loads to have both entity and cfs_rq synced with now.
	 *   - For group_entity, update its runnable_weight to reflect the new
	 *     h_nr_running of its group cfs_rq.
	 *   - For group_entity, update its weight to reflect the new share of
	 *     its group cfs_rq
	 *   - Add its new weight to cfs_rq->load.weight
	 */
	update_load_avg(cfs_rq, se, UPDATE_TG | DO_ATTACH);
	se_update_runnable(se);
	/*
	 * XXX update_load_avg() above will have attached us to the pelt sum;
	 * but update_cfs_group() here will re-adjust the weight and have to
	 * undo/redo all that. Seems wasteful.
	 */
	update_cfs_group(se);

	/*
	 * XXX now that the entity has been re-weighted, and it's lag adjusted,
	 * we can place the entity.
	 */
	if (!curr)
		place_entity(cfs_rq, se, flags);

	account_entity_enqueue(cfs_rq, se);

	/* Entity has migrated, no longer consider this task hot */
	if (flags & ENQUEUE_MIGRATED)
		se->exec_start = 0;

	check_schedstat_required();
	update_stats_enqueue_fair(cfs_rq, se, flags);
	if (!curr)
		__enqueue_entity(cfs_rq, se);
	se->on_rq = 1;

	if (cfs_rq->nr_running == 1) {
		check_enqueue_throttle(cfs_rq);
		if (!throttled_hierarchy(cfs_rq)) {
			list_add_leaf_cfs_rq(cfs_rq);
		} else {
#ifdef CONFIG_CFS_BANDWIDTH
			struct rq *rq = rq_of(cfs_rq);

			if (cfs_rq_throttled(cfs_rq) && !cfs_rq->throttled_clock)
				cfs_rq->throttled_clock = rq_clock(rq);
			if (!cfs_rq->throttled_clock_self)
				cfs_rq->throttled_clock_self = rq_clock(rq);
#endif
		}
	}
}

static void __clear_buddies_next(struct sched_entity *se)
{
	for_each_sched_entity(se) {
		struct cfs_rq *cfs_rq = cfs_rq_of(se);
		if (cfs_rq->next != se)
			break;

		cfs_rq->next = NULL;
	}
}

static void clear_buddies(struct cfs_rq *cfs_rq, struct sched_entity *se)
{
	if (cfs_rq->next == se)
		__clear_buddies_next(se);
}

static __always_inline void return_cfs_rq_runtime(struct cfs_rq *cfs_rq);

static inline void finish_delayed_dequeue_entity(struct sched_entity *se)
{
	se->sched_delayed = 0;
	if (sched_feat(DELAY_ZERO) && se->vlag > 0)
		se->vlag = 0;
}

static bool
dequeue_entity(struct cfs_rq *cfs_rq, struct sched_entity *se, int flags)
{
	bool sleep = flags & DEQUEUE_SLEEP;
<<<<<<< HEAD

	update_curr(cfs_rq);

=======

	update_curr(cfs_rq);

>>>>>>> 8ee0f23e
	if (flags & DEQUEUE_DELAYED) {
		SCHED_WARN_ON(!se->sched_delayed);
	} else {
		bool delay = sleep;
		/*
		 * DELAY_DEQUEUE relies on spurious wakeups, special task
		 * states must not suffer spurious wakeups, excempt them.
		 */
		if (flags & DEQUEUE_SPECIAL)
			delay = false;

		SCHED_WARN_ON(delay && se->sched_delayed);

		if (sched_feat(DELAY_DEQUEUE) && delay &&
		    !entity_eligible(cfs_rq, se)) {
			if (cfs_rq->next == se)
				cfs_rq->next = NULL;
			update_load_avg(cfs_rq, se, 0);
			se->sched_delayed = 1;
			return false;
		}
	}

	int action = UPDATE_TG;
	if (entity_is_task(se) && task_on_rq_migrating(task_of(se)))
		action |= DO_DETACH;

	/*
	 * When dequeuing a sched_entity, we must:
	 *   - Update loads to have both entity and cfs_rq synced with now.
	 *   - For group_entity, update its runnable_weight to reflect the new
	 *     h_nr_running of its group cfs_rq.
	 *   - Subtract its previous weight from cfs_rq->load.weight.
	 *   - For group entity, update its weight to reflect the new share
	 *     of its group cfs_rq.
	 */
	update_load_avg(cfs_rq, se, action);
	se_update_runnable(se);

	update_stats_dequeue_fair(cfs_rq, se, flags);

	clear_buddies(cfs_rq, se);

	update_entity_lag(cfs_rq, se);
	if (sched_feat(PLACE_REL_DEADLINE) && !sleep) {
		se->deadline -= se->vruntime;
		se->rel_deadline = 1;
	}

	if (se != cfs_rq->curr)
		__dequeue_entity(cfs_rq, se);
	se->on_rq = 0;
	account_entity_dequeue(cfs_rq, se);

	/* return excess runtime on last dequeue */
	return_cfs_rq_runtime(cfs_rq);

	update_cfs_group(se);

	/*
	 * Now advance min_vruntime if @se was the entity holding it back,
	 * except when: DEQUEUE_SAVE && !DEQUEUE_MOVE, in this case we'll be
	 * put back on, and if we advance min_vruntime, we'll be placed back
	 * further than we started -- i.e. we'll be penalized.
	 */
	if ((flags & (DEQUEUE_SAVE | DEQUEUE_MOVE)) != DEQUEUE_SAVE)
		update_min_vruntime(cfs_rq);

	if (flags & DEQUEUE_DELAYED)
		finish_delayed_dequeue_entity(se);

	if (cfs_rq->nr_running == 0)
		update_idle_cfs_rq_clock_pelt(cfs_rq);

	return true;
}

static void
set_next_entity(struct cfs_rq *cfs_rq, struct sched_entity *se)
{
	clear_buddies(cfs_rq, se);

	/* 'current' is not kept within the tree. */
	if (se->on_rq) {
		/*
		 * Any task has to be enqueued before it get to execute on
		 * a CPU. So account for the time it spent waiting on the
		 * runqueue.
		 */
		update_stats_wait_end_fair(cfs_rq, se);
		__dequeue_entity(cfs_rq, se);
		update_load_avg(cfs_rq, se, UPDATE_TG);
		/*
		 * HACK, stash a copy of deadline at the point of pick in vlag,
		 * which isn't used until dequeue.
		 */
		se->vlag = se->deadline;
	}

	update_stats_curr_start(cfs_rq, se);
	SCHED_WARN_ON(cfs_rq->curr);
	cfs_rq->curr = se;

	/*
	 * Track our maximum slice length, if the CPU's load is at
	 * least twice that of our own weight (i.e. don't track it
	 * when there are only lesser-weight tasks around):
	 */
	if (schedstat_enabled() &&
	    rq_of(cfs_rq)->cfs.load.weight >= 2*se->load.weight) {
		struct sched_statistics *stats;

		stats = __schedstats_from_se(se);
		__schedstat_set(stats->slice_max,
				max((u64)stats->slice_max,
				    se->sum_exec_runtime - se->prev_sum_exec_runtime));
	}

	se->prev_sum_exec_runtime = se->sum_exec_runtime;
}

static int dequeue_entities(struct rq *rq, struct sched_entity *se, int flags);

/*
 * Pick the next process, keeping these things in mind, in this order:
 * 1) keep things fair between processes/task groups
 * 2) pick the "next" process, since someone really wants that to run
 * 3) pick the "last" process, for cache locality
 * 4) do not run the "skip" process, if something else is available
 */
static struct sched_entity *
pick_next_entity(struct rq *rq, struct cfs_rq *cfs_rq)
{
	/*
	 * Enabling NEXT_BUDDY will affect latency but not fairness.
	 */
	if (sched_feat(NEXT_BUDDY) &&
	    cfs_rq->next && entity_eligible(cfs_rq, cfs_rq->next)) {
		/* ->next will never be delayed */
		SCHED_WARN_ON(cfs_rq->next->sched_delayed);
		return cfs_rq->next;
	}

	struct sched_entity *se = pick_eevdf(cfs_rq);
	if (se->sched_delayed) {
		dequeue_entities(rq, se, DEQUEUE_SLEEP | DEQUEUE_DELAYED);
		SCHED_WARN_ON(se->sched_delayed);
		SCHED_WARN_ON(se->on_rq);
		return NULL;
	}
	return se;
}

static bool check_cfs_rq_runtime(struct cfs_rq *cfs_rq);

static void put_prev_entity(struct cfs_rq *cfs_rq, struct sched_entity *prev)
{
	/*
	 * If still on the runqueue then deactivate_task()
	 * was not called and update_curr() has to be done:
	 */
	if (prev->on_rq)
		update_curr(cfs_rq);

	/* throttle cfs_rqs exceeding runtime */
	check_cfs_rq_runtime(cfs_rq);

	if (prev->on_rq) {
		update_stats_wait_start_fair(cfs_rq, prev);
		/* Put 'current' back into the tree. */
		__enqueue_entity(cfs_rq, prev);
		/* in !on_rq case, update occurred at dequeue */
		update_load_avg(cfs_rq, prev, 0);
	}
	SCHED_WARN_ON(cfs_rq->curr != prev);
	cfs_rq->curr = NULL;
}

static void
entity_tick(struct cfs_rq *cfs_rq, struct sched_entity *curr, int queued)
{
	/*
	 * Update run-time statistics of the 'current'.
	 */
	update_curr(cfs_rq);

	/*
	 * Ensure that runnable average is periodically updated.
	 */
	update_load_avg(cfs_rq, curr, UPDATE_TG);
	update_cfs_group(curr);

#ifdef CONFIG_SCHED_HRTICK
	/*
	 * queued ticks are scheduled to match the slice, so don't bother
	 * validating it and just reschedule.
	 */
	if (queued) {
		resched_curr(rq_of(cfs_rq));
		return;
	}
	/*
	 * don't let the period tick interfere with the hrtick preemption
	 */
	if (!sched_feat(DOUBLE_TICK) &&
			hrtimer_active(&rq_of(cfs_rq)->hrtick_timer))
		return;
#endif
}


/**************************************************
 * CFS bandwidth control machinery
 */

#ifdef CONFIG_CFS_BANDWIDTH

#ifdef CONFIG_JUMP_LABEL
static struct static_key __cfs_bandwidth_used;

static inline bool cfs_bandwidth_used(void)
{
	return static_key_false(&__cfs_bandwidth_used);
}

void cfs_bandwidth_usage_inc(void)
{
	static_key_slow_inc_cpuslocked(&__cfs_bandwidth_used);
}

void cfs_bandwidth_usage_dec(void)
{
	static_key_slow_dec_cpuslocked(&__cfs_bandwidth_used);
}
#else /* CONFIG_JUMP_LABEL */
static bool cfs_bandwidth_used(void)
{
	return true;
}

void cfs_bandwidth_usage_inc(void) {}
void cfs_bandwidth_usage_dec(void) {}
#endif /* CONFIG_JUMP_LABEL */

/*
 * default period for cfs group bandwidth.
 * default: 0.1s, units: nanoseconds
 */
static inline u64 default_cfs_period(void)
{
	return 100000000ULL;
}

static inline u64 sched_cfs_bandwidth_slice(void)
{
	return (u64)sysctl_sched_cfs_bandwidth_slice * NSEC_PER_USEC;
}

/*
 * Replenish runtime according to assigned quota. We use sched_clock_cpu
 * directly instead of rq->clock to avoid adding additional synchronization
 * around rq->lock.
 *
 * requires cfs_b->lock
 */
void __refill_cfs_bandwidth_runtime(struct cfs_bandwidth *cfs_b)
{
	s64 runtime;

	if (unlikely(cfs_b->quota == RUNTIME_INF))
		return;

	cfs_b->runtime += cfs_b->quota;
	runtime = cfs_b->runtime_snap - cfs_b->runtime;
	if (runtime > 0) {
		cfs_b->burst_time += runtime;
		cfs_b->nr_burst++;
	}

	cfs_b->runtime = min(cfs_b->runtime, cfs_b->quota + cfs_b->burst);
	cfs_b->runtime_snap = cfs_b->runtime;
}

static inline struct cfs_bandwidth *tg_cfs_bandwidth(struct task_group *tg)
{
	return &tg->cfs_bandwidth;
}

/* returns 0 on failure to allocate runtime */
static int __assign_cfs_rq_runtime(struct cfs_bandwidth *cfs_b,
				   struct cfs_rq *cfs_rq, u64 target_runtime)
{
	u64 min_amount, amount = 0;

	lockdep_assert_held(&cfs_b->lock);

	/* note: this is a positive sum as runtime_remaining <= 0 */
	min_amount = target_runtime - cfs_rq->runtime_remaining;

	if (cfs_b->quota == RUNTIME_INF)
		amount = min_amount;
	else {
		start_cfs_bandwidth(cfs_b);

		if (cfs_b->runtime > 0) {
			amount = min(cfs_b->runtime, min_amount);
			cfs_b->runtime -= amount;
			cfs_b->idle = 0;
		}
	}

	cfs_rq->runtime_remaining += amount;

	return cfs_rq->runtime_remaining > 0;
}

/* returns 0 on failure to allocate runtime */
static int assign_cfs_rq_runtime(struct cfs_rq *cfs_rq)
{
	struct cfs_bandwidth *cfs_b = tg_cfs_bandwidth(cfs_rq->tg);
	int ret;

	raw_spin_lock(&cfs_b->lock);
	ret = __assign_cfs_rq_runtime(cfs_b, cfs_rq, sched_cfs_bandwidth_slice());
	raw_spin_unlock(&cfs_b->lock);

	return ret;
}

static void __account_cfs_rq_runtime(struct cfs_rq *cfs_rq, u64 delta_exec)
{
	/* dock delta_exec before expiring quota (as it could span periods) */
	cfs_rq->runtime_remaining -= delta_exec;

	if (likely(cfs_rq->runtime_remaining > 0))
		return;

	if (cfs_rq->throttled)
		return;
	/*
	 * if we're unable to extend our runtime we resched so that the active
	 * hierarchy can be throttled
	 */
	if (!assign_cfs_rq_runtime(cfs_rq) && likely(cfs_rq->curr))
		resched_curr(rq_of(cfs_rq));
}

static __always_inline
void account_cfs_rq_runtime(struct cfs_rq *cfs_rq, u64 delta_exec)
{
	if (!cfs_bandwidth_used() || !cfs_rq->runtime_enabled)
		return;

	__account_cfs_rq_runtime(cfs_rq, delta_exec);
}

static inline int cfs_rq_throttled(struct cfs_rq *cfs_rq)
{
	return cfs_bandwidth_used() && cfs_rq->throttled;
}

/* check whether cfs_rq, or any parent, is throttled */
static inline int throttled_hierarchy(struct cfs_rq *cfs_rq)
{
	return cfs_bandwidth_used() && cfs_rq->throttle_count;
}

/*
 * Ensure that neither of the group entities corresponding to src_cpu or
 * dest_cpu are members of a throttled hierarchy when performing group
 * load-balance operations.
 */
static inline int throttled_lb_pair(struct task_group *tg,
				    int src_cpu, int dest_cpu)
{
	struct cfs_rq *src_cfs_rq, *dest_cfs_rq;

	src_cfs_rq = tg->cfs_rq[src_cpu];
	dest_cfs_rq = tg->cfs_rq[dest_cpu];

	return throttled_hierarchy(src_cfs_rq) ||
	       throttled_hierarchy(dest_cfs_rq);
}

static int tg_unthrottle_up(struct task_group *tg, void *data)
{
	struct rq *rq = data;
	struct cfs_rq *cfs_rq = tg->cfs_rq[cpu_of(rq)];

	cfs_rq->throttle_count--;
	if (!cfs_rq->throttle_count) {
		cfs_rq->throttled_clock_pelt_time += rq_clock_pelt(rq) -
					     cfs_rq->throttled_clock_pelt;

		/* Add cfs_rq with load or one or more already running entities to the list */
		if (!cfs_rq_is_decayed(cfs_rq))
			list_add_leaf_cfs_rq(cfs_rq);

		if (cfs_rq->throttled_clock_self) {
			u64 delta = rq_clock(rq) - cfs_rq->throttled_clock_self;

			cfs_rq->throttled_clock_self = 0;

			if (SCHED_WARN_ON((s64)delta < 0))
				delta = 0;

			cfs_rq->throttled_clock_self_time += delta;
		}
	}

	return 0;
}

static int tg_throttle_down(struct task_group *tg, void *data)
{
	struct rq *rq = data;
	struct cfs_rq *cfs_rq = tg->cfs_rq[cpu_of(rq)];

	/* group is entering throttled state, stop time */
	if (!cfs_rq->throttle_count) {
		cfs_rq->throttled_clock_pelt = rq_clock_pelt(rq);
		list_del_leaf_cfs_rq(cfs_rq);

		SCHED_WARN_ON(cfs_rq->throttled_clock_self);
		if (cfs_rq->nr_running)
			cfs_rq->throttled_clock_self = rq_clock(rq);
	}
	cfs_rq->throttle_count++;

	return 0;
}

static bool throttle_cfs_rq(struct cfs_rq *cfs_rq)
{
	struct rq *rq = rq_of(cfs_rq);
	struct cfs_bandwidth *cfs_b = tg_cfs_bandwidth(cfs_rq->tg);
	struct sched_entity *se;
	long task_delta, idle_task_delta, dequeue = 1;
	long rq_h_nr_running = rq->cfs.h_nr_running;

	raw_spin_lock(&cfs_b->lock);
	/* This will start the period timer if necessary */
	if (__assign_cfs_rq_runtime(cfs_b, cfs_rq, 1)) {
		/*
		 * We have raced with bandwidth becoming available, and if we
		 * actually throttled the timer might not unthrottle us for an
		 * entire period. We additionally needed to make sure that any
		 * subsequent check_cfs_rq_runtime calls agree not to throttle
		 * us, as we may commit to do cfs put_prev+pick_next, so we ask
		 * for 1ns of runtime rather than just check cfs_b.
		 */
		dequeue = 0;
	} else {
		list_add_tail_rcu(&cfs_rq->throttled_list,
				  &cfs_b->throttled_cfs_rq);
	}
	raw_spin_unlock(&cfs_b->lock);

	if (!dequeue)
		return false;  /* Throttle no longer required. */

	se = cfs_rq->tg->se[cpu_of(rq_of(cfs_rq))];

	/* freeze hierarchy runnable averages while throttled */
	rcu_read_lock();
	walk_tg_tree_from(cfs_rq->tg, tg_throttle_down, tg_nop, (void *)rq);
	rcu_read_unlock();

	task_delta = cfs_rq->h_nr_running;
	idle_task_delta = cfs_rq->idle_h_nr_running;
	for_each_sched_entity(se) {
		struct cfs_rq *qcfs_rq = cfs_rq_of(se);
		int flags;

		/* throttled entity or throttle-on-deactivate */
		if (!se->on_rq)
			goto done;

		/*
		 * Abuse SPECIAL to avoid delayed dequeue in this instance.
		 * This avoids teaching dequeue_entities() about throttled
		 * entities and keeps things relatively simple.
		 */
		flags = DEQUEUE_SLEEP | DEQUEUE_SPECIAL;
		if (se->sched_delayed)
			flags |= DEQUEUE_DELAYED;
		dequeue_entity(qcfs_rq, se, flags);

		if (cfs_rq_is_idle(group_cfs_rq(se)))
			idle_task_delta = cfs_rq->h_nr_running;

		qcfs_rq->h_nr_running -= task_delta;
		qcfs_rq->idle_h_nr_running -= idle_task_delta;

		if (qcfs_rq->load.weight) {
			/* Avoid re-evaluating load for this entity: */
			se = parent_entity(se);
			break;
		}
	}

	for_each_sched_entity(se) {
		struct cfs_rq *qcfs_rq = cfs_rq_of(se);
		/* throttled entity or throttle-on-deactivate */
		if (!se->on_rq)
			goto done;

		update_load_avg(qcfs_rq, se, 0);
		se_update_runnable(se);

		if (cfs_rq_is_idle(group_cfs_rq(se)))
			idle_task_delta = cfs_rq->h_nr_running;

		qcfs_rq->h_nr_running -= task_delta;
		qcfs_rq->idle_h_nr_running -= idle_task_delta;
	}

	/* At this point se is NULL and we are at root level*/
	sub_nr_running(rq, task_delta);

	/* Stop the fair server if throttling resulted in no runnable tasks */
	if (rq_h_nr_running && !rq->cfs.h_nr_running)
		dl_server_stop(&rq->fair_server);
done:
	/*
	 * Note: distribution will already see us throttled via the
	 * throttled-list.  rq->lock protects completion.
	 */
	cfs_rq->throttled = 1;
	SCHED_WARN_ON(cfs_rq->throttled_clock);
	if (cfs_rq->nr_running)
		cfs_rq->throttled_clock = rq_clock(rq);
	return true;
}

void unthrottle_cfs_rq(struct cfs_rq *cfs_rq)
{
	struct rq *rq = rq_of(cfs_rq);
	struct cfs_bandwidth *cfs_b = tg_cfs_bandwidth(cfs_rq->tg);
	struct sched_entity *se;
	long task_delta, idle_task_delta;
	long rq_h_nr_running = rq->cfs.h_nr_running;

	se = cfs_rq->tg->se[cpu_of(rq)];

	cfs_rq->throttled = 0;

	update_rq_clock(rq);

	raw_spin_lock(&cfs_b->lock);
	if (cfs_rq->throttled_clock) {
		cfs_b->throttled_time += rq_clock(rq) - cfs_rq->throttled_clock;
		cfs_rq->throttled_clock = 0;
	}
	list_del_rcu(&cfs_rq->throttled_list);
	raw_spin_unlock(&cfs_b->lock);

	/* update hierarchical throttle state */
	walk_tg_tree_from(cfs_rq->tg, tg_nop, tg_unthrottle_up, (void *)rq);

	if (!cfs_rq->load.weight) {
		if (!cfs_rq->on_list)
			return;
		/*
		 * Nothing to run but something to decay (on_list)?
		 * Complete the branch.
		 */
		for_each_sched_entity(se) {
			if (list_add_leaf_cfs_rq(cfs_rq_of(se)))
				break;
		}
		goto unthrottle_throttle;
	}

	task_delta = cfs_rq->h_nr_running;
	idle_task_delta = cfs_rq->idle_h_nr_running;
	for_each_sched_entity(se) {
		struct cfs_rq *qcfs_rq = cfs_rq_of(se);

<<<<<<< HEAD
		if (se->on_rq) {
			SCHED_WARN_ON(se->sched_delayed);
=======
		/* Handle any unfinished DELAY_DEQUEUE business first. */
		if (se->sched_delayed) {
			int flags = DEQUEUE_SLEEP | DEQUEUE_DELAYED;

			dequeue_entity(qcfs_rq, se, flags);
		} else if (se->on_rq)
>>>>>>> 8ee0f23e
			break;
		}
		enqueue_entity(qcfs_rq, se, ENQUEUE_WAKEUP);

		if (cfs_rq_is_idle(group_cfs_rq(se)))
			idle_task_delta = cfs_rq->h_nr_running;

		qcfs_rq->h_nr_running += task_delta;
		qcfs_rq->idle_h_nr_running += idle_task_delta;

		/* end evaluation on encountering a throttled cfs_rq */
		if (cfs_rq_throttled(qcfs_rq))
			goto unthrottle_throttle;
	}

	for_each_sched_entity(se) {
		struct cfs_rq *qcfs_rq = cfs_rq_of(se);

		update_load_avg(qcfs_rq, se, UPDATE_TG);
		se_update_runnable(se);

		if (cfs_rq_is_idle(group_cfs_rq(se)))
			idle_task_delta = cfs_rq->h_nr_running;

		qcfs_rq->h_nr_running += task_delta;
		qcfs_rq->idle_h_nr_running += idle_task_delta;

		/* end evaluation on encountering a throttled cfs_rq */
		if (cfs_rq_throttled(qcfs_rq))
			goto unthrottle_throttle;
	}

	/* Start the fair server if un-throttling resulted in new runnable tasks */
	if (!rq_h_nr_running && rq->cfs.h_nr_running)
		dl_server_start(&rq->fair_server);

	/* At this point se is NULL and we are at root level*/
	add_nr_running(rq, task_delta);

unthrottle_throttle:
	assert_list_leaf_cfs_rq(rq);

	/* Determine whether we need to wake up potentially idle CPU: */
	if (rq->curr == rq->idle && rq->cfs.nr_running)
		resched_curr(rq);
}

#ifdef CONFIG_SMP
static void __cfsb_csd_unthrottle(void *arg)
{
	struct cfs_rq *cursor, *tmp;
	struct rq *rq = arg;
	struct rq_flags rf;

	rq_lock(rq, &rf);

	/*
	 * Iterating over the list can trigger several call to
	 * update_rq_clock() in unthrottle_cfs_rq().
	 * Do it once and skip the potential next ones.
	 */
	update_rq_clock(rq);
	rq_clock_start_loop_update(rq);

	/*
	 * Since we hold rq lock we're safe from concurrent manipulation of
	 * the CSD list. However, this RCU critical section annotates the
	 * fact that we pair with sched_free_group_rcu(), so that we cannot
	 * race with group being freed in the window between removing it
	 * from the list and advancing to the next entry in the list.
	 */
	rcu_read_lock();

	list_for_each_entry_safe(cursor, tmp, &rq->cfsb_csd_list,
				 throttled_csd_list) {
		list_del_init(&cursor->throttled_csd_list);

		if (cfs_rq_throttled(cursor))
			unthrottle_cfs_rq(cursor);
	}

	rcu_read_unlock();

	rq_clock_stop_loop_update(rq);
	rq_unlock(rq, &rf);
}

static inline void __unthrottle_cfs_rq_async(struct cfs_rq *cfs_rq)
{
	struct rq *rq = rq_of(cfs_rq);
	bool first;

	if (rq == this_rq()) {
		unthrottle_cfs_rq(cfs_rq);
		return;
	}

	/* Already enqueued */
	if (SCHED_WARN_ON(!list_empty(&cfs_rq->throttled_csd_list)))
		return;

	first = list_empty(&rq->cfsb_csd_list);
	list_add_tail(&cfs_rq->throttled_csd_list, &rq->cfsb_csd_list);
	if (first)
		smp_call_function_single_async(cpu_of(rq), &rq->cfsb_csd);
}
#else
static inline void __unthrottle_cfs_rq_async(struct cfs_rq *cfs_rq)
{
	unthrottle_cfs_rq(cfs_rq);
}
#endif

static void unthrottle_cfs_rq_async(struct cfs_rq *cfs_rq)
{
	lockdep_assert_rq_held(rq_of(cfs_rq));

	if (SCHED_WARN_ON(!cfs_rq_throttled(cfs_rq) ||
	    cfs_rq->runtime_remaining <= 0))
		return;

	__unthrottle_cfs_rq_async(cfs_rq);
}

static bool distribute_cfs_runtime(struct cfs_bandwidth *cfs_b)
{
	int this_cpu = smp_processor_id();
	u64 runtime, remaining = 1;
	bool throttled = false;
	struct cfs_rq *cfs_rq, *tmp;
	struct rq_flags rf;
	struct rq *rq;
	LIST_HEAD(local_unthrottle);

	rcu_read_lock();
	list_for_each_entry_rcu(cfs_rq, &cfs_b->throttled_cfs_rq,
				throttled_list) {
		rq = rq_of(cfs_rq);

		if (!remaining) {
			throttled = true;
			break;
		}

		rq_lock_irqsave(rq, &rf);
		if (!cfs_rq_throttled(cfs_rq))
			goto next;

		/* Already queued for async unthrottle */
		if (!list_empty(&cfs_rq->throttled_csd_list))
			goto next;

		/* By the above checks, this should never be true */
		SCHED_WARN_ON(cfs_rq->runtime_remaining > 0);

		raw_spin_lock(&cfs_b->lock);
		runtime = -cfs_rq->runtime_remaining + 1;
		if (runtime > cfs_b->runtime)
			runtime = cfs_b->runtime;
		cfs_b->runtime -= runtime;
		remaining = cfs_b->runtime;
		raw_spin_unlock(&cfs_b->lock);

		cfs_rq->runtime_remaining += runtime;

		/* we check whether we're throttled above */
		if (cfs_rq->runtime_remaining > 0) {
			if (cpu_of(rq) != this_cpu) {
				unthrottle_cfs_rq_async(cfs_rq);
			} else {
				/*
				 * We currently only expect to be unthrottling
				 * a single cfs_rq locally.
				 */
				SCHED_WARN_ON(!list_empty(&local_unthrottle));
				list_add_tail(&cfs_rq->throttled_csd_list,
					      &local_unthrottle);
			}
		} else {
			throttled = true;
		}

next:
		rq_unlock_irqrestore(rq, &rf);
	}

	list_for_each_entry_safe(cfs_rq, tmp, &local_unthrottle,
				 throttled_csd_list) {
		struct rq *rq = rq_of(cfs_rq);

		rq_lock_irqsave(rq, &rf);

		list_del_init(&cfs_rq->throttled_csd_list);

		if (cfs_rq_throttled(cfs_rq))
			unthrottle_cfs_rq(cfs_rq);

		rq_unlock_irqrestore(rq, &rf);
	}
	SCHED_WARN_ON(!list_empty(&local_unthrottle));

	rcu_read_unlock();

	return throttled;
}

/*
 * Responsible for refilling a task_group's bandwidth and unthrottling its
 * cfs_rqs as appropriate. If there has been no activity within the last
 * period the timer is deactivated until scheduling resumes; cfs_b->idle is
 * used to track this state.
 */
static int do_sched_cfs_period_timer(struct cfs_bandwidth *cfs_b, int overrun, unsigned long flags)
{
	int throttled;

	/* no need to continue the timer with no bandwidth constraint */
	if (cfs_b->quota == RUNTIME_INF)
		goto out_deactivate;

	throttled = !list_empty(&cfs_b->throttled_cfs_rq);
	cfs_b->nr_periods += overrun;

	/* Refill extra burst quota even if cfs_b->idle */
	__refill_cfs_bandwidth_runtime(cfs_b);

	/*
	 * idle depends on !throttled (for the case of a large deficit), and if
	 * we're going inactive then everything else can be deferred
	 */
	if (cfs_b->idle && !throttled)
		goto out_deactivate;

	if (!throttled) {
		/* mark as potentially idle for the upcoming period */
		cfs_b->idle = 1;
		return 0;
	}

	/* account preceding periods in which throttling occurred */
	cfs_b->nr_throttled += overrun;

	/*
	 * This check is repeated as we release cfs_b->lock while we unthrottle.
	 */
	while (throttled && cfs_b->runtime > 0) {
		raw_spin_unlock_irqrestore(&cfs_b->lock, flags);
		/* we can't nest cfs_b->lock while distributing bandwidth */
		throttled = distribute_cfs_runtime(cfs_b);
		raw_spin_lock_irqsave(&cfs_b->lock, flags);
	}

	/*
	 * While we are ensured activity in the period following an
	 * unthrottle, this also covers the case in which the new bandwidth is
	 * insufficient to cover the existing bandwidth deficit.  (Forcing the
	 * timer to remain active while there are any throttled entities.)
	 */
	cfs_b->idle = 0;

	return 0;

out_deactivate:
	return 1;
}

/* a cfs_rq won't donate quota below this amount */
static const u64 min_cfs_rq_runtime = 1 * NSEC_PER_MSEC;
/* minimum remaining period time to redistribute slack quota */
static const u64 min_bandwidth_expiration = 2 * NSEC_PER_MSEC;
/* how long we wait to gather additional slack before distributing */
static const u64 cfs_bandwidth_slack_period = 5 * NSEC_PER_MSEC;

/*
 * Are we near the end of the current quota period?
 *
 * Requires cfs_b->lock for hrtimer_expires_remaining to be safe against the
 * hrtimer base being cleared by hrtimer_start. In the case of
 * migrate_hrtimers, base is never cleared, so we are fine.
 */
static int runtime_refresh_within(struct cfs_bandwidth *cfs_b, u64 min_expire)
{
	struct hrtimer *refresh_timer = &cfs_b->period_timer;
	s64 remaining;

	/* if the call-back is running a quota refresh is already occurring */
	if (hrtimer_callback_running(refresh_timer))
		return 1;

	/* is a quota refresh about to occur? */
	remaining = ktime_to_ns(hrtimer_expires_remaining(refresh_timer));
	if (remaining < (s64)min_expire)
		return 1;

	return 0;
}

static void start_cfs_slack_bandwidth(struct cfs_bandwidth *cfs_b)
{
	u64 min_left = cfs_bandwidth_slack_period + min_bandwidth_expiration;

	/* if there's a quota refresh soon don't bother with slack */
	if (runtime_refresh_within(cfs_b, min_left))
		return;

	/* don't push forwards an existing deferred unthrottle */
	if (cfs_b->slack_started)
		return;
	cfs_b->slack_started = true;

	hrtimer_start(&cfs_b->slack_timer,
			ns_to_ktime(cfs_bandwidth_slack_period),
			HRTIMER_MODE_REL);
}

/* we know any runtime found here is valid as update_curr() precedes return */
static void __return_cfs_rq_runtime(struct cfs_rq *cfs_rq)
{
	struct cfs_bandwidth *cfs_b = tg_cfs_bandwidth(cfs_rq->tg);
	s64 slack_runtime = cfs_rq->runtime_remaining - min_cfs_rq_runtime;

	if (slack_runtime <= 0)
		return;

	raw_spin_lock(&cfs_b->lock);
	if (cfs_b->quota != RUNTIME_INF) {
		cfs_b->runtime += slack_runtime;

		/* we are under rq->lock, defer unthrottling using a timer */
		if (cfs_b->runtime > sched_cfs_bandwidth_slice() &&
		    !list_empty(&cfs_b->throttled_cfs_rq))
			start_cfs_slack_bandwidth(cfs_b);
	}
	raw_spin_unlock(&cfs_b->lock);

	/* even if it's not valid for return we don't want to try again */
	cfs_rq->runtime_remaining -= slack_runtime;
}

static __always_inline void return_cfs_rq_runtime(struct cfs_rq *cfs_rq)
{
	if (!cfs_bandwidth_used())
		return;

	if (!cfs_rq->runtime_enabled || cfs_rq->nr_running)
		return;

	__return_cfs_rq_runtime(cfs_rq);
}

/*
 * This is done with a timer (instead of inline with bandwidth return) since
 * it's necessary to juggle rq->locks to unthrottle their respective cfs_rqs.
 */
static void do_sched_cfs_slack_timer(struct cfs_bandwidth *cfs_b)
{
	u64 runtime = 0, slice = sched_cfs_bandwidth_slice();
	unsigned long flags;

	/* confirm we're still not at a refresh boundary */
	raw_spin_lock_irqsave(&cfs_b->lock, flags);
	cfs_b->slack_started = false;

	if (runtime_refresh_within(cfs_b, min_bandwidth_expiration)) {
		raw_spin_unlock_irqrestore(&cfs_b->lock, flags);
		return;
	}

	if (cfs_b->quota != RUNTIME_INF && cfs_b->runtime > slice)
		runtime = cfs_b->runtime;

	raw_spin_unlock_irqrestore(&cfs_b->lock, flags);

	if (!runtime)
		return;

	distribute_cfs_runtime(cfs_b);
}

/*
 * When a group wakes up we want to make sure that its quota is not already
 * expired/exceeded, otherwise it may be allowed to steal additional ticks of
 * runtime as update_curr() throttling can not trigger until it's on-rq.
 */
static void check_enqueue_throttle(struct cfs_rq *cfs_rq)
{
	if (!cfs_bandwidth_used())
		return;

	/* an active group must be handled by the update_curr()->put() path */
	if (!cfs_rq->runtime_enabled || cfs_rq->curr)
		return;

	/* ensure the group is not already throttled */
	if (cfs_rq_throttled(cfs_rq))
		return;

	/* update runtime allocation */
	account_cfs_rq_runtime(cfs_rq, 0);
	if (cfs_rq->runtime_remaining <= 0)
		throttle_cfs_rq(cfs_rq);
}

static void sync_throttle(struct task_group *tg, int cpu)
{
	struct cfs_rq *pcfs_rq, *cfs_rq;

	if (!cfs_bandwidth_used())
		return;

	if (!tg->parent)
		return;

	cfs_rq = tg->cfs_rq[cpu];
	pcfs_rq = tg->parent->cfs_rq[cpu];

	cfs_rq->throttle_count = pcfs_rq->throttle_count;
	cfs_rq->throttled_clock_pelt = rq_clock_pelt(cpu_rq(cpu));
}

/* conditionally throttle active cfs_rq's from put_prev_entity() */
static bool check_cfs_rq_runtime(struct cfs_rq *cfs_rq)
{
	if (!cfs_bandwidth_used())
		return false;

	if (likely(!cfs_rq->runtime_enabled || cfs_rq->runtime_remaining > 0))
		return false;

	/*
	 * it's possible for a throttled entity to be forced into a running
	 * state (e.g. set_curr_task), in this case we're finished.
	 */
	if (cfs_rq_throttled(cfs_rq))
		return true;

	return throttle_cfs_rq(cfs_rq);
}

static enum hrtimer_restart sched_cfs_slack_timer(struct hrtimer *timer)
{
	struct cfs_bandwidth *cfs_b =
		container_of(timer, struct cfs_bandwidth, slack_timer);

	do_sched_cfs_slack_timer(cfs_b);

	return HRTIMER_NORESTART;
}

extern const u64 max_cfs_quota_period;

static enum hrtimer_restart sched_cfs_period_timer(struct hrtimer *timer)
{
	struct cfs_bandwidth *cfs_b =
		container_of(timer, struct cfs_bandwidth, period_timer);
	unsigned long flags;
	int overrun;
	int idle = 0;
	int count = 0;

	raw_spin_lock_irqsave(&cfs_b->lock, flags);
	for (;;) {
		overrun = hrtimer_forward_now(timer, cfs_b->period);
		if (!overrun)
			break;

		idle = do_sched_cfs_period_timer(cfs_b, overrun, flags);

		if (++count > 3) {
			u64 new, old = ktime_to_ns(cfs_b->period);

			/*
			 * Grow period by a factor of 2 to avoid losing precision.
			 * Precision loss in the quota/period ratio can cause __cfs_schedulable
			 * to fail.
			 */
			new = old * 2;
			if (new < max_cfs_quota_period) {
				cfs_b->period = ns_to_ktime(new);
				cfs_b->quota *= 2;
				cfs_b->burst *= 2;

				pr_warn_ratelimited(
	"cfs_period_timer[cpu%d]: period too short, scaling up (new cfs_period_us = %lld, cfs_quota_us = %lld)\n",
					smp_processor_id(),
					div_u64(new, NSEC_PER_USEC),
					div_u64(cfs_b->quota, NSEC_PER_USEC));
			} else {
				pr_warn_ratelimited(
	"cfs_period_timer[cpu%d]: period too short, but cannot scale up without losing precision (cfs_period_us = %lld, cfs_quota_us = %lld)\n",
					smp_processor_id(),
					div_u64(old, NSEC_PER_USEC),
					div_u64(cfs_b->quota, NSEC_PER_USEC));
			}

			/* reset count so we don't come right back in here */
			count = 0;
		}
	}
	if (idle)
		cfs_b->period_active = 0;
	raw_spin_unlock_irqrestore(&cfs_b->lock, flags);

	return idle ? HRTIMER_NORESTART : HRTIMER_RESTART;
}

void init_cfs_bandwidth(struct cfs_bandwidth *cfs_b, struct cfs_bandwidth *parent)
{
	raw_spin_lock_init(&cfs_b->lock);
	cfs_b->runtime = 0;
	cfs_b->quota = RUNTIME_INF;
	cfs_b->period = ns_to_ktime(default_cfs_period());
	cfs_b->burst = 0;
	cfs_b->hierarchical_quota = parent ? parent->hierarchical_quota : RUNTIME_INF;

	INIT_LIST_HEAD(&cfs_b->throttled_cfs_rq);
	hrtimer_init(&cfs_b->period_timer, CLOCK_MONOTONIC, HRTIMER_MODE_ABS_PINNED);
	cfs_b->period_timer.function = sched_cfs_period_timer;

	/* Add a random offset so that timers interleave */
	hrtimer_set_expires(&cfs_b->period_timer,
			    get_random_u32_below(cfs_b->period));
	hrtimer_init(&cfs_b->slack_timer, CLOCK_MONOTONIC, HRTIMER_MODE_REL);
	cfs_b->slack_timer.function = sched_cfs_slack_timer;
	cfs_b->slack_started = false;
}

static void init_cfs_rq_runtime(struct cfs_rq *cfs_rq)
{
	cfs_rq->runtime_enabled = 0;
	INIT_LIST_HEAD(&cfs_rq->throttled_list);
	INIT_LIST_HEAD(&cfs_rq->throttled_csd_list);
}

void start_cfs_bandwidth(struct cfs_bandwidth *cfs_b)
{
	lockdep_assert_held(&cfs_b->lock);

	if (cfs_b->period_active)
		return;

	cfs_b->period_active = 1;
	hrtimer_forward_now(&cfs_b->period_timer, cfs_b->period);
	hrtimer_start_expires(&cfs_b->period_timer, HRTIMER_MODE_ABS_PINNED);
}

static void destroy_cfs_bandwidth(struct cfs_bandwidth *cfs_b)
{
	int __maybe_unused i;

	/* init_cfs_bandwidth() was not called */
	if (!cfs_b->throttled_cfs_rq.next)
		return;

	hrtimer_cancel(&cfs_b->period_timer);
	hrtimer_cancel(&cfs_b->slack_timer);

	/*
	 * It is possible that we still have some cfs_rq's pending on a CSD
	 * list, though this race is very rare. In order for this to occur, we
	 * must have raced with the last task leaving the group while there
	 * exist throttled cfs_rq(s), and the period_timer must have queued the
	 * CSD item but the remote cpu has not yet processed it. To handle this,
	 * we can simply flush all pending CSD work inline here. We're
	 * guaranteed at this point that no additional cfs_rq of this group can
	 * join a CSD list.
	 */
#ifdef CONFIG_SMP
	for_each_possible_cpu(i) {
		struct rq *rq = cpu_rq(i);
		unsigned long flags;

		if (list_empty(&rq->cfsb_csd_list))
			continue;

		local_irq_save(flags);
		__cfsb_csd_unthrottle(rq);
		local_irq_restore(flags);
	}
#endif
}

/*
 * Both these CPU hotplug callbacks race against unregister_fair_sched_group()
 *
 * The race is harmless, since modifying bandwidth settings of unhooked group
 * bits doesn't do much.
 */

/* cpu online callback */
static void __maybe_unused update_runtime_enabled(struct rq *rq)
{
	struct task_group *tg;

	lockdep_assert_rq_held(rq);

	rcu_read_lock();
	list_for_each_entry_rcu(tg, &task_groups, list) {
		struct cfs_bandwidth *cfs_b = &tg->cfs_bandwidth;
		struct cfs_rq *cfs_rq = tg->cfs_rq[cpu_of(rq)];

		raw_spin_lock(&cfs_b->lock);
		cfs_rq->runtime_enabled = cfs_b->quota != RUNTIME_INF;
		raw_spin_unlock(&cfs_b->lock);
	}
	rcu_read_unlock();
}

/* cpu offline callback */
static void __maybe_unused unthrottle_offline_cfs_rqs(struct rq *rq)
{
	struct task_group *tg;

	lockdep_assert_rq_held(rq);

	/*
	 * The rq clock has already been updated in the
	 * set_rq_offline(), so we should skip updating
	 * the rq clock again in unthrottle_cfs_rq().
	 */
	rq_clock_start_loop_update(rq);

	rcu_read_lock();
	list_for_each_entry_rcu(tg, &task_groups, list) {
		struct cfs_rq *cfs_rq = tg->cfs_rq[cpu_of(rq)];

		if (!cfs_rq->runtime_enabled)
			continue;

		/*
		 * clock_task is not advancing so we just need to make sure
		 * there's some valid quota amount
		 */
		cfs_rq->runtime_remaining = 1;
		/*
		 * Offline rq is schedulable till CPU is completely disabled
		 * in take_cpu_down(), so we prevent new cfs throttling here.
		 */
		cfs_rq->runtime_enabled = 0;

		if (cfs_rq_throttled(cfs_rq))
			unthrottle_cfs_rq(cfs_rq);
	}
	rcu_read_unlock();

	rq_clock_stop_loop_update(rq);
}

bool cfs_task_bw_constrained(struct task_struct *p)
{
	struct cfs_rq *cfs_rq = task_cfs_rq(p);

	if (!cfs_bandwidth_used())
		return false;

	if (cfs_rq->runtime_enabled ||
	    tg_cfs_bandwidth(cfs_rq->tg)->hierarchical_quota != RUNTIME_INF)
		return true;

	return false;
}

#ifdef CONFIG_NO_HZ_FULL
/* called from pick_next_task_fair() */
static void sched_fair_update_stop_tick(struct rq *rq, struct task_struct *p)
{
	int cpu = cpu_of(rq);

	if (!cfs_bandwidth_used())
		return;

	if (!tick_nohz_full_cpu(cpu))
		return;

	if (rq->nr_running != 1)
		return;

	/*
	 *  We know there is only one task runnable and we've just picked it. The
	 *  normal enqueue path will have cleared TICK_DEP_BIT_SCHED if we will
	 *  be otherwise able to stop the tick. Just need to check if we are using
	 *  bandwidth control.
	 */
	if (cfs_task_bw_constrained(p))
		tick_nohz_dep_set_cpu(cpu, TICK_DEP_BIT_SCHED);
}
#endif

#else /* CONFIG_CFS_BANDWIDTH */

static inline bool cfs_bandwidth_used(void)
{
	return false;
}

static void account_cfs_rq_runtime(struct cfs_rq *cfs_rq, u64 delta_exec) {}
static bool check_cfs_rq_runtime(struct cfs_rq *cfs_rq) { return false; }
static void check_enqueue_throttle(struct cfs_rq *cfs_rq) {}
static inline void sync_throttle(struct task_group *tg, int cpu) {}
static __always_inline void return_cfs_rq_runtime(struct cfs_rq *cfs_rq) {}

static inline int cfs_rq_throttled(struct cfs_rq *cfs_rq)
{
	return 0;
}

static inline int throttled_hierarchy(struct cfs_rq *cfs_rq)
{
	return 0;
}

static inline int throttled_lb_pair(struct task_group *tg,
				    int src_cpu, int dest_cpu)
{
	return 0;
}

#ifdef CONFIG_FAIR_GROUP_SCHED
void init_cfs_bandwidth(struct cfs_bandwidth *cfs_b, struct cfs_bandwidth *parent) {}
static void init_cfs_rq_runtime(struct cfs_rq *cfs_rq) {}
#endif

static inline struct cfs_bandwidth *tg_cfs_bandwidth(struct task_group *tg)
{
	return NULL;
}
static inline void destroy_cfs_bandwidth(struct cfs_bandwidth *cfs_b) {}
static inline void update_runtime_enabled(struct rq *rq) {}
static inline void unthrottle_offline_cfs_rqs(struct rq *rq) {}
#ifdef CONFIG_CGROUP_SCHED
bool cfs_task_bw_constrained(struct task_struct *p)
{
	return false;
}
#endif
#endif /* CONFIG_CFS_BANDWIDTH */

#if !defined(CONFIG_CFS_BANDWIDTH) || !defined(CONFIG_NO_HZ_FULL)
static inline void sched_fair_update_stop_tick(struct rq *rq, struct task_struct *p) {}
#endif

/**************************************************
 * CFS operations on tasks:
 */

#ifdef CONFIG_SCHED_HRTICK
static void hrtick_start_fair(struct rq *rq, struct task_struct *p)
{
	struct sched_entity *se = &p->se;

	SCHED_WARN_ON(task_rq(p) != rq);

	if (rq->cfs.h_nr_running > 1) {
		u64 ran = se->sum_exec_runtime - se->prev_sum_exec_runtime;
		u64 slice = se->slice;
		s64 delta = slice - ran;

		if (delta < 0) {
			if (task_current(rq, p))
				resched_curr(rq);
			return;
		}
		hrtick_start(rq, delta);
	}
}

/*
 * called from enqueue/dequeue and updates the hrtick when the
 * current task is from our class and nr_running is low enough
 * to matter.
 */
static void hrtick_update(struct rq *rq)
{
	struct task_struct *curr = rq->curr;

	if (!hrtick_enabled_fair(rq) || curr->sched_class != &fair_sched_class)
		return;

	hrtick_start_fair(rq, curr);
}
#else /* !CONFIG_SCHED_HRTICK */
static inline void
hrtick_start_fair(struct rq *rq, struct task_struct *p)
{
}

static inline void hrtick_update(struct rq *rq)
{
}
#endif

#ifdef CONFIG_SMP
static inline bool cpu_overutilized(int cpu)
{
	unsigned long  rq_util_min, rq_util_max;

	if (!sched_energy_enabled())
		return false;

	rq_util_min = uclamp_rq_get(cpu_rq(cpu), UCLAMP_MIN);
	rq_util_max = uclamp_rq_get(cpu_rq(cpu), UCLAMP_MAX);

	/* Return true only if the utilization doesn't fit CPU's capacity */
	return !util_fits_cpu(cpu_util_cfs(cpu), rq_util_min, rq_util_max, cpu);
}

/*
 * overutilized value make sense only if EAS is enabled
 */
static inline bool is_rd_overutilized(struct root_domain *rd)
{
	return !sched_energy_enabled() || READ_ONCE(rd->overutilized);
}

static inline void set_rd_overutilized(struct root_domain *rd, bool flag)
{
	if (!sched_energy_enabled())
		return;

	WRITE_ONCE(rd->overutilized, flag);
	trace_sched_overutilized_tp(rd, flag);
}

static inline void check_update_overutilized_status(struct rq *rq)
{
	/*
	 * overutilized field is used for load balancing decisions only
	 * if energy aware scheduler is being used
	 */

	if (!is_rd_overutilized(rq->rd) && cpu_overutilized(rq->cpu))
		set_rd_overutilized(rq->rd, 1);
}
#else
static inline void check_update_overutilized_status(struct rq *rq) { }
#endif

/* Runqueue only has SCHED_IDLE tasks enqueued */
static int sched_idle_rq(struct rq *rq)
{
	return unlikely(rq->nr_running == rq->cfs.idle_h_nr_running &&
			rq->nr_running);
}

#ifdef CONFIG_SMP
static int sched_idle_cpu(int cpu)
{
	return sched_idle_rq(cpu_rq(cpu));
}
#endif

static void
requeue_delayed_entity(struct sched_entity *se)
{
	struct cfs_rq *cfs_rq = cfs_rq_of(se);

	/*
	 * se->sched_delayed should imply: se->on_rq == 1.
	 * Because a delayed entity is one that is still on
	 * the runqueue competing until elegibility.
	 */
	SCHED_WARN_ON(!se->sched_delayed);
	SCHED_WARN_ON(!se->on_rq);

	if (sched_feat(DELAY_ZERO)) {
		update_entity_lag(cfs_rq, se);
		if (se->vlag > 0) {
			cfs_rq->nr_running--;
			if (se != cfs_rq->curr)
				__dequeue_entity(cfs_rq, se);
			se->vlag = 0;
			place_entity(cfs_rq, se, 0);
			if (se != cfs_rq->curr)
				__enqueue_entity(cfs_rq, se);
			cfs_rq->nr_running++;
		}
	}

	update_load_avg(cfs_rq, se, 0);
	se->sched_delayed = 0;
}

/*
 * The enqueue_task method is called before nr_running is
 * increased. Here we update the fair scheduling stats and
 * then put the task into the rbtree:
 */
static void
enqueue_task_fair(struct rq *rq, struct task_struct *p, int flags)
{
	struct cfs_rq *cfs_rq;
	struct sched_entity *se = &p->se;
	int idle_h_nr_running = task_has_idle_policy(p);
	int task_new = !(flags & ENQUEUE_WAKEUP);
	int rq_h_nr_running = rq->cfs.h_nr_running;
	u64 slice = 0;

	/*
	 * The code below (indirectly) updates schedutil which looks at
	 * the cfs_rq utilization to select a frequency.
	 * Let's add the task's estimated utilization to the cfs_rq's
	 * estimated utilization, before we update schedutil.
	 */
	if (!(p->se.sched_delayed && (task_on_rq_migrating(p) || (flags & ENQUEUE_RESTORE))))
		util_est_enqueue(&rq->cfs, p);

	if (flags & ENQUEUE_DELAYED) {
		requeue_delayed_entity(se);
		return;
	}

	/*
	 * If in_iowait is set, the code below may not trigger any cpufreq
	 * utilization updates, so do it here explicitly with the IOWAIT flag
	 * passed.
	 */
	if (p->in_iowait)
		cpufreq_update_util(rq, SCHED_CPUFREQ_IOWAIT);

	for_each_sched_entity(se) {
		if (se->on_rq) {
			if (se->sched_delayed)
				requeue_delayed_entity(se);
			break;
		}
		cfs_rq = cfs_rq_of(se);

		/*
		 * Basically set the slice of group entries to the min_slice of
		 * their respective cfs_rq. This ensures the group can service
		 * its entities in the desired time-frame.
		 */
		if (slice) {
			se->slice = slice;
			se->custom_slice = 1;
		}
		enqueue_entity(cfs_rq, se, flags);
		slice = cfs_rq_min_slice(cfs_rq);

		cfs_rq->h_nr_running++;
		cfs_rq->idle_h_nr_running += idle_h_nr_running;

		if (cfs_rq_is_idle(cfs_rq))
			idle_h_nr_running = 1;

		/* end evaluation on encountering a throttled cfs_rq */
		if (cfs_rq_throttled(cfs_rq))
			goto enqueue_throttle;

		flags = ENQUEUE_WAKEUP;
	}

	for_each_sched_entity(se) {
		cfs_rq = cfs_rq_of(se);

		update_load_avg(cfs_rq, se, UPDATE_TG);
		se_update_runnable(se);
		update_cfs_group(se);

		se->slice = slice;
		slice = cfs_rq_min_slice(cfs_rq);

		cfs_rq->h_nr_running++;
		cfs_rq->idle_h_nr_running += idle_h_nr_running;

		if (cfs_rq_is_idle(cfs_rq))
			idle_h_nr_running = 1;

		/* end evaluation on encountering a throttled cfs_rq */
		if (cfs_rq_throttled(cfs_rq))
			goto enqueue_throttle;
	}

	if (!rq_h_nr_running && rq->cfs.h_nr_running) {
		/* Account for idle runtime */
		if (!rq->nr_running)
			dl_server_update_idle_time(rq, rq->curr);
		dl_server_start(&rq->fair_server);
	}

	/* At this point se is NULL and we are at root level*/
	add_nr_running(rq, 1);

	/*
	 * Since new tasks are assigned an initial util_avg equal to
	 * half of the spare capacity of their CPU, tiny tasks have the
	 * ability to cross the overutilized threshold, which will
	 * result in the load balancer ruining all the task placement
	 * done by EAS. As a way to mitigate that effect, do not account
	 * for the first enqueue operation of new tasks during the
	 * overutilized flag detection.
	 *
	 * A better way of solving this problem would be to wait for
	 * the PELT signals of tasks to converge before taking them
	 * into account, but that is not straightforward to implement,
	 * and the following generally works well enough in practice.
	 */
	if (!task_new)
		check_update_overutilized_status(rq);

enqueue_throttle:
	assert_list_leaf_cfs_rq(rq);

	hrtick_update(rq);
}

static void set_next_buddy(struct sched_entity *se);

/*
 * Basically dequeue_task_fair(), except it can deal with dequeue_entity()
 * failing half-way through and resume the dequeue later.
 *
 * Returns:
 * -1 - dequeue delayed
 *  0 - dequeue throttled
 *  1 - dequeue complete
 */
static int dequeue_entities(struct rq *rq, struct sched_entity *se, int flags)
{
	bool was_sched_idle = sched_idle_rq(rq);
	int rq_h_nr_running = rq->cfs.h_nr_running;
	bool task_sleep = flags & DEQUEUE_SLEEP;
	bool task_delayed = flags & DEQUEUE_DELAYED;
	struct task_struct *p = NULL;
	int idle_h_nr_running = 0;
	int h_nr_running = 0;
	struct cfs_rq *cfs_rq;
	u64 slice = 0;

	if (entity_is_task(se)) {
		p = task_of(se);
		h_nr_running = 1;
		idle_h_nr_running = task_has_idle_policy(p);
	} else {
		cfs_rq = group_cfs_rq(se);
		slice = cfs_rq_min_slice(cfs_rq);
	}

	for_each_sched_entity(se) {
		cfs_rq = cfs_rq_of(se);

		if (!dequeue_entity(cfs_rq, se, flags)) {
			if (p && &p->se == se)
				return -1;

			break;
		}

		cfs_rq->h_nr_running -= h_nr_running;
		cfs_rq->idle_h_nr_running -= idle_h_nr_running;

		if (cfs_rq_is_idle(cfs_rq))
			idle_h_nr_running = h_nr_running;

		/* end evaluation on encountering a throttled cfs_rq */
		if (cfs_rq_throttled(cfs_rq))
			return 0;

		/* Don't dequeue parent if it has other entities besides us */
		if (cfs_rq->load.weight) {
			slice = cfs_rq_min_slice(cfs_rq);

			/* Avoid re-evaluating load for this entity: */
			se = parent_entity(se);
			/*
			 * Bias pick_next to pick a task from this cfs_rq, as
			 * p is sleeping when it is within its sched_slice.
			 */
			if (task_sleep && se && !throttled_hierarchy(cfs_rq))
				set_next_buddy(se);
			break;
		}
		flags |= DEQUEUE_SLEEP;
		flags &= ~(DEQUEUE_DELAYED | DEQUEUE_SPECIAL);
	}

	for_each_sched_entity(se) {
		cfs_rq = cfs_rq_of(se);

		update_load_avg(cfs_rq, se, UPDATE_TG);
		se_update_runnable(se);
		update_cfs_group(se);

		se->slice = slice;
		slice = cfs_rq_min_slice(cfs_rq);

		cfs_rq->h_nr_running -= h_nr_running;
		cfs_rq->idle_h_nr_running -= idle_h_nr_running;

		if (cfs_rq_is_idle(cfs_rq))
			idle_h_nr_running = h_nr_running;

		/* end evaluation on encountering a throttled cfs_rq */
		if (cfs_rq_throttled(cfs_rq))
			return 0;
	}

	sub_nr_running(rq, h_nr_running);

	if (rq_h_nr_running && !rq->cfs.h_nr_running)
		dl_server_stop(&rq->fair_server);

	/* balance early to pull high priority tasks */
	if (unlikely(!was_sched_idle && sched_idle_rq(rq)))
		rq->next_balance = jiffies;

	if (p && task_delayed) {
		SCHED_WARN_ON(!task_sleep);
		SCHED_WARN_ON(p->on_rq != 1);

		/* Fix-up what dequeue_task_fair() skipped */
		hrtick_update(rq);

		/* Fix-up what block_task() skipped. */
		__block_task(rq, p);
	}

	return 1;
}

/*
 * The dequeue_task method is called before nr_running is
 * decreased. We remove the task from the rbtree and
 * update the fair scheduling stats:
 */
static bool dequeue_task_fair(struct rq *rq, struct task_struct *p, int flags)
{
	if (!(p->se.sched_delayed && (task_on_rq_migrating(p) || (flags & DEQUEUE_SAVE))))
		util_est_dequeue(&rq->cfs, p);

	if (dequeue_entities(rq, &p->se, flags) < 0) {
		util_est_update(&rq->cfs, p, DEQUEUE_SLEEP);
		return false;
	}

	util_est_update(&rq->cfs, p, flags & DEQUEUE_SLEEP);
	hrtick_update(rq);
	return true;
}

#ifdef CONFIG_SMP

/* Working cpumask for: sched_balance_rq(), sched_balance_newidle(). */
static DEFINE_PER_CPU(cpumask_var_t, load_balance_mask);
static DEFINE_PER_CPU(cpumask_var_t, select_rq_mask);
static DEFINE_PER_CPU(cpumask_var_t, should_we_balance_tmpmask);

#ifdef CONFIG_NO_HZ_COMMON

static struct {
	cpumask_var_t idle_cpus_mask;
	atomic_t nr_cpus;
	int has_blocked;		/* Idle CPUS has blocked load */
	int needs_update;		/* Newly idle CPUs need their next_balance collated */
	unsigned long next_balance;     /* in jiffy units */
	unsigned long next_blocked;	/* Next update of blocked load in jiffies */
} nohz ____cacheline_aligned;

#endif /* CONFIG_NO_HZ_COMMON */

static unsigned long cpu_load(struct rq *rq)
{
	return cfs_rq_load_avg(&rq->cfs);
}

/*
 * cpu_load_without - compute CPU load without any contributions from *p
 * @cpu: the CPU which load is requested
 * @p: the task which load should be discounted
 *
 * The load of a CPU is defined by the load of tasks currently enqueued on that
 * CPU as well as tasks which are currently sleeping after an execution on that
 * CPU.
 *
 * This method returns the load of the specified CPU by discounting the load of
 * the specified task, whenever the task is currently contributing to the CPU
 * load.
 */
static unsigned long cpu_load_without(struct rq *rq, struct task_struct *p)
{
	struct cfs_rq *cfs_rq;
	unsigned int load;

	/* Task has no contribution or is new */
	if (cpu_of(rq) != task_cpu(p) || !READ_ONCE(p->se.avg.last_update_time))
		return cpu_load(rq);

	cfs_rq = &rq->cfs;
	load = READ_ONCE(cfs_rq->avg.load_avg);

	/* Discount task's util from CPU's util */
	lsub_positive(&load, task_h_load(p));

	return load;
}

static unsigned long cpu_runnable(struct rq *rq)
{
	return cfs_rq_runnable_avg(&rq->cfs);
}

static unsigned long cpu_runnable_without(struct rq *rq, struct task_struct *p)
{
	struct cfs_rq *cfs_rq;
	unsigned int runnable;

	/* Task has no contribution or is new */
	if (cpu_of(rq) != task_cpu(p) || !READ_ONCE(p->se.avg.last_update_time))
		return cpu_runnable(rq);

	cfs_rq = &rq->cfs;
	runnable = READ_ONCE(cfs_rq->avg.runnable_avg);

	/* Discount task's runnable from CPU's runnable */
	lsub_positive(&runnable, p->se.avg.runnable_avg);

	return runnable;
}

static unsigned long capacity_of(int cpu)
{
	return cpu_rq(cpu)->cpu_capacity;
}

static void record_wakee(struct task_struct *p)
{
	/*
	 * Only decay a single time; tasks that have less then 1 wakeup per
	 * jiffy will not have built up many flips.
	 */
	if (time_after(jiffies, current->wakee_flip_decay_ts + HZ)) {
		current->wakee_flips >>= 1;
		current->wakee_flip_decay_ts = jiffies;
	}

	if (current->last_wakee != p) {
		current->last_wakee = p;
		current->wakee_flips++;
	}
}

/*
 * Detect M:N waker/wakee relationships via a switching-frequency heuristic.
 *
 * A waker of many should wake a different task than the one last awakened
 * at a frequency roughly N times higher than one of its wakees.
 *
 * In order to determine whether we should let the load spread vs consolidating
 * to shared cache, we look for a minimum 'flip' frequency of llc_size in one
 * partner, and a factor of lls_size higher frequency in the other.
 *
 * With both conditions met, we can be relatively sure that the relationship is
 * non-monogamous, with partner count exceeding socket size.
 *
 * Waker/wakee being client/server, worker/dispatcher, interrupt source or
 * whatever is irrelevant, spread criteria is apparent partner count exceeds
 * socket size.
 */
static int wake_wide(struct task_struct *p)
{
	unsigned int master = current->wakee_flips;
	unsigned int slave = p->wakee_flips;
	int factor = __this_cpu_read(sd_llc_size);

	if (master < slave)
		swap(master, slave);
	if (slave < factor || master < slave * factor)
		return 0;
	return 1;
}

/*
 * The purpose of wake_affine() is to quickly determine on which CPU we can run
 * soonest. For the purpose of speed we only consider the waking and previous
 * CPU.
 *
 * wake_affine_idle() - only considers 'now', it check if the waking CPU is
 *			cache-affine and is (or	will be) idle.
 *
 * wake_affine_weight() - considers the weight to reflect the average
 *			  scheduling latency of the CPUs. This seems to work
 *			  for the overloaded case.
 */
static int
wake_affine_idle(int this_cpu, int prev_cpu, int sync)
{
	/*
	 * If this_cpu is idle, it implies the wakeup is from interrupt
	 * context. Only allow the move if cache is shared. Otherwise an
	 * interrupt intensive workload could force all tasks onto one
	 * node depending on the IO topology or IRQ affinity settings.
	 *
	 * If the prev_cpu is idle and cache affine then avoid a migration.
	 * There is no guarantee that the cache hot data from an interrupt
	 * is more important than cache hot data on the prev_cpu and from
	 * a cpufreq perspective, it's better to have higher utilisation
	 * on one CPU.
	 */
	if (available_idle_cpu(this_cpu) && cpus_share_cache(this_cpu, prev_cpu))
		return available_idle_cpu(prev_cpu) ? prev_cpu : this_cpu;

	if (sync && cpu_rq(this_cpu)->nr_running == 1)
		return this_cpu;

	if (available_idle_cpu(prev_cpu))
		return prev_cpu;

	return nr_cpumask_bits;
}

static int
wake_affine_weight(struct sched_domain *sd, struct task_struct *p,
		   int this_cpu, int prev_cpu, int sync)
{
	s64 this_eff_load, prev_eff_load;
	unsigned long task_load;

	this_eff_load = cpu_load(cpu_rq(this_cpu));

	if (sync) {
		unsigned long current_load = task_h_load(current);

		if (current_load > this_eff_load)
			return this_cpu;

		this_eff_load -= current_load;
	}

	task_load = task_h_load(p);

	this_eff_load += task_load;
	if (sched_feat(WA_BIAS))
		this_eff_load *= 100;
	this_eff_load *= capacity_of(prev_cpu);

	prev_eff_load = cpu_load(cpu_rq(prev_cpu));
	prev_eff_load -= task_load;
	if (sched_feat(WA_BIAS))
		prev_eff_load *= 100 + (sd->imbalance_pct - 100) / 2;
	prev_eff_load *= capacity_of(this_cpu);

	/*
	 * If sync, adjust the weight of prev_eff_load such that if
	 * prev_eff == this_eff that select_idle_sibling() will consider
	 * stacking the wakee on top of the waker if no other CPU is
	 * idle.
	 */
	if (sync)
		prev_eff_load += 1;

	return this_eff_load < prev_eff_load ? this_cpu : nr_cpumask_bits;
}

static int wake_affine(struct sched_domain *sd, struct task_struct *p,
		       int this_cpu, int prev_cpu, int sync)
{
	int target = nr_cpumask_bits;

	if (sched_feat(WA_IDLE))
		target = wake_affine_idle(this_cpu, prev_cpu, sync);

	if (sched_feat(WA_WEIGHT) && target == nr_cpumask_bits)
		target = wake_affine_weight(sd, p, this_cpu, prev_cpu, sync);

	schedstat_inc(p->stats.nr_wakeups_affine_attempts);
	if (target != this_cpu)
		return prev_cpu;

	schedstat_inc(sd->ttwu_move_affine);
	schedstat_inc(p->stats.nr_wakeups_affine);
	return target;
}

static struct sched_group *
sched_balance_find_dst_group(struct sched_domain *sd, struct task_struct *p, int this_cpu);

/*
 * sched_balance_find_dst_group_cpu - find the idlest CPU among the CPUs in the group.
 */
static int
sched_balance_find_dst_group_cpu(struct sched_group *group, struct task_struct *p, int this_cpu)
{
	unsigned long load, min_load = ULONG_MAX;
	unsigned int min_exit_latency = UINT_MAX;
	u64 latest_idle_timestamp = 0;
	int least_loaded_cpu = this_cpu;
	int shallowest_idle_cpu = -1;
	int i;

	/* Check if we have any choice: */
	if (group->group_weight == 1)
		return cpumask_first(sched_group_span(group));

	/* Traverse only the allowed CPUs */
	for_each_cpu_and(i, sched_group_span(group), p->cpus_ptr) {
		struct rq *rq = cpu_rq(i);

		if (!sched_core_cookie_match(rq, p))
			continue;

		if (sched_idle_cpu(i))
			return i;

		if (available_idle_cpu(i)) {
			struct cpuidle_state *idle = idle_get_state(rq);
			if (idle && idle->exit_latency < min_exit_latency) {
				/*
				 * We give priority to a CPU whose idle state
				 * has the smallest exit latency irrespective
				 * of any idle timestamp.
				 */
				min_exit_latency = idle->exit_latency;
				latest_idle_timestamp = rq->idle_stamp;
				shallowest_idle_cpu = i;
			} else if ((!idle || idle->exit_latency == min_exit_latency) &&
				   rq->idle_stamp > latest_idle_timestamp) {
				/*
				 * If equal or no active idle state, then
				 * the most recently idled CPU might have
				 * a warmer cache.
				 */
				latest_idle_timestamp = rq->idle_stamp;
				shallowest_idle_cpu = i;
			}
		} else if (shallowest_idle_cpu == -1) {
			load = cpu_load(cpu_rq(i));
			if (load < min_load) {
				min_load = load;
				least_loaded_cpu = i;
			}
		}
	}

	return shallowest_idle_cpu != -1 ? shallowest_idle_cpu : least_loaded_cpu;
}

static inline int sched_balance_find_dst_cpu(struct sched_domain *sd, struct task_struct *p,
				  int cpu, int prev_cpu, int sd_flag)
{
	int new_cpu = cpu;

	if (!cpumask_intersects(sched_domain_span(sd), p->cpus_ptr))
		return prev_cpu;

	/*
	 * We need task's util for cpu_util_without, sync it up to
	 * prev_cpu's last_update_time.
	 */
	if (!(sd_flag & SD_BALANCE_FORK))
		sync_entity_load_avg(&p->se);

	while (sd) {
		struct sched_group *group;
		struct sched_domain *tmp;
		int weight;

		if (!(sd->flags & sd_flag)) {
			sd = sd->child;
			continue;
		}

		group = sched_balance_find_dst_group(sd, p, cpu);
		if (!group) {
			sd = sd->child;
			continue;
		}

		new_cpu = sched_balance_find_dst_group_cpu(group, p, cpu);
		if (new_cpu == cpu) {
			/* Now try balancing at a lower domain level of 'cpu': */
			sd = sd->child;
			continue;
		}

		/* Now try balancing at a lower domain level of 'new_cpu': */
		cpu = new_cpu;
		weight = sd->span_weight;
		sd = NULL;
		for_each_domain(cpu, tmp) {
			if (weight <= tmp->span_weight)
				break;
			if (tmp->flags & sd_flag)
				sd = tmp;
		}
	}

	return new_cpu;
}

static inline int __select_idle_cpu(int cpu, struct task_struct *p)
{
	if ((available_idle_cpu(cpu) || sched_idle_cpu(cpu)) &&
	    sched_cpu_cookie_match(cpu_rq(cpu), p))
		return cpu;

	return -1;
}

#ifdef CONFIG_SCHED_SMT
DEFINE_STATIC_KEY_FALSE(sched_smt_present);
EXPORT_SYMBOL_GPL(sched_smt_present);

static inline void set_idle_cores(int cpu, int val)
{
	struct sched_domain_shared *sds;

	sds = rcu_dereference(per_cpu(sd_llc_shared, cpu));
	if (sds)
		WRITE_ONCE(sds->has_idle_cores, val);
}

static inline bool test_idle_cores(int cpu)
{
	struct sched_domain_shared *sds;

	sds = rcu_dereference(per_cpu(sd_llc_shared, cpu));
	if (sds)
		return READ_ONCE(sds->has_idle_cores);

	return false;
}

/*
 * Scans the local SMT mask to see if the entire core is idle, and records this
 * information in sd_llc_shared->has_idle_cores.
 *
 * Since SMT siblings share all cache levels, inspecting this limited remote
 * state should be fairly cheap.
 */
void __update_idle_core(struct rq *rq)
{
	int core = cpu_of(rq);
	int cpu;

	rcu_read_lock();
	if (test_idle_cores(core))
		goto unlock;

	for_each_cpu(cpu, cpu_smt_mask(core)) {
		if (cpu == core)
			continue;

		if (!available_idle_cpu(cpu))
			goto unlock;
	}

	set_idle_cores(core, 1);
unlock:
	rcu_read_unlock();
}

/*
 * Scan the entire LLC domain for idle cores; this dynamically switches off if
 * there are no idle cores left in the system; tracked through
 * sd_llc->shared->has_idle_cores and enabled through update_idle_core() above.
 */
static int select_idle_core(struct task_struct *p, int core, struct cpumask *cpus, int *idle_cpu)
{
	bool idle = true;
	int cpu;

	for_each_cpu(cpu, cpu_smt_mask(core)) {
		if (!available_idle_cpu(cpu)) {
			idle = false;
			if (*idle_cpu == -1) {
				if (sched_idle_cpu(cpu) && cpumask_test_cpu(cpu, cpus)) {
					*idle_cpu = cpu;
					break;
				}
				continue;
			}
			break;
		}
		if (*idle_cpu == -1 && cpumask_test_cpu(cpu, cpus))
			*idle_cpu = cpu;
	}

	if (idle)
		return core;

	cpumask_andnot(cpus, cpus, cpu_smt_mask(core));
	return -1;
}

/*
 * Scan the local SMT mask for idle CPUs.
 */
static int select_idle_smt(struct task_struct *p, struct sched_domain *sd, int target)
{
	int cpu;

	for_each_cpu_and(cpu, cpu_smt_mask(target), p->cpus_ptr) {
		if (cpu == target)
			continue;
		/*
		 * Check if the CPU is in the LLC scheduling domain of @target.
		 * Due to isolcpus, there is no guarantee that all the siblings are in the domain.
		 */
		if (!cpumask_test_cpu(cpu, sched_domain_span(sd)))
			continue;
		if (available_idle_cpu(cpu) || sched_idle_cpu(cpu))
			return cpu;
	}

	return -1;
}

#else /* CONFIG_SCHED_SMT */

static inline void set_idle_cores(int cpu, int val)
{
}

static inline bool test_idle_cores(int cpu)
{
	return false;
}

static inline int select_idle_core(struct task_struct *p, int core, struct cpumask *cpus, int *idle_cpu)
{
	return __select_idle_cpu(core, p);
}

static inline int select_idle_smt(struct task_struct *p, struct sched_domain *sd, int target)
{
	return -1;
}

#endif /* CONFIG_SCHED_SMT */

/*
 * Scan the LLC domain for idle CPUs; this is dynamically regulated by
 * comparing the average scan cost (tracked in sd->avg_scan_cost) against the
 * average idle time for this rq (as found in rq->avg_idle).
 */
static int select_idle_cpu(struct task_struct *p, struct sched_domain *sd, bool has_idle_core, int target)
{
	struct cpumask *cpus = this_cpu_cpumask_var_ptr(select_rq_mask);
	int i, cpu, idle_cpu = -1, nr = INT_MAX;
	struct sched_domain_shared *sd_share;

	cpumask_and(cpus, sched_domain_span(sd), p->cpus_ptr);

	if (sched_feat(SIS_UTIL)) {
		sd_share = rcu_dereference(per_cpu(sd_llc_shared, target));
		if (sd_share) {
			/* because !--nr is the condition to stop scan */
			nr = READ_ONCE(sd_share->nr_idle_scan) + 1;
			/* overloaded LLC is unlikely to have idle cpu/core */
			if (nr == 1)
				return -1;
		}
	}

	if (static_branch_unlikely(&sched_cluster_active)) {
		struct sched_group *sg = sd->groups;

		if (sg->flags & SD_CLUSTER) {
			for_each_cpu_wrap(cpu, sched_group_span(sg), target + 1) {
				if (!cpumask_test_cpu(cpu, cpus))
					continue;

				if (has_idle_core) {
					i = select_idle_core(p, cpu, cpus, &idle_cpu);
					if ((unsigned int)i < nr_cpumask_bits)
						return i;
				} else {
					if (--nr <= 0)
						return -1;
					idle_cpu = __select_idle_cpu(cpu, p);
					if ((unsigned int)idle_cpu < nr_cpumask_bits)
						return idle_cpu;
				}
			}
			cpumask_andnot(cpus, cpus, sched_group_span(sg));
		}
	}

	for_each_cpu_wrap(cpu, cpus, target + 1) {
		if (has_idle_core) {
			i = select_idle_core(p, cpu, cpus, &idle_cpu);
			if ((unsigned int)i < nr_cpumask_bits)
				return i;

		} else {
			if (--nr <= 0)
				return -1;
			idle_cpu = __select_idle_cpu(cpu, p);
			if ((unsigned int)idle_cpu < nr_cpumask_bits)
				break;
		}
	}

	if (has_idle_core)
		set_idle_cores(target, false);

	return idle_cpu;
}

/*
 * Scan the asym_capacity domain for idle CPUs; pick the first idle one on which
 * the task fits. If no CPU is big enough, but there are idle ones, try to
 * maximize capacity.
 */
static int
select_idle_capacity(struct task_struct *p, struct sched_domain *sd, int target)
{
	unsigned long task_util, util_min, util_max, best_cap = 0;
	int fits, best_fits = 0;
	int cpu, best_cpu = -1;
	struct cpumask *cpus;

	cpus = this_cpu_cpumask_var_ptr(select_rq_mask);
	cpumask_and(cpus, sched_domain_span(sd), p->cpus_ptr);

	task_util = task_util_est(p);
	util_min = uclamp_eff_value(p, UCLAMP_MIN);
	util_max = uclamp_eff_value(p, UCLAMP_MAX);

	for_each_cpu_wrap(cpu, cpus, target) {
		unsigned long cpu_cap = capacity_of(cpu);

		if (!available_idle_cpu(cpu) && !sched_idle_cpu(cpu))
			continue;

		fits = util_fits_cpu(task_util, util_min, util_max, cpu);

		/* This CPU fits with all requirements */
		if (fits > 0)
			return cpu;
		/*
		 * Only the min performance hint (i.e. uclamp_min) doesn't fit.
		 * Look for the CPU with best capacity.
		 */
		else if (fits < 0)
			cpu_cap = get_actual_cpu_capacity(cpu);

		/*
		 * First, select CPU which fits better (-1 being better than 0).
		 * Then, select the one with best capacity at same level.
		 */
		if ((fits < best_fits) ||
		    ((fits == best_fits) && (cpu_cap > best_cap))) {
			best_cap = cpu_cap;
			best_cpu = cpu;
			best_fits = fits;
		}
	}

	return best_cpu;
}

static inline bool asym_fits_cpu(unsigned long util,
				 unsigned long util_min,
				 unsigned long util_max,
				 int cpu)
{
	if (sched_asym_cpucap_active())
		/*
		 * Return true only if the cpu fully fits the task requirements
		 * which include the utilization and the performance hints.
		 */
		return (util_fits_cpu(util, util_min, util_max, cpu) > 0);

	return true;
}

/*
 * Try and locate an idle core/thread in the LLC cache domain.
 */
static int select_idle_sibling(struct task_struct *p, int prev, int target)
{
	bool has_idle_core = false;
	struct sched_domain *sd;
	unsigned long task_util, util_min, util_max;
	int i, recent_used_cpu, prev_aff = -1;

	/*
	 * On asymmetric system, update task utilization because we will check
	 * that the task fits with CPU's capacity.
	 */
	if (sched_asym_cpucap_active()) {
		sync_entity_load_avg(&p->se);
		task_util = task_util_est(p);
		util_min = uclamp_eff_value(p, UCLAMP_MIN);
		util_max = uclamp_eff_value(p, UCLAMP_MAX);
	}

	/*
	 * per-cpu select_rq_mask usage
	 */
	lockdep_assert_irqs_disabled();

	if ((available_idle_cpu(target) || sched_idle_cpu(target)) &&
	    asym_fits_cpu(task_util, util_min, util_max, target))
		return target;

	/*
	 * If the previous CPU is cache affine and idle, don't be stupid:
	 */
	if (prev != target && cpus_share_cache(prev, target) &&
	    (available_idle_cpu(prev) || sched_idle_cpu(prev)) &&
	    asym_fits_cpu(task_util, util_min, util_max, prev)) {

		if (!static_branch_unlikely(&sched_cluster_active) ||
		    cpus_share_resources(prev, target))
			return prev;

		prev_aff = prev;
	}

	/*
	 * Allow a per-cpu kthread to stack with the wakee if the
	 * kworker thread and the tasks previous CPUs are the same.
	 * The assumption is that the wakee queued work for the
	 * per-cpu kthread that is now complete and the wakeup is
	 * essentially a sync wakeup. An obvious example of this
	 * pattern is IO completions.
	 */
	if (is_per_cpu_kthread(current) &&
	    in_task() &&
	    prev == smp_processor_id() &&
	    this_rq()->nr_running <= 1 &&
	    asym_fits_cpu(task_util, util_min, util_max, prev)) {
		return prev;
	}

	/* Check a recently used CPU as a potential idle candidate: */
	recent_used_cpu = p->recent_used_cpu;
	p->recent_used_cpu = prev;
	if (recent_used_cpu != prev &&
	    recent_used_cpu != target &&
	    cpus_share_cache(recent_used_cpu, target) &&
	    (available_idle_cpu(recent_used_cpu) || sched_idle_cpu(recent_used_cpu)) &&
	    cpumask_test_cpu(recent_used_cpu, p->cpus_ptr) &&
	    asym_fits_cpu(task_util, util_min, util_max, recent_used_cpu)) {

		if (!static_branch_unlikely(&sched_cluster_active) ||
		    cpus_share_resources(recent_used_cpu, target))
			return recent_used_cpu;

	} else {
		recent_used_cpu = -1;
	}

	/*
	 * For asymmetric CPU capacity systems, our domain of interest is
	 * sd_asym_cpucapacity rather than sd_llc.
	 */
	if (sched_asym_cpucap_active()) {
		sd = rcu_dereference(per_cpu(sd_asym_cpucapacity, target));
		/*
		 * On an asymmetric CPU capacity system where an exclusive
		 * cpuset defines a symmetric island (i.e. one unique
		 * capacity_orig value through the cpuset), the key will be set
		 * but the CPUs within that cpuset will not have a domain with
		 * SD_ASYM_CPUCAPACITY. These should follow the usual symmetric
		 * capacity path.
		 */
		if (sd) {
			i = select_idle_capacity(p, sd, target);
			return ((unsigned)i < nr_cpumask_bits) ? i : target;
		}
	}

	sd = rcu_dereference(per_cpu(sd_llc, target));
	if (!sd)
		return target;

	if (sched_smt_active()) {
		has_idle_core = test_idle_cores(target);

		if (!has_idle_core && cpus_share_cache(prev, target)) {
			i = select_idle_smt(p, sd, prev);
			if ((unsigned int)i < nr_cpumask_bits)
				return i;
		}
	}

	i = select_idle_cpu(p, sd, has_idle_core, target);
	if ((unsigned)i < nr_cpumask_bits)
		return i;

	/*
	 * For cluster machines which have lower sharing cache like L2 or
	 * LLC Tag, we tend to find an idle CPU in the target's cluster
	 * first. But prev_cpu or recent_used_cpu may also be a good candidate,
	 * use them if possible when no idle CPU found in select_idle_cpu().
	 */
	if ((unsigned int)prev_aff < nr_cpumask_bits)
		return prev_aff;
	if ((unsigned int)recent_used_cpu < nr_cpumask_bits)
		return recent_used_cpu;

	return target;
}

/**
 * cpu_util() - Estimates the amount of CPU capacity used by CFS tasks.
 * @cpu: the CPU to get the utilization for
 * @p: task for which the CPU utilization should be predicted or NULL
 * @dst_cpu: CPU @p migrates to, -1 if @p moves from @cpu or @p == NULL
 * @boost: 1 to enable boosting, otherwise 0
 *
 * The unit of the return value must be the same as the one of CPU capacity
 * so that CPU utilization can be compared with CPU capacity.
 *
 * CPU utilization is the sum of running time of runnable tasks plus the
 * recent utilization of currently non-runnable tasks on that CPU.
 * It represents the amount of CPU capacity currently used by CFS tasks in
 * the range [0..max CPU capacity] with max CPU capacity being the CPU
 * capacity at f_max.
 *
 * The estimated CPU utilization is defined as the maximum between CPU
 * utilization and sum of the estimated utilization of the currently
 * runnable tasks on that CPU. It preserves a utilization "snapshot" of
 * previously-executed tasks, which helps better deduce how busy a CPU will
 * be when a long-sleeping task wakes up. The contribution to CPU utilization
 * of such a task would be significantly decayed at this point of time.
 *
 * Boosted CPU utilization is defined as max(CPU runnable, CPU utilization).
 * CPU contention for CFS tasks can be detected by CPU runnable > CPU
 * utilization. Boosting is implemented in cpu_util() so that internal
 * users (e.g. EAS) can use it next to external users (e.g. schedutil),
 * latter via cpu_util_cfs_boost().
 *
 * CPU utilization can be higher than the current CPU capacity
 * (f_curr/f_max * max CPU capacity) or even the max CPU capacity because
 * of rounding errors as well as task migrations or wakeups of new tasks.
 * CPU utilization has to be capped to fit into the [0..max CPU capacity]
 * range. Otherwise a group of CPUs (CPU0 util = 121% + CPU1 util = 80%)
 * could be seen as over-utilized even though CPU1 has 20% of spare CPU
 * capacity. CPU utilization is allowed to overshoot current CPU capacity
 * though since this is useful for predicting the CPU capacity required
 * after task migrations (scheduler-driven DVFS).
 *
 * Return: (Boosted) (estimated) utilization for the specified CPU.
 */
static unsigned long
cpu_util(int cpu, struct task_struct *p, int dst_cpu, int boost)
{
	struct cfs_rq *cfs_rq = &cpu_rq(cpu)->cfs;
	unsigned long util = READ_ONCE(cfs_rq->avg.util_avg);
	unsigned long runnable;

	if (boost) {
		runnable = READ_ONCE(cfs_rq->avg.runnable_avg);
		util = max(util, runnable);
	}

	/*
	 * If @dst_cpu is -1 or @p migrates from @cpu to @dst_cpu remove its
	 * contribution. If @p migrates from another CPU to @cpu add its
	 * contribution. In all the other cases @cpu is not impacted by the
	 * migration so its util_avg is already correct.
	 */
	if (p && task_cpu(p) == cpu && dst_cpu != cpu)
		lsub_positive(&util, task_util(p));
	else if (p && task_cpu(p) != cpu && dst_cpu == cpu)
		util += task_util(p);

	if (sched_feat(UTIL_EST)) {
		unsigned long util_est;

		util_est = READ_ONCE(cfs_rq->avg.util_est);

		/*
		 * During wake-up @p isn't enqueued yet and doesn't contribute
		 * to any cpu_rq(cpu)->cfs.avg.util_est.
		 * If @dst_cpu == @cpu add it to "simulate" cpu_util after @p
		 * has been enqueued.
		 *
		 * During exec (@dst_cpu = -1) @p is enqueued and does
		 * contribute to cpu_rq(cpu)->cfs.util_est.
		 * Remove it to "simulate" cpu_util without @p's contribution.
		 *
		 * Despite the task_on_rq_queued(@p) check there is still a
		 * small window for a possible race when an exec
		 * select_task_rq_fair() races with LB's detach_task().
		 *
		 *   detach_task()
		 *     deactivate_task()
		 *       p->on_rq = TASK_ON_RQ_MIGRATING;
		 *       -------------------------------- A
		 *       dequeue_task()                    \
		 *         dequeue_task_fair()              + Race Time
		 *           util_est_dequeue()            /
		 *       -------------------------------- B
		 *
		 * The additional check "current == p" is required to further
		 * reduce the race window.
		 */
		if (dst_cpu == cpu)
			util_est += _task_util_est(p);
		else if (p && unlikely(task_on_rq_queued(p) || current == p))
			lsub_positive(&util_est, _task_util_est(p));

		util = max(util, util_est);
	}

	return min(util, arch_scale_cpu_capacity(cpu));
}

unsigned long cpu_util_cfs(int cpu)
{
	return cpu_util(cpu, NULL, -1, 0);
}

unsigned long cpu_util_cfs_boost(int cpu)
{
	return cpu_util(cpu, NULL, -1, 1);
}

/*
 * cpu_util_without: compute cpu utilization without any contributions from *p
 * @cpu: the CPU which utilization is requested
 * @p: the task which utilization should be discounted
 *
 * The utilization of a CPU is defined by the utilization of tasks currently
 * enqueued on that CPU as well as tasks which are currently sleeping after an
 * execution on that CPU.
 *
 * This method returns the utilization of the specified CPU by discounting the
 * utilization of the specified task, whenever the task is currently
 * contributing to the CPU utilization.
 */
static unsigned long cpu_util_without(int cpu, struct task_struct *p)
{
	/* Task has no contribution or is new */
	if (cpu != task_cpu(p) || !READ_ONCE(p->se.avg.last_update_time))
		p = NULL;

	return cpu_util(cpu, p, -1, 0);
}

/*
 * This function computes an effective utilization for the given CPU, to be
 * used for frequency selection given the linear relation: f = u * f_max.
 *
 * The scheduler tracks the following metrics:
 *
 *   cpu_util_{cfs,rt,dl,irq}()
 *   cpu_bw_dl()
 *
 * Where the cfs,rt and dl util numbers are tracked with the same metric and
 * synchronized windows and are thus directly comparable.
 *
 * The cfs,rt,dl utilization are the running times measured with rq->clock_task
 * which excludes things like IRQ and steal-time. These latter are then accrued
 * in the IRQ utilization.
 *
 * The DL bandwidth number OTOH is not a measured metric but a value computed
 * based on the task model parameters and gives the minimal utilization
 * required to meet deadlines.
 */
unsigned long effective_cpu_util(int cpu, unsigned long util_cfs,
				 unsigned long *min,
				 unsigned long *max)
{
	unsigned long util, irq, scale;
	struct rq *rq = cpu_rq(cpu);

	scale = arch_scale_cpu_capacity(cpu);

	/*
	 * Early check to see if IRQ/steal time saturates the CPU, can be
	 * because of inaccuracies in how we track these -- see
	 * update_irq_load_avg().
	 */
	irq = cpu_util_irq(rq);
	if (unlikely(irq >= scale)) {
		if (min)
			*min = scale;
		if (max)
			*max = scale;
		return scale;
	}

	if (min) {
		/*
		 * The minimum utilization returns the highest level between:
		 * - the computed DL bandwidth needed with the IRQ pressure which
		 *   steals time to the deadline task.
		 * - The minimum performance requirement for CFS and/or RT.
		 */
		*min = max(irq + cpu_bw_dl(rq), uclamp_rq_get(rq, UCLAMP_MIN));

		/*
		 * When an RT task is runnable and uclamp is not used, we must
		 * ensure that the task will run at maximum compute capacity.
		 */
		if (!uclamp_is_used() && rt_rq_is_runnable(&rq->rt))
			*min = max(*min, scale);
	}

	/*
	 * Because the time spend on RT/DL tasks is visible as 'lost' time to
	 * CFS tasks and we use the same metric to track the effective
	 * utilization (PELT windows are synchronized) we can directly add them
	 * to obtain the CPU's actual utilization.
	 */
	util = util_cfs + cpu_util_rt(rq);
	util += cpu_util_dl(rq);

	/*
	 * The maximum hint is a soft bandwidth requirement, which can be lower
	 * than the actual utilization because of uclamp_max requirements.
	 */
	if (max)
		*max = min(scale, uclamp_rq_get(rq, UCLAMP_MAX));

	if (util >= scale)
		return scale;

	/*
	 * There is still idle time; further improve the number by using the
	 * IRQ metric. Because IRQ/steal time is hidden from the task clock we
	 * need to scale the task numbers:
	 *
	 *              max - irq
	 *   U' = irq + --------- * U
	 *                 max
	 */
	util = scale_irq_capacity(util, irq, scale);
	util += irq;

	return min(scale, util);
}

unsigned long sched_cpu_util(int cpu)
{
	return effective_cpu_util(cpu, cpu_util_cfs(cpu), NULL, NULL);
}

/*
 * energy_env - Utilization landscape for energy estimation.
 * @task_busy_time: Utilization contribution by the task for which we test the
 *                  placement. Given by eenv_task_busy_time().
 * @pd_busy_time:   Utilization of the whole perf domain without the task
 *                  contribution. Given by eenv_pd_busy_time().
 * @cpu_cap:        Maximum CPU capacity for the perf domain.
 * @pd_cap:         Entire perf domain capacity. (pd->nr_cpus * cpu_cap).
 */
struct energy_env {
	unsigned long task_busy_time;
	unsigned long pd_busy_time;
	unsigned long cpu_cap;
	unsigned long pd_cap;
};

/*
 * Compute the task busy time for compute_energy(). This time cannot be
 * injected directly into effective_cpu_util() because of the IRQ scaling.
 * The latter only makes sense with the most recent CPUs where the task has
 * run.
 */
static inline void eenv_task_busy_time(struct energy_env *eenv,
				       struct task_struct *p, int prev_cpu)
{
	unsigned long busy_time, max_cap = arch_scale_cpu_capacity(prev_cpu);
	unsigned long irq = cpu_util_irq(cpu_rq(prev_cpu));

	if (unlikely(irq >= max_cap))
		busy_time = max_cap;
	else
		busy_time = scale_irq_capacity(task_util_est(p), irq, max_cap);

	eenv->task_busy_time = busy_time;
}

/*
 * Compute the perf_domain (PD) busy time for compute_energy(). Based on the
 * utilization for each @pd_cpus, it however doesn't take into account
 * clamping since the ratio (utilization / cpu_capacity) is already enough to
 * scale the EM reported power consumption at the (eventually clamped)
 * cpu_capacity.
 *
 * The contribution of the task @p for which we want to estimate the
 * energy cost is removed (by cpu_util()) and must be calculated
 * separately (see eenv_task_busy_time). This ensures:
 *
 *   - A stable PD utilization, no matter which CPU of that PD we want to place
 *     the task on.
 *
 *   - A fair comparison between CPUs as the task contribution (task_util())
 *     will always be the same no matter which CPU utilization we rely on
 *     (util_avg or util_est).
 *
 * Set @eenv busy time for the PD that spans @pd_cpus. This busy time can't
 * exceed @eenv->pd_cap.
 */
static inline void eenv_pd_busy_time(struct energy_env *eenv,
				     struct cpumask *pd_cpus,
				     struct task_struct *p)
{
	unsigned long busy_time = 0;
	int cpu;

	for_each_cpu(cpu, pd_cpus) {
		unsigned long util = cpu_util(cpu, p, -1, 0);

		busy_time += effective_cpu_util(cpu, util, NULL, NULL);
	}

	eenv->pd_busy_time = min(eenv->pd_cap, busy_time);
}

/*
 * Compute the maximum utilization for compute_energy() when the task @p
 * is placed on the cpu @dst_cpu.
 *
 * Returns the maximum utilization among @eenv->cpus. This utilization can't
 * exceed @eenv->cpu_cap.
 */
static inline unsigned long
eenv_pd_max_util(struct energy_env *eenv, struct cpumask *pd_cpus,
		 struct task_struct *p, int dst_cpu)
{
	unsigned long max_util = 0;
	int cpu;

	for_each_cpu(cpu, pd_cpus) {
		struct task_struct *tsk = (cpu == dst_cpu) ? p : NULL;
		unsigned long util = cpu_util(cpu, p, dst_cpu, 1);
		unsigned long eff_util, min, max;

		/*
		 * Performance domain frequency: utilization clamping
		 * must be considered since it affects the selection
		 * of the performance domain frequency.
		 * NOTE: in case RT tasks are running, by default the min
		 * utilization can be max OPP.
		 */
		eff_util = effective_cpu_util(cpu, util, &min, &max);

		/* Task's uclamp can modify min and max value */
		if (tsk && uclamp_is_used()) {
			min = max(min, uclamp_eff_value(p, UCLAMP_MIN));

			/*
			 * If there is no active max uclamp constraint,
			 * directly use task's one, otherwise keep max.
			 */
			if (uclamp_rq_is_idle(cpu_rq(cpu)))
				max = uclamp_eff_value(p, UCLAMP_MAX);
			else
				max = max(max, uclamp_eff_value(p, UCLAMP_MAX));
		}

		eff_util = sugov_effective_cpu_perf(cpu, eff_util, min, max);
		max_util = max(max_util, eff_util);
	}

	return min(max_util, eenv->cpu_cap);
}

/*
 * compute_energy(): Use the Energy Model to estimate the energy that @pd would
 * consume for a given utilization landscape @eenv. When @dst_cpu < 0, the task
 * contribution is ignored.
 */
static inline unsigned long
compute_energy(struct energy_env *eenv, struct perf_domain *pd,
	       struct cpumask *pd_cpus, struct task_struct *p, int dst_cpu)
{
	unsigned long max_util = eenv_pd_max_util(eenv, pd_cpus, p, dst_cpu);
	unsigned long busy_time = eenv->pd_busy_time;
	unsigned long energy;

	if (dst_cpu >= 0)
		busy_time = min(eenv->pd_cap, busy_time + eenv->task_busy_time);

	energy = em_cpu_energy(pd->em_pd, max_util, busy_time, eenv->cpu_cap);

	trace_sched_compute_energy_tp(p, dst_cpu, energy, max_util, busy_time);

	return energy;
}

/*
 * find_energy_efficient_cpu(): Find most energy-efficient target CPU for the
 * waking task. find_energy_efficient_cpu() looks for the CPU with maximum
 * spare capacity in each performance domain and uses it as a potential
 * candidate to execute the task. Then, it uses the Energy Model to figure
 * out which of the CPU candidates is the most energy-efficient.
 *
 * The rationale for this heuristic is as follows. In a performance domain,
 * all the most energy efficient CPU candidates (according to the Energy
 * Model) are those for which we'll request a low frequency. When there are
 * several CPUs for which the frequency request will be the same, we don't
 * have enough data to break the tie between them, because the Energy Model
 * only includes active power costs. With this model, if we assume that
 * frequency requests follow utilization (e.g. using schedutil), the CPU with
 * the maximum spare capacity in a performance domain is guaranteed to be among
 * the best candidates of the performance domain.
 *
 * In practice, it could be preferable from an energy standpoint to pack
 * small tasks on a CPU in order to let other CPUs go in deeper idle states,
 * but that could also hurt our chances to go cluster idle, and we have no
 * ways to tell with the current Energy Model if this is actually a good
 * idea or not. So, find_energy_efficient_cpu() basically favors
 * cluster-packing, and spreading inside a cluster. That should at least be
 * a good thing for latency, and this is consistent with the idea that most
 * of the energy savings of EAS come from the asymmetry of the system, and
 * not so much from breaking the tie between identical CPUs. That's also the
 * reason why EAS is enabled in the topology code only for systems where
 * SD_ASYM_CPUCAPACITY is set.
 *
 * NOTE: Forkees are not accepted in the energy-aware wake-up path because
 * they don't have any useful utilization data yet and it's not possible to
 * forecast their impact on energy consumption. Consequently, they will be
 * placed by sched_balance_find_dst_cpu() on the least loaded CPU, which might turn out
 * to be energy-inefficient in some use-cases. The alternative would be to
 * bias new tasks towards specific types of CPUs first, or to try to infer
 * their util_avg from the parent task, but those heuristics could hurt
 * other use-cases too. So, until someone finds a better way to solve this,
 * let's keep things simple by re-using the existing slow path.
 */
static int find_energy_efficient_cpu(struct task_struct *p, int prev_cpu)
{
	struct cpumask *cpus = this_cpu_cpumask_var_ptr(select_rq_mask);
	unsigned long prev_delta = ULONG_MAX, best_delta = ULONG_MAX;
	unsigned long p_util_min = uclamp_is_used() ? uclamp_eff_value(p, UCLAMP_MIN) : 0;
	unsigned long p_util_max = uclamp_is_used() ? uclamp_eff_value(p, UCLAMP_MAX) : 1024;
	struct root_domain *rd = this_rq()->rd;
	int cpu, best_energy_cpu, target = -1;
	int prev_fits = -1, best_fits = -1;
	unsigned long best_actual_cap = 0;
	unsigned long prev_actual_cap = 0;
	struct sched_domain *sd;
	struct perf_domain *pd;
	struct energy_env eenv;

	rcu_read_lock();
	pd = rcu_dereference(rd->pd);
	if (!pd)
		goto unlock;

	/*
	 * Energy-aware wake-up happens on the lowest sched_domain starting
	 * from sd_asym_cpucapacity spanning over this_cpu and prev_cpu.
	 */
	sd = rcu_dereference(*this_cpu_ptr(&sd_asym_cpucapacity));
	while (sd && !cpumask_test_cpu(prev_cpu, sched_domain_span(sd)))
		sd = sd->parent;
	if (!sd)
		goto unlock;

	target = prev_cpu;

	sync_entity_load_avg(&p->se);
	if (!task_util_est(p) && p_util_min == 0)
		goto unlock;

	eenv_task_busy_time(&eenv, p, prev_cpu);

	for (; pd; pd = pd->next) {
		unsigned long util_min = p_util_min, util_max = p_util_max;
		unsigned long cpu_cap, cpu_actual_cap, util;
		long prev_spare_cap = -1, max_spare_cap = -1;
		unsigned long rq_util_min, rq_util_max;
		unsigned long cur_delta, base_energy;
		int max_spare_cap_cpu = -1;
		int fits, max_fits = -1;

		cpumask_and(cpus, perf_domain_span(pd), cpu_online_mask);

		if (cpumask_empty(cpus))
			continue;

		/* Account external pressure for the energy estimation */
		cpu = cpumask_first(cpus);
		cpu_actual_cap = get_actual_cpu_capacity(cpu);

		eenv.cpu_cap = cpu_actual_cap;
		eenv.pd_cap = 0;

		for_each_cpu(cpu, cpus) {
			struct rq *rq = cpu_rq(cpu);

			eenv.pd_cap += cpu_actual_cap;

			if (!cpumask_test_cpu(cpu, sched_domain_span(sd)))
				continue;

			if (!cpumask_test_cpu(cpu, p->cpus_ptr))
				continue;

			util = cpu_util(cpu, p, cpu, 0);
			cpu_cap = capacity_of(cpu);

			/*
			 * Skip CPUs that cannot satisfy the capacity request.
			 * IOW, placing the task there would make the CPU
			 * overutilized. Take uclamp into account to see how
			 * much capacity we can get out of the CPU; this is
			 * aligned with sched_cpu_util().
			 */
			if (uclamp_is_used() && !uclamp_rq_is_idle(rq)) {
				/*
				 * Open code uclamp_rq_util_with() except for
				 * the clamp() part. I.e.: apply max aggregation
				 * only. util_fits_cpu() logic requires to
				 * operate on non clamped util but must use the
				 * max-aggregated uclamp_{min, max}.
				 */
				rq_util_min = uclamp_rq_get(rq, UCLAMP_MIN);
				rq_util_max = uclamp_rq_get(rq, UCLAMP_MAX);

				util_min = max(rq_util_min, p_util_min);
				util_max = max(rq_util_max, p_util_max);
			}

			fits = util_fits_cpu(util, util_min, util_max, cpu);
			if (!fits)
				continue;

			lsub_positive(&cpu_cap, util);

			if (cpu == prev_cpu) {
				/* Always use prev_cpu as a candidate. */
				prev_spare_cap = cpu_cap;
				prev_fits = fits;
			} else if ((fits > max_fits) ||
				   ((fits == max_fits) && ((long)cpu_cap > max_spare_cap))) {
				/*
				 * Find the CPU with the maximum spare capacity
				 * among the remaining CPUs in the performance
				 * domain.
				 */
				max_spare_cap = cpu_cap;
				max_spare_cap_cpu = cpu;
				max_fits = fits;
			}
		}

		if (max_spare_cap_cpu < 0 && prev_spare_cap < 0)
			continue;

		eenv_pd_busy_time(&eenv, cpus, p);
		/* Compute the 'base' energy of the pd, without @p */
		base_energy = compute_energy(&eenv, pd, cpus, p, -1);

		/* Evaluate the energy impact of using prev_cpu. */
		if (prev_spare_cap > -1) {
			prev_delta = compute_energy(&eenv, pd, cpus, p,
						    prev_cpu);
			/* CPU utilization has changed */
			if (prev_delta < base_energy)
				goto unlock;
			prev_delta -= base_energy;
			prev_actual_cap = cpu_actual_cap;
			best_delta = min(best_delta, prev_delta);
		}

		/* Evaluate the energy impact of using max_spare_cap_cpu. */
		if (max_spare_cap_cpu >= 0 && max_spare_cap > prev_spare_cap) {
			/* Current best energy cpu fits better */
			if (max_fits < best_fits)
				continue;

			/*
			 * Both don't fit performance hint (i.e. uclamp_min)
			 * but best energy cpu has better capacity.
			 */
			if ((max_fits < 0) &&
			    (cpu_actual_cap <= best_actual_cap))
				continue;

			cur_delta = compute_energy(&eenv, pd, cpus, p,
						   max_spare_cap_cpu);
			/* CPU utilization has changed */
			if (cur_delta < base_energy)
				goto unlock;
			cur_delta -= base_energy;

			/*
			 * Both fit for the task but best energy cpu has lower
			 * energy impact.
			 */
			if ((max_fits > 0) && (best_fits > 0) &&
			    (cur_delta >= best_delta))
				continue;

			best_delta = cur_delta;
			best_energy_cpu = max_spare_cap_cpu;
			best_fits = max_fits;
			best_actual_cap = cpu_actual_cap;
		}
	}
	rcu_read_unlock();

	if ((best_fits > prev_fits) ||
	    ((best_fits > 0) && (best_delta < prev_delta)) ||
	    ((best_fits < 0) && (best_actual_cap > prev_actual_cap)))
		target = best_energy_cpu;

	return target;

unlock:
	rcu_read_unlock();

	return target;
}

/*
 * select_task_rq_fair: Select target runqueue for the waking task in domains
 * that have the relevant SD flag set. In practice, this is SD_BALANCE_WAKE,
 * SD_BALANCE_FORK, or SD_BALANCE_EXEC.
 *
 * Balances load by selecting the idlest CPU in the idlest group, or under
 * certain conditions an idle sibling CPU if the domain has SD_WAKE_AFFINE set.
 *
 * Returns the target CPU number.
 */
static int
select_task_rq_fair(struct task_struct *p, int prev_cpu, int wake_flags)
{
	int sync = (wake_flags & WF_SYNC) && !(current->flags & PF_EXITING);
	struct sched_domain *tmp, *sd = NULL;
	int cpu = smp_processor_id();
	int new_cpu = prev_cpu;
	int want_affine = 0;
	/* SD_flags and WF_flags share the first nibble */
	int sd_flag = wake_flags & 0xF;

	/*
	 * required for stable ->cpus_allowed
	 */
	lockdep_assert_held(&p->pi_lock);
	if (wake_flags & WF_TTWU) {
		record_wakee(p);

		if ((wake_flags & WF_CURRENT_CPU) &&
		    cpumask_test_cpu(cpu, p->cpus_ptr))
			return cpu;

		if (!is_rd_overutilized(this_rq()->rd)) {
			new_cpu = find_energy_efficient_cpu(p, prev_cpu);
			if (new_cpu >= 0)
				return new_cpu;
			new_cpu = prev_cpu;
		}

		want_affine = !wake_wide(p) && cpumask_test_cpu(cpu, p->cpus_ptr);
	}

	rcu_read_lock();
	for_each_domain(cpu, tmp) {
		/*
		 * If both 'cpu' and 'prev_cpu' are part of this domain,
		 * cpu is a valid SD_WAKE_AFFINE target.
		 */
		if (want_affine && (tmp->flags & SD_WAKE_AFFINE) &&
		    cpumask_test_cpu(prev_cpu, sched_domain_span(tmp))) {
			if (cpu != prev_cpu)
				new_cpu = wake_affine(tmp, p, cpu, prev_cpu, sync);

			sd = NULL; /* Prefer wake_affine over balance flags */
			break;
		}

		/*
		 * Usually only true for WF_EXEC and WF_FORK, as sched_domains
		 * usually do not have SD_BALANCE_WAKE set. That means wakeup
		 * will usually go to the fast path.
		 */
		if (tmp->flags & sd_flag)
			sd = tmp;
		else if (!want_affine)
			break;
	}

	if (unlikely(sd)) {
		/* Slow path */
		new_cpu = sched_balance_find_dst_cpu(sd, p, cpu, prev_cpu, sd_flag);
	} else if (wake_flags & WF_TTWU) { /* XXX always ? */
		/* Fast path */
		new_cpu = select_idle_sibling(p, prev_cpu, new_cpu);
	}
	rcu_read_unlock();

	return new_cpu;
}

/*
 * Called immediately before a task is migrated to a new CPU; task_cpu(p) and
 * cfs_rq_of(p) references at time of call are still valid and identify the
 * previous CPU. The caller guarantees p->pi_lock or task_rq(p)->lock is held.
 */
static void migrate_task_rq_fair(struct task_struct *p, int new_cpu)
{
	struct sched_entity *se = &p->se;

	if (!task_on_rq_migrating(p)) {
		remove_entity_load_avg(se);

		/*
		 * Here, the task's PELT values have been updated according to
		 * the current rq's clock. But if that clock hasn't been
		 * updated in a while, a substantial idle time will be missed,
		 * leading to an inflation after wake-up on the new rq.
		 *
		 * Estimate the missing time from the cfs_rq last_update_time
		 * and update sched_avg to improve the PELT continuity after
		 * migration.
		 */
		migrate_se_pelt_lag(se);
	}

	/* Tell new CPU we are migrated */
	se->avg.last_update_time = 0;

	update_scan_period(p, new_cpu);
}

static void task_dead_fair(struct task_struct *p)
{
	struct sched_entity *se = &p->se;

	if (se->sched_delayed) {
		struct rq_flags rf;
		struct rq *rq;

		rq = task_rq_lock(p, &rf);
		if (se->sched_delayed) {
			update_rq_clock(rq);
			dequeue_entities(rq, se, DEQUEUE_SLEEP | DEQUEUE_DELAYED);
		}
		task_rq_unlock(rq, p, &rf);
	}

	remove_entity_load_avg(se);
}

/*
 * Set the max capacity the task is allowed to run at for misfit detection.
 */
static void set_task_max_allowed_capacity(struct task_struct *p)
{
	struct asym_cap_data *entry;

	if (!sched_asym_cpucap_active())
		return;

	rcu_read_lock();
	list_for_each_entry_rcu(entry, &asym_cap_list, link) {
		cpumask_t *cpumask;

		cpumask = cpu_capacity_span(entry);
		if (!cpumask_intersects(p->cpus_ptr, cpumask))
			continue;

		p->max_allowed_capacity = entry->capacity;
		break;
	}
	rcu_read_unlock();
}

static void set_cpus_allowed_fair(struct task_struct *p, struct affinity_context *ctx)
{
	set_cpus_allowed_common(p, ctx);
	set_task_max_allowed_capacity(p);
}

static int
balance_fair(struct rq *rq, struct task_struct *prev, struct rq_flags *rf)
{
	if (sched_fair_runnable(rq))
		return 1;

	return sched_balance_newidle(rq, rf) != 0;
}
#else
static inline void set_task_max_allowed_capacity(struct task_struct *p) {}
#endif /* CONFIG_SMP */

static void set_next_buddy(struct sched_entity *se)
{
	for_each_sched_entity(se) {
		if (SCHED_WARN_ON(!se->on_rq))
			return;
		if (se_is_idle(se))
			return;
		cfs_rq_of(se)->next = se;
	}
}

/*
 * Preempt the current task with a newly woken task if needed:
 */
static void check_preempt_wakeup_fair(struct rq *rq, struct task_struct *p, int wake_flags)
{
	struct task_struct *curr = rq->curr;
	struct sched_entity *se = &curr->se, *pse = &p->se;
	struct cfs_rq *cfs_rq = task_cfs_rq(curr);
	int cse_is_idle, pse_is_idle;

	if (unlikely(se == pse))
		return;

	/*
	 * This is possible from callers such as attach_tasks(), in which we
	 * unconditionally wakeup_preempt() after an enqueue (which may have
	 * lead to a throttle).  This both saves work and prevents false
	 * next-buddy nomination below.
	 */
	if (unlikely(throttled_hierarchy(cfs_rq_of(pse))))
		return;

	if (sched_feat(NEXT_BUDDY) && !(wake_flags & WF_FORK)) {
		set_next_buddy(pse);
	}

	/*
	 * We can come here with TIF_NEED_RESCHED already set from new task
	 * wake up path.
	 *
	 * Note: this also catches the edge-case of curr being in a throttled
	 * group (e.g. via set_curr_task), since update_curr() (in the
	 * enqueue of curr) will have resulted in resched being set.  This
	 * prevents us from potentially nominating it as a false LAST_BUDDY
	 * below.
	 */
	if (test_tsk_need_resched(curr))
		return;

	if (!sched_feat(WAKEUP_PREEMPTION))
		return;

	find_matching_se(&se, &pse);
	WARN_ON_ONCE(!pse);

	cse_is_idle = se_is_idle(se);
	pse_is_idle = se_is_idle(pse);

	/*
	 * Preempt an idle entity in favor of a non-idle entity (and don't preempt
	 * in the inverse case).
	 */
	if (cse_is_idle && !pse_is_idle)
		goto preempt;
	if (cse_is_idle != pse_is_idle)
		return;

	/*
	 * BATCH and IDLE tasks do not preempt others.
	 */
	if (unlikely(!normal_policy(p->policy)))
		return;

	cfs_rq = cfs_rq_of(se);
	update_curr(cfs_rq);
	/*
	 * If @p has a shorter slice than current and @p is eligible, override
	 * current's slice protection in order to allow preemption.
	 *
	 * Note that even if @p does not turn out to be the most eligible
	 * task at this moment, current's slice protection will be lost.
	 */
	if (do_preempt_short(cfs_rq, pse, se) && se->vlag == se->deadline)
		se->vlag = se->deadline + 1;

	/*
	 * If @p has become the most eligible task, force preemption.
	 */
	if (pick_eevdf(cfs_rq) == pse)
		goto preempt;

	return;

preempt:
	resched_curr(rq);
}

static struct task_struct *pick_task_fair(struct rq *rq)
{
	struct sched_entity *se;
	struct cfs_rq *cfs_rq;

again:
	cfs_rq = &rq->cfs;
	if (!cfs_rq->nr_running)
		return NULL;

	do {
		/* Might not have done put_prev_entity() */
		if (cfs_rq->curr && cfs_rq->curr->on_rq)
			update_curr(cfs_rq);

		if (unlikely(check_cfs_rq_runtime(cfs_rq)))
			goto again;

		se = pick_next_entity(rq, cfs_rq);
		if (!se)
			goto again;
		cfs_rq = group_cfs_rq(se);
	} while (cfs_rq);

	return task_of(se);
}

static void __set_next_task_fair(struct rq *rq, struct task_struct *p, bool first);
static void set_next_task_fair(struct rq *rq, struct task_struct *p, bool first);

struct task_struct *
pick_next_task_fair(struct rq *rq, struct task_struct *prev, struct rq_flags *rf)
{
	struct sched_entity *se;
	struct task_struct *p;
	int new_tasks;

again:
	p = pick_task_fair(rq);
	if (!p)
		goto idle;
	se = &p->se;

#ifdef CONFIG_FAIR_GROUP_SCHED
	if (prev->sched_class != &fair_sched_class)
		goto simple;

	__put_prev_set_next_dl_server(rq, prev, p);

	/*
	 * Because of the set_next_buddy() in dequeue_task_fair() it is rather
	 * likely that a next task is from the same cgroup as the current.
	 *
	 * Therefore attempt to avoid putting and setting the entire cgroup
	 * hierarchy, only change the part that actually changes.
	 *
	 * Since we haven't yet done put_prev_entity and if the selected task
	 * is a different task than we started out with, try and touch the
	 * least amount of cfs_rqs.
	 */
	if (prev != p) {
		struct sched_entity *pse = &prev->se;
		struct cfs_rq *cfs_rq;

		while (!(cfs_rq = is_same_group(se, pse))) {
			int se_depth = se->depth;
			int pse_depth = pse->depth;

			if (se_depth <= pse_depth) {
				put_prev_entity(cfs_rq_of(pse), pse);
				pse = parent_entity(pse);
			}
			if (se_depth >= pse_depth) {
				set_next_entity(cfs_rq_of(se), se);
				se = parent_entity(se);
			}
		}

		put_prev_entity(cfs_rq, pse);
		set_next_entity(cfs_rq, se);

		__set_next_task_fair(rq, p, true);
	}

	return p;

simple:
#endif
	put_prev_set_next_task(rq, prev, p);
	return p;

idle:
	if (!rf)
		return NULL;

	new_tasks = sched_balance_newidle(rq, rf);

	/*
	 * Because sched_balance_newidle() releases (and re-acquires) rq->lock, it is
	 * possible for any higher priority task to appear. In that case we
	 * must re-start the pick_next_entity() loop.
	 */
	if (new_tasks < 0)
		return RETRY_TASK;

	if (new_tasks > 0)
		goto again;

	/*
	 * rq is about to be idle, check if we need to update the
	 * lost_idle_time of clock_pelt
	 */
	update_idle_rq_clock_pelt(rq);

	return NULL;
}

static struct task_struct *__pick_next_task_fair(struct rq *rq, struct task_struct *prev)
<<<<<<< HEAD
{
	return pick_next_task_fair(rq, prev, NULL);
}

static bool fair_server_has_tasks(struct sched_dl_entity *dl_se)
{
=======
{
	return pick_next_task_fair(rq, prev, NULL);
}

static bool fair_server_has_tasks(struct sched_dl_entity *dl_se)
{
>>>>>>> 8ee0f23e
	return !!dl_se->rq->cfs.nr_running;
}

static struct task_struct *fair_server_pick_task(struct sched_dl_entity *dl_se)
{
	return pick_task_fair(dl_se->rq);
}

void fair_server_init(struct rq *rq)
{
	struct sched_dl_entity *dl_se = &rq->fair_server;

	init_dl_entity(dl_se);

	dl_server_init(dl_se, rq, fair_server_has_tasks, fair_server_pick_task);
}

/*
 * Account for a descheduled task:
 */
static void put_prev_task_fair(struct rq *rq, struct task_struct *prev, struct task_struct *next)
{
	struct sched_entity *se = &prev->se;
	struct cfs_rq *cfs_rq;

	for_each_sched_entity(se) {
		cfs_rq = cfs_rq_of(se);
		put_prev_entity(cfs_rq, se);
	}
}

/*
 * sched_yield() is very simple
 */
static void yield_task_fair(struct rq *rq)
{
	struct task_struct *curr = rq->curr;
	struct cfs_rq *cfs_rq = task_cfs_rq(curr);
	struct sched_entity *se = &curr->se;

	/*
	 * Are we the only task in the tree?
	 */
	if (unlikely(rq->nr_running == 1))
		return;

	clear_buddies(cfs_rq, se);

	update_rq_clock(rq);
	/*
	 * Update run-time statistics of the 'current'.
	 */
	update_curr(cfs_rq);
	/*
	 * Tell update_rq_clock() that we've just updated,
	 * so we don't do microscopic update in schedule()
	 * and double the fastpath cost.
	 */
	rq_clock_skip_update(rq);

	se->deadline += calc_delta_fair(se->slice, se);
}

static bool yield_to_task_fair(struct rq *rq, struct task_struct *p)
{
	struct sched_entity *se = &p->se;

	/* throttled hierarchies are not runnable */
	if (!se->on_rq || throttled_hierarchy(cfs_rq_of(se)))
		return false;

	/* Tell the scheduler that we'd really like se to run next. */
	set_next_buddy(se);

	yield_task_fair(rq);

	return true;
}

#ifdef CONFIG_SMP
/**************************************************
 * Fair scheduling class load-balancing methods.
 *
 * BASICS
 *
 * The purpose of load-balancing is to achieve the same basic fairness the
 * per-CPU scheduler provides, namely provide a proportional amount of compute
 * time to each task. This is expressed in the following equation:
 *
 *   W_i,n/P_i == W_j,n/P_j for all i,j                               (1)
 *
 * Where W_i,n is the n-th weight average for CPU i. The instantaneous weight
 * W_i,0 is defined as:
 *
 *   W_i,0 = \Sum_j w_i,j                                             (2)
 *
 * Where w_i,j is the weight of the j-th runnable task on CPU i. This weight
 * is derived from the nice value as per sched_prio_to_weight[].
 *
 * The weight average is an exponential decay average of the instantaneous
 * weight:
 *
 *   W'_i,n = (2^n - 1) / 2^n * W_i,n + 1 / 2^n * W_i,0               (3)
 *
 * C_i is the compute capacity of CPU i, typically it is the
 * fraction of 'recent' time available for SCHED_OTHER task execution. But it
 * can also include other factors [XXX].
 *
 * To achieve this balance we define a measure of imbalance which follows
 * directly from (1):
 *
 *   imb_i,j = max{ avg(W/C), W_i/C_i } - min{ avg(W/C), W_j/C_j }    (4)
 *
 * We them move tasks around to minimize the imbalance. In the continuous
 * function space it is obvious this converges, in the discrete case we get
 * a few fun cases generally called infeasible weight scenarios.
 *
 * [XXX expand on:
 *     - infeasible weights;
 *     - local vs global optima in the discrete case. ]
 *
 *
 * SCHED DOMAINS
 *
 * In order to solve the imbalance equation (4), and avoid the obvious O(n^2)
 * for all i,j solution, we create a tree of CPUs that follows the hardware
 * topology where each level pairs two lower groups (or better). This results
 * in O(log n) layers. Furthermore we reduce the number of CPUs going up the
 * tree to only the first of the previous level and we decrease the frequency
 * of load-balance at each level inversely proportional to the number of CPUs in
 * the groups.
 *
 * This yields:
 *
 *     log_2 n     1     n
 *   \Sum       { --- * --- * 2^i } = O(n)                            (5)
 *     i = 0      2^i   2^i
 *                               `- size of each group
 *         |         |     `- number of CPUs doing load-balance
 *         |         `- freq
 *         `- sum over all levels
 *
 * Coupled with a limit on how many tasks we can migrate every balance pass,
 * this makes (5) the runtime complexity of the balancer.
 *
 * An important property here is that each CPU is still (indirectly) connected
 * to every other CPU in at most O(log n) steps:
 *
 * The adjacency matrix of the resulting graph is given by:
 *
 *             log_2 n
 *   A_i,j = \Union     (i % 2^k == 0) && i / 2^(k+1) == j / 2^(k+1)  (6)
 *             k = 0
 *
 * And you'll find that:
 *
 *   A^(log_2 n)_i,j != 0  for all i,j                                (7)
 *
 * Showing there's indeed a path between every CPU in at most O(log n) steps.
 * The task movement gives a factor of O(m), giving a convergence complexity
 * of:
 *
 *   O(nm log n),  n := nr_cpus, m := nr_tasks                        (8)
 *
 *
 * WORK CONSERVING
 *
 * In order to avoid CPUs going idle while there's still work to do, new idle
 * balancing is more aggressive and has the newly idle CPU iterate up the domain
 * tree itself instead of relying on other CPUs to bring it work.
 *
 * This adds some complexity to both (5) and (8) but it reduces the total idle
 * time.
 *
 * [XXX more?]
 *
 *
 * CGROUPS
 *
 * Cgroups make a horror show out of (2), instead of a simple sum we get:
 *
 *                                s_k,i
 *   W_i,0 = \Sum_j \Prod_k w_k * -----                               (9)
 *                                 S_k
 *
 * Where
 *
 *   s_k,i = \Sum_j w_i,j,k  and  S_k = \Sum_i s_k,i                 (10)
 *
 * w_i,j,k is the weight of the j-th runnable task in the k-th cgroup on CPU i.
 *
 * The big problem is S_k, its a global sum needed to compute a local (W_i)
 * property.
 *
 * [XXX write more on how we solve this.. _after_ merging pjt's patches that
 *      rewrite all of this once again.]
 */

static unsigned long __read_mostly max_load_balance_interval = HZ/10;

enum fbq_type { regular, remote, all };

/*
 * 'group_type' describes the group of CPUs at the moment of load balancing.
 *
 * The enum is ordered by pulling priority, with the group with lowest priority
 * first so the group_type can simply be compared when selecting the busiest
 * group. See update_sd_pick_busiest().
 */
enum group_type {
	/* The group has spare capacity that can be used to run more tasks.  */
	group_has_spare = 0,
	/*
	 * The group is fully used and the tasks don't compete for more CPU
	 * cycles. Nevertheless, some tasks might wait before running.
	 */
	group_fully_busy,
	/*
	 * One task doesn't fit with CPU's capacity and must be migrated to a
	 * more powerful CPU.
	 */
	group_misfit_task,
	/*
	 * Balance SMT group that's fully busy. Can benefit from migration
	 * a task on SMT with busy sibling to another CPU on idle core.
	 */
	group_smt_balance,
	/*
	 * SD_ASYM_PACKING only: One local CPU with higher capacity is available,
	 * and the task should be migrated to it instead of running on the
	 * current CPU.
	 */
	group_asym_packing,
	/*
	 * The tasks' affinity constraints previously prevented the scheduler
	 * from balancing the load across the system.
	 */
	group_imbalanced,
	/*
	 * The CPU is overloaded and can't provide expected CPU cycles to all
	 * tasks.
	 */
	group_overloaded
};

enum migration_type {
	migrate_load = 0,
	migrate_util,
	migrate_task,
	migrate_misfit
};

#define LBF_ALL_PINNED	0x01
#define LBF_NEED_BREAK	0x02
#define LBF_DST_PINNED  0x04
#define LBF_SOME_PINNED	0x08
#define LBF_ACTIVE_LB	0x10

struct lb_env {
	struct sched_domain	*sd;

	struct rq		*src_rq;
	int			src_cpu;

	int			dst_cpu;
	struct rq		*dst_rq;

	struct cpumask		*dst_grpmask;
	int			new_dst_cpu;
	enum cpu_idle_type	idle;
	long			imbalance;
	/* The set of CPUs under consideration for load-balancing */
	struct cpumask		*cpus;

	unsigned int		flags;

	unsigned int		loop;
	unsigned int		loop_break;
	unsigned int		loop_max;

	enum fbq_type		fbq_type;
	enum migration_type	migration_type;
	struct list_head	tasks;
};

/*
 * Is this task likely cache-hot:
 */
static int task_hot(struct task_struct *p, struct lb_env *env)
{
	s64 delta;

	lockdep_assert_rq_held(env->src_rq);

	if (p->sched_class != &fair_sched_class)
		return 0;

	if (unlikely(task_has_idle_policy(p)))
		return 0;

	/* SMT siblings share cache */
	if (env->sd->flags & SD_SHARE_CPUCAPACITY)
		return 0;

	/*
	 * Buddy candidates are cache hot:
	 */
	if (sched_feat(CACHE_HOT_BUDDY) && env->dst_rq->nr_running &&
	    (&p->se == cfs_rq_of(&p->se)->next))
		return 1;

	if (sysctl_sched_migration_cost == -1)
		return 1;

	/*
	 * Don't migrate task if the task's cookie does not match
	 * with the destination CPU's core cookie.
	 */
	if (!sched_core_cookie_match(cpu_rq(env->dst_cpu), p))
		return 1;

	if (sysctl_sched_migration_cost == 0)
		return 0;

	delta = rq_clock_task(env->src_rq) - p->se.exec_start;

	return delta < (s64)sysctl_sched_migration_cost;
}

#ifdef CONFIG_NUMA_BALANCING
/*
 * Returns 1, if task migration degrades locality
 * Returns 0, if task migration improves locality i.e migration preferred.
 * Returns -1, if task migration is not affected by locality.
 */
static int migrate_degrades_locality(struct task_struct *p, struct lb_env *env)
{
	struct numa_group *numa_group = rcu_dereference(p->numa_group);
	unsigned long src_weight, dst_weight;
	int src_nid, dst_nid, dist;

	if (!static_branch_likely(&sched_numa_balancing))
		return -1;

	if (!p->numa_faults || !(env->sd->flags & SD_NUMA))
		return -1;

	src_nid = cpu_to_node(env->src_cpu);
	dst_nid = cpu_to_node(env->dst_cpu);

	if (src_nid == dst_nid)
		return -1;

	/* Migrating away from the preferred node is always bad. */
	if (src_nid == p->numa_preferred_nid) {
		if (env->src_rq->nr_running > env->src_rq->nr_preferred_running)
			return 1;
		else
			return -1;
	}

	/* Encourage migration to the preferred node. */
	if (dst_nid == p->numa_preferred_nid)
		return 0;

	/* Leaving a core idle is often worse than degrading locality. */
	if (env->idle == CPU_IDLE)
		return -1;

	dist = node_distance(src_nid, dst_nid);
	if (numa_group) {
		src_weight = group_weight(p, src_nid, dist);
		dst_weight = group_weight(p, dst_nid, dist);
	} else {
		src_weight = task_weight(p, src_nid, dist);
		dst_weight = task_weight(p, dst_nid, dist);
	}

	return dst_weight < src_weight;
}

#else
static inline int migrate_degrades_locality(struct task_struct *p,
					     struct lb_env *env)
{
	return -1;
}
#endif

/*
 * can_migrate_task - may task p from runqueue rq be migrated to this_cpu?
 */
static
int can_migrate_task(struct task_struct *p, struct lb_env *env)
{
	int tsk_cache_hot;

	lockdep_assert_rq_held(env->src_rq);

	/*
	 * We do not migrate tasks that are:
	 * 1) throttled_lb_pair, or
	 * 2) cannot be migrated to this CPU due to cpus_ptr, or
	 * 3) running (obviously), or
	 * 4) are cache-hot on their current CPU.
	 */
	if (throttled_lb_pair(task_group(p), env->src_cpu, env->dst_cpu))
		return 0;

	/* Disregard percpu kthreads; they are where they need to be. */
	if (kthread_is_per_cpu(p))
		return 0;

	if (!cpumask_test_cpu(env->dst_cpu, p->cpus_ptr)) {
		int cpu;

		schedstat_inc(p->stats.nr_failed_migrations_affine);

		env->flags |= LBF_SOME_PINNED;

		/*
		 * Remember if this task can be migrated to any other CPU in
		 * our sched_group. We may want to revisit it if we couldn't
		 * meet load balance goals by pulling other tasks on src_cpu.
		 *
		 * Avoid computing new_dst_cpu
		 * - for NEWLY_IDLE
		 * - if we have already computed one in current iteration
		 * - if it's an active balance
		 */
		if (env->idle == CPU_NEWLY_IDLE ||
		    env->flags & (LBF_DST_PINNED | LBF_ACTIVE_LB))
			return 0;

		/* Prevent to re-select dst_cpu via env's CPUs: */
		for_each_cpu_and(cpu, env->dst_grpmask, env->cpus) {
			if (cpumask_test_cpu(cpu, p->cpus_ptr)) {
				env->flags |= LBF_DST_PINNED;
				env->new_dst_cpu = cpu;
				break;
			}
		}

		return 0;
	}

	/* Record that we found at least one task that could run on dst_cpu */
	env->flags &= ~LBF_ALL_PINNED;

	if (task_on_cpu(env->src_rq, p)) {
		schedstat_inc(p->stats.nr_failed_migrations_running);
		return 0;
	}

	/*
	 * Aggressive migration if:
	 * 1) active balance
	 * 2) destination numa is preferred
	 * 3) task is cache cold, or
	 * 4) too many balance attempts have failed.
	 */
	if (env->flags & LBF_ACTIVE_LB)
		return 1;

	tsk_cache_hot = migrate_degrades_locality(p, env);
	if (tsk_cache_hot == -1)
		tsk_cache_hot = task_hot(p, env);

	if (tsk_cache_hot <= 0 ||
	    env->sd->nr_balance_failed > env->sd->cache_nice_tries) {
		if (tsk_cache_hot == 1) {
			schedstat_inc(env->sd->lb_hot_gained[env->idle]);
			schedstat_inc(p->stats.nr_forced_migrations);
		}
		return 1;
	}

	schedstat_inc(p->stats.nr_failed_migrations_hot);
	return 0;
}

/*
 * detach_task() -- detach the task for the migration specified in env
 */
static void detach_task(struct task_struct *p, struct lb_env *env)
{
	lockdep_assert_rq_held(env->src_rq);

	deactivate_task(env->src_rq, p, DEQUEUE_NOCLOCK);
	set_task_cpu(p, env->dst_cpu);
}

/*
 * detach_one_task() -- tries to dequeue exactly one task from env->src_rq, as
 * part of active balancing operations within "domain".
 *
 * Returns a task if successful and NULL otherwise.
 */
static struct task_struct *detach_one_task(struct lb_env *env)
{
	struct task_struct *p;

	lockdep_assert_rq_held(env->src_rq);

	list_for_each_entry_reverse(p,
			&env->src_rq->cfs_tasks, se.group_node) {
		if (!can_migrate_task(p, env))
			continue;

		detach_task(p, env);

		/*
		 * Right now, this is only the second place where
		 * lb_gained[env->idle] is updated (other is detach_tasks)
		 * so we can safely collect stats here rather than
		 * inside detach_tasks().
		 */
		schedstat_inc(env->sd->lb_gained[env->idle]);
		return p;
	}
	return NULL;
}

/*
 * detach_tasks() -- tries to detach up to imbalance load/util/tasks from
 * busiest_rq, as part of a balancing operation within domain "sd".
 *
 * Returns number of detached tasks if successful and 0 otherwise.
 */
static int detach_tasks(struct lb_env *env)
{
	struct list_head *tasks = &env->src_rq->cfs_tasks;
	unsigned long util, load;
	struct task_struct *p;
	int detached = 0;

	lockdep_assert_rq_held(env->src_rq);

	/*
	 * Source run queue has been emptied by another CPU, clear
	 * LBF_ALL_PINNED flag as we will not test any task.
	 */
	if (env->src_rq->nr_running <= 1) {
		env->flags &= ~LBF_ALL_PINNED;
		return 0;
	}

	if (env->imbalance <= 0)
		return 0;

	while (!list_empty(tasks)) {
		/*
		 * We don't want to steal all, otherwise we may be treated likewise,
		 * which could at worst lead to a livelock crash.
		 */
		if (env->idle && env->src_rq->nr_running <= 1)
			break;

		env->loop++;
		/* We've more or less seen every task there is, call it quits */
		if (env->loop > env->loop_max)
			break;

		/* take a breather every nr_migrate tasks */
		if (env->loop > env->loop_break) {
			env->loop_break += SCHED_NR_MIGRATE_BREAK;
			env->flags |= LBF_NEED_BREAK;
			break;
		}

		p = list_last_entry(tasks, struct task_struct, se.group_node);

		if (!can_migrate_task(p, env))
			goto next;

		switch (env->migration_type) {
		case migrate_load:
			/*
			 * Depending of the number of CPUs and tasks and the
			 * cgroup hierarchy, task_h_load() can return a null
			 * value. Make sure that env->imbalance decreases
			 * otherwise detach_tasks() will stop only after
			 * detaching up to loop_max tasks.
			 */
			load = max_t(unsigned long, task_h_load(p), 1);

			if (sched_feat(LB_MIN) &&
			    load < 16 && !env->sd->nr_balance_failed)
				goto next;

			/*
			 * Make sure that we don't migrate too much load.
			 * Nevertheless, let relax the constraint if
			 * scheduler fails to find a good waiting task to
			 * migrate.
			 */
			if (shr_bound(load, env->sd->nr_balance_failed) > env->imbalance)
				goto next;

			env->imbalance -= load;
			break;

		case migrate_util:
			util = task_util_est(p);

			if (shr_bound(util, env->sd->nr_balance_failed) > env->imbalance)
				goto next;

			env->imbalance -= util;
			break;

		case migrate_task:
			env->imbalance--;
			break;

		case migrate_misfit:
			/* This is not a misfit task */
			if (task_fits_cpu(p, env->src_cpu))
				goto next;

			env->imbalance = 0;
			break;
		}

		detach_task(p, env);
		list_add(&p->se.group_node, &env->tasks);

		detached++;

#ifdef CONFIG_PREEMPTION
		/*
		 * NEWIDLE balancing is a source of latency, so preemptible
		 * kernels will stop after the first task is detached to minimize
		 * the critical section.
		 */
		if (env->idle == CPU_NEWLY_IDLE)
			break;
#endif

		/*
		 * We only want to steal up to the prescribed amount of
		 * load/util/tasks.
		 */
		if (env->imbalance <= 0)
			break;

		continue;
next:
		list_move(&p->se.group_node, tasks);
	}

	/*
	 * Right now, this is one of only two places we collect this stat
	 * so we can safely collect detach_one_task() stats here rather
	 * than inside detach_one_task().
	 */
	schedstat_add(env->sd->lb_gained[env->idle], detached);

	return detached;
}

/*
 * attach_task() -- attach the task detached by detach_task() to its new rq.
 */
static void attach_task(struct rq *rq, struct task_struct *p)
{
	lockdep_assert_rq_held(rq);

	WARN_ON_ONCE(task_rq(p) != rq);
	activate_task(rq, p, ENQUEUE_NOCLOCK);
	wakeup_preempt(rq, p, 0);
}

/*
 * attach_one_task() -- attaches the task returned from detach_one_task() to
 * its new rq.
 */
static void attach_one_task(struct rq *rq, struct task_struct *p)
{
	struct rq_flags rf;

	rq_lock(rq, &rf);
	update_rq_clock(rq);
	attach_task(rq, p);
	rq_unlock(rq, &rf);
}

/*
 * attach_tasks() -- attaches all tasks detached by detach_tasks() to their
 * new rq.
 */
static void attach_tasks(struct lb_env *env)
{
	struct list_head *tasks = &env->tasks;
	struct task_struct *p;
	struct rq_flags rf;

	rq_lock(env->dst_rq, &rf);
	update_rq_clock(env->dst_rq);

	while (!list_empty(tasks)) {
		p = list_first_entry(tasks, struct task_struct, se.group_node);
		list_del_init(&p->se.group_node);

		attach_task(env->dst_rq, p);
	}

	rq_unlock(env->dst_rq, &rf);
}

#ifdef CONFIG_NO_HZ_COMMON
static inline bool cfs_rq_has_blocked(struct cfs_rq *cfs_rq)
{
	if (cfs_rq->avg.load_avg)
		return true;

	if (cfs_rq->avg.util_avg)
		return true;

	return false;
}

static inline bool others_have_blocked(struct rq *rq)
{
	if (cpu_util_rt(rq))
		return true;

	if (cpu_util_dl(rq))
		return true;

	if (hw_load_avg(rq))
		return true;

	if (cpu_util_irq(rq))
		return true;

	return false;
}

static inline void update_blocked_load_tick(struct rq *rq)
{
	WRITE_ONCE(rq->last_blocked_load_update_tick, jiffies);
}

static inline void update_blocked_load_status(struct rq *rq, bool has_blocked)
{
	if (!has_blocked)
		rq->has_blocked_load = 0;
}
#else
static inline bool cfs_rq_has_blocked(struct cfs_rq *cfs_rq) { return false; }
static inline bool others_have_blocked(struct rq *rq) { return false; }
static inline void update_blocked_load_tick(struct rq *rq) {}
static inline void update_blocked_load_status(struct rq *rq, bool has_blocked) {}
#endif

static bool __update_blocked_others(struct rq *rq, bool *done)
{
	bool updated;

	/*
	 * update_load_avg() can call cpufreq_update_util(). Make sure that RT,
	 * DL and IRQ signals have been updated before updating CFS.
	 */
	updated = update_other_load_avgs(rq);

	if (others_have_blocked(rq))
		*done = false;

	return updated;
}

#ifdef CONFIG_FAIR_GROUP_SCHED

static bool __update_blocked_fair(struct rq *rq, bool *done)
{
	struct cfs_rq *cfs_rq, *pos;
	bool decayed = false;
	int cpu = cpu_of(rq);

	/*
	 * Iterates the task_group tree in a bottom up fashion, see
	 * list_add_leaf_cfs_rq() for details.
	 */
	for_each_leaf_cfs_rq_safe(rq, cfs_rq, pos) {
		struct sched_entity *se;

		if (update_cfs_rq_load_avg(cfs_rq_clock_pelt(cfs_rq), cfs_rq)) {
			update_tg_load_avg(cfs_rq);

			if (cfs_rq->nr_running == 0)
				update_idle_cfs_rq_clock_pelt(cfs_rq);

			if (cfs_rq == &rq->cfs)
				decayed = true;
		}

		/* Propagate pending load changes to the parent, if any: */
		se = cfs_rq->tg->se[cpu];
		if (se && !skip_blocked_update(se))
			update_load_avg(cfs_rq_of(se), se, UPDATE_TG);

		/*
		 * There can be a lot of idle CPU cgroups.  Don't let fully
		 * decayed cfs_rqs linger on the list.
		 */
		if (cfs_rq_is_decayed(cfs_rq))
			list_del_leaf_cfs_rq(cfs_rq);

		/* Don't need periodic decay once load/util_avg are null */
		if (cfs_rq_has_blocked(cfs_rq))
			*done = false;
	}

	return decayed;
}

/*
 * Compute the hierarchical load factor for cfs_rq and all its ascendants.
 * This needs to be done in a top-down fashion because the load of a child
 * group is a fraction of its parents load.
 */
static void update_cfs_rq_h_load(struct cfs_rq *cfs_rq)
{
	struct rq *rq = rq_of(cfs_rq);
	struct sched_entity *se = cfs_rq->tg->se[cpu_of(rq)];
	unsigned long now = jiffies;
	unsigned long load;

	if (cfs_rq->last_h_load_update == now)
		return;

	WRITE_ONCE(cfs_rq->h_load_next, NULL);
	for_each_sched_entity(se) {
		cfs_rq = cfs_rq_of(se);
		WRITE_ONCE(cfs_rq->h_load_next, se);
		if (cfs_rq->last_h_load_update == now)
			break;
	}

	if (!se) {
		cfs_rq->h_load = cfs_rq_load_avg(cfs_rq);
		cfs_rq->last_h_load_update = now;
	}

	while ((se = READ_ONCE(cfs_rq->h_load_next)) != NULL) {
		load = cfs_rq->h_load;
		load = div64_ul(load * se->avg.load_avg,
			cfs_rq_load_avg(cfs_rq) + 1);
		cfs_rq = group_cfs_rq(se);
		cfs_rq->h_load = load;
		cfs_rq->last_h_load_update = now;
	}
}

static unsigned long task_h_load(struct task_struct *p)
{
	struct cfs_rq *cfs_rq = task_cfs_rq(p);

	update_cfs_rq_h_load(cfs_rq);
	return div64_ul(p->se.avg.load_avg * cfs_rq->h_load,
			cfs_rq_load_avg(cfs_rq) + 1);
}
#else
static bool __update_blocked_fair(struct rq *rq, bool *done)
{
	struct cfs_rq *cfs_rq = &rq->cfs;
	bool decayed;

	decayed = update_cfs_rq_load_avg(cfs_rq_clock_pelt(cfs_rq), cfs_rq);
	if (cfs_rq_has_blocked(cfs_rq))
		*done = false;

	return decayed;
}

static unsigned long task_h_load(struct task_struct *p)
{
	return p->se.avg.load_avg;
}
#endif

static void sched_balance_update_blocked_averages(int cpu)
{
	bool decayed = false, done = true;
	struct rq *rq = cpu_rq(cpu);
	struct rq_flags rf;

	rq_lock_irqsave(rq, &rf);
	update_blocked_load_tick(rq);
	update_rq_clock(rq);

	decayed |= __update_blocked_others(rq, &done);
	decayed |= __update_blocked_fair(rq, &done);

	update_blocked_load_status(rq, !done);
	if (decayed)
		cpufreq_update_util(rq, 0);
	rq_unlock_irqrestore(rq, &rf);
}

/********** Helpers for sched_balance_find_src_group ************************/

/*
 * sg_lb_stats - stats of a sched_group required for load-balancing:
 */
struct sg_lb_stats {
	unsigned long avg_load;			/* Avg load            over the CPUs of the group */
	unsigned long group_load;		/* Total load          over the CPUs of the group */
	unsigned long group_capacity;		/* Capacity            over the CPUs of the group */
	unsigned long group_util;		/* Total utilization   over the CPUs of the group */
	unsigned long group_runnable;		/* Total runnable time over the CPUs of the group */
	unsigned int sum_nr_running;		/* Nr of all tasks running in the group */
	unsigned int sum_h_nr_running;		/* Nr of CFS tasks running in the group */
	unsigned int idle_cpus;                 /* Nr of idle CPUs         in the group */
	unsigned int group_weight;
	enum group_type group_type;
	unsigned int group_asym_packing;	/* Tasks should be moved to preferred CPU */
	unsigned int group_smt_balance;		/* Task on busy SMT be moved */
	unsigned long group_misfit_task_load;	/* A CPU has a task too big for its capacity */
#ifdef CONFIG_NUMA_BALANCING
	unsigned int nr_numa_running;
	unsigned int nr_preferred_running;
#endif
};

/*
 * sd_lb_stats - stats of a sched_domain required for load-balancing:
 */
struct sd_lb_stats {
	struct sched_group *busiest;		/* Busiest group in this sd */
	struct sched_group *local;		/* Local group in this sd */
	unsigned long total_load;		/* Total load of all groups in sd */
	unsigned long total_capacity;		/* Total capacity of all groups in sd */
	unsigned long avg_load;			/* Average load across all groups in sd */
	unsigned int prefer_sibling;		/* Tasks should go to sibling first */

	struct sg_lb_stats busiest_stat;	/* Statistics of the busiest group */
	struct sg_lb_stats local_stat;		/* Statistics of the local group */
};

static inline void init_sd_lb_stats(struct sd_lb_stats *sds)
{
	/*
	 * Skimp on the clearing to avoid duplicate work. We can avoid clearing
	 * local_stat because update_sg_lb_stats() does a full clear/assignment.
	 * We must however set busiest_stat::group_type and
	 * busiest_stat::idle_cpus to the worst busiest group because
	 * update_sd_pick_busiest() reads these before assignment.
	 */
	*sds = (struct sd_lb_stats){
		.busiest = NULL,
		.local = NULL,
		.total_load = 0UL,
		.total_capacity = 0UL,
		.busiest_stat = {
			.idle_cpus = UINT_MAX,
			.group_type = group_has_spare,
		},
	};
}

static unsigned long scale_rt_capacity(int cpu)
{
	unsigned long max = get_actual_cpu_capacity(cpu);
	struct rq *rq = cpu_rq(cpu);
	unsigned long used, free;
	unsigned long irq;

	irq = cpu_util_irq(rq);

	if (unlikely(irq >= max))
		return 1;

	/*
	 * avg_rt.util_avg and avg_dl.util_avg track binary signals
	 * (running and not running) with weights 0 and 1024 respectively.
	 */
	used = cpu_util_rt(rq);
	used += cpu_util_dl(rq);

	if (unlikely(used >= max))
		return 1;

	free = max - used;

	return scale_irq_capacity(free, irq, max);
}

static void update_cpu_capacity(struct sched_domain *sd, int cpu)
{
	unsigned long capacity = scale_rt_capacity(cpu);
	struct sched_group *sdg = sd->groups;

	if (!capacity)
		capacity = 1;

	cpu_rq(cpu)->cpu_capacity = capacity;
	trace_sched_cpu_capacity_tp(cpu_rq(cpu));

	sdg->sgc->capacity = capacity;
	sdg->sgc->min_capacity = capacity;
	sdg->sgc->max_capacity = capacity;
}

void update_group_capacity(struct sched_domain *sd, int cpu)
{
	struct sched_domain *child = sd->child;
	struct sched_group *group, *sdg = sd->groups;
	unsigned long capacity, min_capacity, max_capacity;
	unsigned long interval;

	interval = msecs_to_jiffies(sd->balance_interval);
	interval = clamp(interval, 1UL, max_load_balance_interval);
	sdg->sgc->next_update = jiffies + interval;

	if (!child) {
		update_cpu_capacity(sd, cpu);
		return;
	}

	capacity = 0;
	min_capacity = ULONG_MAX;
	max_capacity = 0;

	if (child->flags & SD_OVERLAP) {
		/*
		 * SD_OVERLAP domains cannot assume that child groups
		 * span the current group.
		 */

		for_each_cpu(cpu, sched_group_span(sdg)) {
			unsigned long cpu_cap = capacity_of(cpu);

			capacity += cpu_cap;
			min_capacity = min(cpu_cap, min_capacity);
			max_capacity = max(cpu_cap, max_capacity);
		}
	} else  {
		/*
		 * !SD_OVERLAP domains can assume that child groups
		 * span the current group.
		 */

		group = child->groups;
		do {
			struct sched_group_capacity *sgc = group->sgc;

			capacity += sgc->capacity;
			min_capacity = min(sgc->min_capacity, min_capacity);
			max_capacity = max(sgc->max_capacity, max_capacity);
			group = group->next;
		} while (group != child->groups);
	}

	sdg->sgc->capacity = capacity;
	sdg->sgc->min_capacity = min_capacity;
	sdg->sgc->max_capacity = max_capacity;
}

/*
 * Check whether the capacity of the rq has been noticeably reduced by side
 * activity. The imbalance_pct is used for the threshold.
 * Return true is the capacity is reduced
 */
static inline int
check_cpu_capacity(struct rq *rq, struct sched_domain *sd)
{
	return ((rq->cpu_capacity * sd->imbalance_pct) <
				(arch_scale_cpu_capacity(cpu_of(rq)) * 100));
}

/* Check if the rq has a misfit task */
static inline bool check_misfit_status(struct rq *rq)
{
	return rq->misfit_task_load;
}

/*
 * Group imbalance indicates (and tries to solve) the problem where balancing
 * groups is inadequate due to ->cpus_ptr constraints.
 *
 * Imagine a situation of two groups of 4 CPUs each and 4 tasks each with a
 * cpumask covering 1 CPU of the first group and 3 CPUs of the second group.
 * Something like:
 *
 *	{ 0 1 2 3 } { 4 5 6 7 }
 *	        *     * * *
 *
 * If we were to balance group-wise we'd place two tasks in the first group and
 * two tasks in the second group. Clearly this is undesired as it will overload
 * cpu 3 and leave one of the CPUs in the second group unused.
 *
 * The current solution to this issue is detecting the skew in the first group
 * by noticing the lower domain failed to reach balance and had difficulty
 * moving tasks due to affinity constraints.
 *
 * When this is so detected; this group becomes a candidate for busiest; see
 * update_sd_pick_busiest(). And calculate_imbalance() and
 * sched_balance_find_src_group() avoid some of the usual balance conditions to allow it
 * to create an effective group imbalance.
 *
 * This is a somewhat tricky proposition since the next run might not find the
 * group imbalance and decide the groups need to be balanced again. A most
 * subtle and fragile situation.
 */

static inline int sg_imbalanced(struct sched_group *group)
{
	return group->sgc->imbalance;
}

/*
 * group_has_capacity returns true if the group has spare capacity that could
 * be used by some tasks.
 * We consider that a group has spare capacity if the number of task is
 * smaller than the number of CPUs or if the utilization is lower than the
 * available capacity for CFS tasks.
 * For the latter, we use a threshold to stabilize the state, to take into
 * account the variance of the tasks' load and to return true if the available
 * capacity in meaningful for the load balancer.
 * As an example, an available capacity of 1% can appear but it doesn't make
 * any benefit for the load balance.
 */
static inline bool
group_has_capacity(unsigned int imbalance_pct, struct sg_lb_stats *sgs)
{
	if (sgs->sum_nr_running < sgs->group_weight)
		return true;

	if ((sgs->group_capacity * imbalance_pct) <
			(sgs->group_runnable * 100))
		return false;

	if ((sgs->group_capacity * 100) >
			(sgs->group_util * imbalance_pct))
		return true;

	return false;
}

/*
 *  group_is_overloaded returns true if the group has more tasks than it can
 *  handle.
 *  group_is_overloaded is not equals to !group_has_capacity because a group
 *  with the exact right number of tasks, has no more spare capacity but is not
 *  overloaded so both group_has_capacity and group_is_overloaded return
 *  false.
 */
static inline bool
group_is_overloaded(unsigned int imbalance_pct, struct sg_lb_stats *sgs)
{
	if (sgs->sum_nr_running <= sgs->group_weight)
		return false;

	if ((sgs->group_capacity * 100) <
			(sgs->group_util * imbalance_pct))
		return true;

	if ((sgs->group_capacity * imbalance_pct) <
			(sgs->group_runnable * 100))
		return true;

	return false;
}

static inline enum
group_type group_classify(unsigned int imbalance_pct,
			  struct sched_group *group,
			  struct sg_lb_stats *sgs)
{
	if (group_is_overloaded(imbalance_pct, sgs))
		return group_overloaded;

	if (sg_imbalanced(group))
		return group_imbalanced;

	if (sgs->group_asym_packing)
		return group_asym_packing;

	if (sgs->group_smt_balance)
		return group_smt_balance;

	if (sgs->group_misfit_task_load)
		return group_misfit_task;

	if (!group_has_capacity(imbalance_pct, sgs))
		return group_fully_busy;

	return group_has_spare;
}

/**
 * sched_use_asym_prio - Check whether asym_packing priority must be used
 * @sd:		The scheduling domain of the load balancing
 * @cpu:	A CPU
 *
 * Always use CPU priority when balancing load between SMT siblings. When
 * balancing load between cores, it is not sufficient that @cpu is idle. Only
 * use CPU priority if the whole core is idle.
 *
 * Returns: True if the priority of @cpu must be followed. False otherwise.
 */
static bool sched_use_asym_prio(struct sched_domain *sd, int cpu)
{
	if (!(sd->flags & SD_ASYM_PACKING))
		return false;

	if (!sched_smt_active())
		return true;

	return sd->flags & SD_SHARE_CPUCAPACITY || is_core_idle(cpu);
}

static inline bool sched_asym(struct sched_domain *sd, int dst_cpu, int src_cpu)
{
	/*
	 * First check if @dst_cpu can do asym_packing load balance. Only do it
	 * if it has higher priority than @src_cpu.
	 */
	return sched_use_asym_prio(sd, dst_cpu) &&
		sched_asym_prefer(dst_cpu, src_cpu);
}

/**
 * sched_group_asym - Check if the destination CPU can do asym_packing balance
 * @env:	The load balancing environment
 * @sgs:	Load-balancing statistics of the candidate busiest group
 * @group:	The candidate busiest group
 *
 * @env::dst_cpu can do asym_packing if it has higher priority than the
 * preferred CPU of @group.
 *
 * Return: true if @env::dst_cpu can do with asym_packing load balance. False
 * otherwise.
 */
static inline bool
sched_group_asym(struct lb_env *env, struct sg_lb_stats *sgs, struct sched_group *group)
{
	/*
	 * CPU priorities do not make sense for SMT cores with more than one
	 * busy sibling.
	 */
	if ((group->flags & SD_SHARE_CPUCAPACITY) &&
	    (sgs->group_weight - sgs->idle_cpus != 1))
		return false;

	return sched_asym(env->sd, env->dst_cpu, group->asym_prefer_cpu);
}

/* One group has more than one SMT CPU while the other group does not */
static inline bool smt_vs_nonsmt_groups(struct sched_group *sg1,
				    struct sched_group *sg2)
{
	if (!sg1 || !sg2)
		return false;

	return (sg1->flags & SD_SHARE_CPUCAPACITY) !=
		(sg2->flags & SD_SHARE_CPUCAPACITY);
}

static inline bool smt_balance(struct lb_env *env, struct sg_lb_stats *sgs,
			       struct sched_group *group)
{
	if (!env->idle)
		return false;

	/*
	 * For SMT source group, it is better to move a task
	 * to a CPU that doesn't have multiple tasks sharing its CPU capacity.
	 * Note that if a group has a single SMT, SD_SHARE_CPUCAPACITY
	 * will not be on.
	 */
	if (group->flags & SD_SHARE_CPUCAPACITY &&
	    sgs->sum_h_nr_running > 1)
		return true;

	return false;
}

static inline long sibling_imbalance(struct lb_env *env,
				    struct sd_lb_stats *sds,
				    struct sg_lb_stats *busiest,
				    struct sg_lb_stats *local)
{
	int ncores_busiest, ncores_local;
	long imbalance;

	if (!env->idle || !busiest->sum_nr_running)
		return 0;

	ncores_busiest = sds->busiest->cores;
	ncores_local = sds->local->cores;

	if (ncores_busiest == ncores_local) {
		imbalance = busiest->sum_nr_running;
		lsub_positive(&imbalance, local->sum_nr_running);
		return imbalance;
	}

	/* Balance such that nr_running/ncores ratio are same on both groups */
	imbalance = ncores_local * busiest->sum_nr_running;
	lsub_positive(&imbalance, ncores_busiest * local->sum_nr_running);
	/* Normalize imbalance and do rounding on normalization */
	imbalance = 2 * imbalance + ncores_local + ncores_busiest;
	imbalance /= ncores_local + ncores_busiest;

	/* Take advantage of resource in an empty sched group */
	if (imbalance <= 1 && local->sum_nr_running == 0 &&
	    busiest->sum_nr_running > 1)
		imbalance = 2;

	return imbalance;
}

static inline bool
sched_reduced_capacity(struct rq *rq, struct sched_domain *sd)
{
	/*
	 * When there is more than 1 task, the group_overloaded case already
	 * takes care of cpu with reduced capacity
	 */
	if (rq->cfs.h_nr_running != 1)
		return false;

	return check_cpu_capacity(rq, sd);
}

/**
 * update_sg_lb_stats - Update sched_group's statistics for load balancing.
 * @env: The load balancing environment.
 * @sds: Load-balancing data with statistics of the local group.
 * @group: sched_group whose statistics are to be updated.
 * @sgs: variable to hold the statistics for this group.
 * @sg_overloaded: sched_group is overloaded
 * @sg_overutilized: sched_group is overutilized
 */
static inline void update_sg_lb_stats(struct lb_env *env,
				      struct sd_lb_stats *sds,
				      struct sched_group *group,
				      struct sg_lb_stats *sgs,
				      bool *sg_overloaded,
				      bool *sg_overutilized)
{
	int i, nr_running, local_group;

	memset(sgs, 0, sizeof(*sgs));

	local_group = group == sds->local;

	for_each_cpu_and(i, sched_group_span(group), env->cpus) {
		struct rq *rq = cpu_rq(i);
		unsigned long load = cpu_load(rq);

		sgs->group_load += load;
		sgs->group_util += cpu_util_cfs(i);
		sgs->group_runnable += cpu_runnable(rq);
		sgs->sum_h_nr_running += rq->cfs.h_nr_running;

		nr_running = rq->nr_running;
		sgs->sum_nr_running += nr_running;

		if (nr_running > 1)
			*sg_overloaded = 1;

		if (cpu_overutilized(i))
			*sg_overutilized = 1;

#ifdef CONFIG_NUMA_BALANCING
		sgs->nr_numa_running += rq->nr_numa_running;
		sgs->nr_preferred_running += rq->nr_preferred_running;
#endif
		/*
		 * No need to call idle_cpu() if nr_running is not 0
		 */
		if (!nr_running && idle_cpu(i)) {
			sgs->idle_cpus++;
			/* Idle cpu can't have misfit task */
			continue;
		}

		if (local_group)
			continue;

		if (env->sd->flags & SD_ASYM_CPUCAPACITY) {
			/* Check for a misfit task on the cpu */
			if (sgs->group_misfit_task_load < rq->misfit_task_load) {
				sgs->group_misfit_task_load = rq->misfit_task_load;
				*sg_overloaded = 1;
			}
		} else if (env->idle && sched_reduced_capacity(rq, env->sd)) {
			/* Check for a task running on a CPU with reduced capacity */
			if (sgs->group_misfit_task_load < load)
				sgs->group_misfit_task_load = load;
		}
	}

	sgs->group_capacity = group->sgc->capacity;

	sgs->group_weight = group->group_weight;

	/* Check if dst CPU is idle and preferred to this group */
	if (!local_group && env->idle && sgs->sum_h_nr_running &&
	    sched_group_asym(env, sgs, group))
		sgs->group_asym_packing = 1;

	/* Check for loaded SMT group to be balanced to dst CPU */
	if (!local_group && smt_balance(env, sgs, group))
		sgs->group_smt_balance = 1;

	sgs->group_type = group_classify(env->sd->imbalance_pct, group, sgs);

	/* Computing avg_load makes sense only when group is overloaded */
	if (sgs->group_type == group_overloaded)
		sgs->avg_load = (sgs->group_load * SCHED_CAPACITY_SCALE) /
				sgs->group_capacity;
}

/**
 * update_sd_pick_busiest - return 1 on busiest group
 * @env: The load balancing environment.
 * @sds: sched_domain statistics
 * @sg: sched_group candidate to be checked for being the busiest
 * @sgs: sched_group statistics
 *
 * Determine if @sg is a busier group than the previously selected
 * busiest group.
 *
 * Return: %true if @sg is a busier group than the previously selected
 * busiest group. %false otherwise.
 */
static bool update_sd_pick_busiest(struct lb_env *env,
				   struct sd_lb_stats *sds,
				   struct sched_group *sg,
				   struct sg_lb_stats *sgs)
{
	struct sg_lb_stats *busiest = &sds->busiest_stat;

	/* Make sure that there is at least one task to pull */
	if (!sgs->sum_h_nr_running)
		return false;

	/*
	 * Don't try to pull misfit tasks we can't help.
	 * We can use max_capacity here as reduction in capacity on some
	 * CPUs in the group should either be possible to resolve
	 * internally or be covered by avg_load imbalance (eventually).
	 */
	if ((env->sd->flags & SD_ASYM_CPUCAPACITY) &&
	    (sgs->group_type == group_misfit_task) &&
	    (!capacity_greater(capacity_of(env->dst_cpu), sg->sgc->max_capacity) ||
	     sds->local_stat.group_type != group_has_spare))
		return false;

	if (sgs->group_type > busiest->group_type)
		return true;

	if (sgs->group_type < busiest->group_type)
		return false;

	/*
	 * The candidate and the current busiest group are the same type of
	 * group. Let check which one is the busiest according to the type.
	 */

	switch (sgs->group_type) {
	case group_overloaded:
		/* Select the overloaded group with highest avg_load. */
		return sgs->avg_load > busiest->avg_load;

	case group_imbalanced:
		/*
		 * Select the 1st imbalanced group as we don't have any way to
		 * choose one more than another.
		 */
		return false;

	case group_asym_packing:
		/* Prefer to move from lowest priority CPU's work */
		return sched_asym_prefer(sds->busiest->asym_prefer_cpu, sg->asym_prefer_cpu);

	case group_misfit_task:
		/*
		 * If we have more than one misfit sg go with the biggest
		 * misfit.
		 */
		return sgs->group_misfit_task_load > busiest->group_misfit_task_load;

	case group_smt_balance:
		/*
		 * Check if we have spare CPUs on either SMT group to
		 * choose has spare or fully busy handling.
		 */
		if (sgs->idle_cpus != 0 || busiest->idle_cpus != 0)
			goto has_spare;

		fallthrough;

	case group_fully_busy:
		/*
		 * Select the fully busy group with highest avg_load. In
		 * theory, there is no need to pull task from such kind of
		 * group because tasks have all compute capacity that they need
		 * but we can still improve the overall throughput by reducing
		 * contention when accessing shared HW resources.
		 *
		 * XXX for now avg_load is not computed and always 0 so we
		 * select the 1st one, except if @sg is composed of SMT
		 * siblings.
		 */

		if (sgs->avg_load < busiest->avg_load)
			return false;

		if (sgs->avg_load == busiest->avg_load) {
			/*
			 * SMT sched groups need more help than non-SMT groups.
			 * If @sg happens to also be SMT, either choice is good.
			 */
			if (sds->busiest->flags & SD_SHARE_CPUCAPACITY)
				return false;
		}

		break;

	case group_has_spare:
		/*
		 * Do not pick sg with SMT CPUs over sg with pure CPUs,
		 * as we do not want to pull task off SMT core with one task
		 * and make the core idle.
		 */
		if (smt_vs_nonsmt_groups(sds->busiest, sg)) {
			if (sg->flags & SD_SHARE_CPUCAPACITY && sgs->sum_h_nr_running <= 1)
				return false;
			else
				return true;
		}
has_spare:

		/*
		 * Select not overloaded group with lowest number of idle CPUs
		 * and highest number of running tasks. We could also compare
		 * the spare capacity which is more stable but it can end up
		 * that the group has less spare capacity but finally more idle
		 * CPUs which means less opportunity to pull tasks.
		 */
		if (sgs->idle_cpus > busiest->idle_cpus)
			return false;
		else if ((sgs->idle_cpus == busiest->idle_cpus) &&
			 (sgs->sum_nr_running <= busiest->sum_nr_running))
			return false;

		break;
	}

	/*
	 * Candidate sg has no more than one task per CPU and has higher
	 * per-CPU capacity. Migrating tasks to less capable CPUs may harm
	 * throughput. Maximize throughput, power/energy consequences are not
	 * considered.
	 */
	if ((env->sd->flags & SD_ASYM_CPUCAPACITY) &&
	    (sgs->group_type <= group_fully_busy) &&
	    (capacity_greater(sg->sgc->min_capacity, capacity_of(env->dst_cpu))))
		return false;

	return true;
}

#ifdef CONFIG_NUMA_BALANCING
static inline enum fbq_type fbq_classify_group(struct sg_lb_stats *sgs)
{
	if (sgs->sum_h_nr_running > sgs->nr_numa_running)
		return regular;
	if (sgs->sum_h_nr_running > sgs->nr_preferred_running)
		return remote;
	return all;
}

static inline enum fbq_type fbq_classify_rq(struct rq *rq)
{
	if (rq->nr_running > rq->nr_numa_running)
		return regular;
	if (rq->nr_running > rq->nr_preferred_running)
		return remote;
	return all;
}
#else
static inline enum fbq_type fbq_classify_group(struct sg_lb_stats *sgs)
{
	return all;
}

static inline enum fbq_type fbq_classify_rq(struct rq *rq)
{
	return regular;
}
#endif /* CONFIG_NUMA_BALANCING */


struct sg_lb_stats;

/*
 * task_running_on_cpu - return 1 if @p is running on @cpu.
 */

static unsigned int task_running_on_cpu(int cpu, struct task_struct *p)
{
	/* Task has no contribution or is new */
	if (cpu != task_cpu(p) || !READ_ONCE(p->se.avg.last_update_time))
		return 0;

	if (task_on_rq_queued(p))
		return 1;

	return 0;
}

/**
 * idle_cpu_without - would a given CPU be idle without p ?
 * @cpu: the processor on which idleness is tested.
 * @p: task which should be ignored.
 *
 * Return: 1 if the CPU would be idle. 0 otherwise.
 */
static int idle_cpu_without(int cpu, struct task_struct *p)
{
	struct rq *rq = cpu_rq(cpu);

	if (rq->curr != rq->idle && rq->curr != p)
		return 0;

	/*
	 * rq->nr_running can't be used but an updated version without the
	 * impact of p on cpu must be used instead. The updated nr_running
	 * be computed and tested before calling idle_cpu_without().
	 */

	if (rq->ttwu_pending)
		return 0;

	return 1;
}

/*
 * update_sg_wakeup_stats - Update sched_group's statistics for wakeup.
 * @sd: The sched_domain level to look for idlest group.
 * @group: sched_group whose statistics are to be updated.
 * @sgs: variable to hold the statistics for this group.
 * @p: The task for which we look for the idlest group/CPU.
 */
static inline void update_sg_wakeup_stats(struct sched_domain *sd,
					  struct sched_group *group,
					  struct sg_lb_stats *sgs,
					  struct task_struct *p)
{
	int i, nr_running;

	memset(sgs, 0, sizeof(*sgs));

	/* Assume that task can't fit any CPU of the group */
	if (sd->flags & SD_ASYM_CPUCAPACITY)
		sgs->group_misfit_task_load = 1;

	for_each_cpu(i, sched_group_span(group)) {
		struct rq *rq = cpu_rq(i);
		unsigned int local;

		sgs->group_load += cpu_load_without(rq, p);
		sgs->group_util += cpu_util_without(i, p);
		sgs->group_runnable += cpu_runnable_without(rq, p);
		local = task_running_on_cpu(i, p);
		sgs->sum_h_nr_running += rq->cfs.h_nr_running - local;

		nr_running = rq->nr_running - local;
		sgs->sum_nr_running += nr_running;

		/*
		 * No need to call idle_cpu_without() if nr_running is not 0
		 */
		if (!nr_running && idle_cpu_without(i, p))
			sgs->idle_cpus++;

		/* Check if task fits in the CPU */
		if (sd->flags & SD_ASYM_CPUCAPACITY &&
		    sgs->group_misfit_task_load &&
		    task_fits_cpu(p, i))
			sgs->group_misfit_task_load = 0;

	}

	sgs->group_capacity = group->sgc->capacity;

	sgs->group_weight = group->group_weight;

	sgs->group_type = group_classify(sd->imbalance_pct, group, sgs);

	/*
	 * Computing avg_load makes sense only when group is fully busy or
	 * overloaded
	 */
	if (sgs->group_type == group_fully_busy ||
		sgs->group_type == group_overloaded)
		sgs->avg_load = (sgs->group_load * SCHED_CAPACITY_SCALE) /
				sgs->group_capacity;
}

static bool update_pick_idlest(struct sched_group *idlest,
			       struct sg_lb_stats *idlest_sgs,
			       struct sched_group *group,
			       struct sg_lb_stats *sgs)
{
	if (sgs->group_type < idlest_sgs->group_type)
		return true;

	if (sgs->group_type > idlest_sgs->group_type)
		return false;

	/*
	 * The candidate and the current idlest group are the same type of
	 * group. Let check which one is the idlest according to the type.
	 */

	switch (sgs->group_type) {
	case group_overloaded:
	case group_fully_busy:
		/* Select the group with lowest avg_load. */
		if (idlest_sgs->avg_load <= sgs->avg_load)
			return false;
		break;

	case group_imbalanced:
	case group_asym_packing:
	case group_smt_balance:
		/* Those types are not used in the slow wakeup path */
		return false;

	case group_misfit_task:
		/* Select group with the highest max capacity */
		if (idlest->sgc->max_capacity >= group->sgc->max_capacity)
			return false;
		break;

	case group_has_spare:
		/* Select group with most idle CPUs */
		if (idlest_sgs->idle_cpus > sgs->idle_cpus)
			return false;

		/* Select group with lowest group_util */
		if (idlest_sgs->idle_cpus == sgs->idle_cpus &&
			idlest_sgs->group_util <= sgs->group_util)
			return false;

		break;
	}

	return true;
}

/*
 * sched_balance_find_dst_group() finds and returns the least busy CPU group within the
 * domain.
 *
 * Assumes p is allowed on at least one CPU in sd.
 */
static struct sched_group *
sched_balance_find_dst_group(struct sched_domain *sd, struct task_struct *p, int this_cpu)
{
	struct sched_group *idlest = NULL, *local = NULL, *group = sd->groups;
	struct sg_lb_stats local_sgs, tmp_sgs;
	struct sg_lb_stats *sgs;
	unsigned long imbalance;
	struct sg_lb_stats idlest_sgs = {
			.avg_load = UINT_MAX,
			.group_type = group_overloaded,
	};

	do {
		int local_group;

		/* Skip over this group if it has no CPUs allowed */
		if (!cpumask_intersects(sched_group_span(group),
					p->cpus_ptr))
			continue;

		/* Skip over this group if no cookie matched */
		if (!sched_group_cookie_match(cpu_rq(this_cpu), p, group))
			continue;

		local_group = cpumask_test_cpu(this_cpu,
					       sched_group_span(group));

		if (local_group) {
			sgs = &local_sgs;
			local = group;
		} else {
			sgs = &tmp_sgs;
		}

		update_sg_wakeup_stats(sd, group, sgs, p);

		if (!local_group && update_pick_idlest(idlest, &idlest_sgs, group, sgs)) {
			idlest = group;
			idlest_sgs = *sgs;
		}

	} while (group = group->next, group != sd->groups);


	/* There is no idlest group to push tasks to */
	if (!idlest)
		return NULL;

	/* The local group has been skipped because of CPU affinity */
	if (!local)
		return idlest;

	/*
	 * If the local group is idler than the selected idlest group
	 * don't try and push the task.
	 */
	if (local_sgs.group_type < idlest_sgs.group_type)
		return NULL;

	/*
	 * If the local group is busier than the selected idlest group
	 * try and push the task.
	 */
	if (local_sgs.group_type > idlest_sgs.group_type)
		return idlest;

	switch (local_sgs.group_type) {
	case group_overloaded:
	case group_fully_busy:

		/* Calculate allowed imbalance based on load */
		imbalance = scale_load_down(NICE_0_LOAD) *
				(sd->imbalance_pct-100) / 100;

		/*
		 * When comparing groups across NUMA domains, it's possible for
		 * the local domain to be very lightly loaded relative to the
		 * remote domains but "imbalance" skews the comparison making
		 * remote CPUs look much more favourable. When considering
		 * cross-domain, add imbalance to the load on the remote node
		 * and consider staying local.
		 */

		if ((sd->flags & SD_NUMA) &&
		    ((idlest_sgs.avg_load + imbalance) >= local_sgs.avg_load))
			return NULL;

		/*
		 * If the local group is less loaded than the selected
		 * idlest group don't try and push any tasks.
		 */
		if (idlest_sgs.avg_load >= (local_sgs.avg_load + imbalance))
			return NULL;

		if (100 * local_sgs.avg_load <= sd->imbalance_pct * idlest_sgs.avg_load)
			return NULL;
		break;

	case group_imbalanced:
	case group_asym_packing:
	case group_smt_balance:
		/* Those type are not used in the slow wakeup path */
		return NULL;

	case group_misfit_task:
		/* Select group with the highest max capacity */
		if (local->sgc->max_capacity >= idlest->sgc->max_capacity)
			return NULL;
		break;

	case group_has_spare:
#ifdef CONFIG_NUMA
		if (sd->flags & SD_NUMA) {
			int imb_numa_nr = sd->imb_numa_nr;
#ifdef CONFIG_NUMA_BALANCING
			int idlest_cpu;
			/*
			 * If there is spare capacity at NUMA, try to select
			 * the preferred node
			 */
			if (cpu_to_node(this_cpu) == p->numa_preferred_nid)
				return NULL;

			idlest_cpu = cpumask_first(sched_group_span(idlest));
			if (cpu_to_node(idlest_cpu) == p->numa_preferred_nid)
				return idlest;
#endif /* CONFIG_NUMA_BALANCING */
			/*
			 * Otherwise, keep the task close to the wakeup source
			 * and improve locality if the number of running tasks
			 * would remain below threshold where an imbalance is
			 * allowed while accounting for the possibility the
			 * task is pinned to a subset of CPUs. If there is a
			 * real need of migration, periodic load balance will
			 * take care of it.
			 */
			if (p->nr_cpus_allowed != NR_CPUS) {
				struct cpumask *cpus = this_cpu_cpumask_var_ptr(select_rq_mask);

				cpumask_and(cpus, sched_group_span(local), p->cpus_ptr);
				imb_numa_nr = min(cpumask_weight(cpus), sd->imb_numa_nr);
			}

			imbalance = abs(local_sgs.idle_cpus - idlest_sgs.idle_cpus);
			if (!adjust_numa_imbalance(imbalance,
						   local_sgs.sum_nr_running + 1,
						   imb_numa_nr)) {
				return NULL;
			}
		}
#endif /* CONFIG_NUMA */

		/*
		 * Select group with highest number of idle CPUs. We could also
		 * compare the utilization which is more stable but it can end
		 * up that the group has less spare capacity but finally more
		 * idle CPUs which means more opportunity to run task.
		 */
		if (local_sgs.idle_cpus >= idlest_sgs.idle_cpus)
			return NULL;
		break;
	}

	return idlest;
}

static void update_idle_cpu_scan(struct lb_env *env,
				 unsigned long sum_util)
{
	struct sched_domain_shared *sd_share;
	int llc_weight, pct;
	u64 x, y, tmp;
	/*
	 * Update the number of CPUs to scan in LLC domain, which could
	 * be used as a hint in select_idle_cpu(). The update of sd_share
	 * could be expensive because it is within a shared cache line.
	 * So the write of this hint only occurs during periodic load
	 * balancing, rather than CPU_NEWLY_IDLE, because the latter
	 * can fire way more frequently than the former.
	 */
	if (!sched_feat(SIS_UTIL) || env->idle == CPU_NEWLY_IDLE)
		return;

	llc_weight = per_cpu(sd_llc_size, env->dst_cpu);
	if (env->sd->span_weight != llc_weight)
		return;

	sd_share = rcu_dereference(per_cpu(sd_llc_shared, env->dst_cpu));
	if (!sd_share)
		return;

	/*
	 * The number of CPUs to search drops as sum_util increases, when
	 * sum_util hits 85% or above, the scan stops.
	 * The reason to choose 85% as the threshold is because this is the
	 * imbalance_pct(117) when a LLC sched group is overloaded.
	 *
	 * let y = SCHED_CAPACITY_SCALE - p * x^2                       [1]
	 * and y'= y / SCHED_CAPACITY_SCALE
	 *
	 * x is the ratio of sum_util compared to the CPU capacity:
	 * x = sum_util / (llc_weight * SCHED_CAPACITY_SCALE)
	 * y' is the ratio of CPUs to be scanned in the LLC domain,
	 * and the number of CPUs to scan is calculated by:
	 *
	 * nr_scan = llc_weight * y'                                    [2]
	 *
	 * When x hits the threshold of overloaded, AKA, when
	 * x = 100 / pct, y drops to 0. According to [1],
	 * p should be SCHED_CAPACITY_SCALE * pct^2 / 10000
	 *
	 * Scale x by SCHED_CAPACITY_SCALE:
	 * x' = sum_util / llc_weight;                                  [3]
	 *
	 * and finally [1] becomes:
	 * y = SCHED_CAPACITY_SCALE -
	 *     x'^2 * pct^2 / (10000 * SCHED_CAPACITY_SCALE)            [4]
	 *
	 */
	/* equation [3] */
	x = sum_util;
	do_div(x, llc_weight);

	/* equation [4] */
	pct = env->sd->imbalance_pct;
	tmp = x * x * pct * pct;
	do_div(tmp, 10000 * SCHED_CAPACITY_SCALE);
	tmp = min_t(long, tmp, SCHED_CAPACITY_SCALE);
	y = SCHED_CAPACITY_SCALE - tmp;

	/* equation [2] */
	y *= llc_weight;
	do_div(y, SCHED_CAPACITY_SCALE);
	if ((int)y != sd_share->nr_idle_scan)
		WRITE_ONCE(sd_share->nr_idle_scan, (int)y);
}

/**
 * update_sd_lb_stats - Update sched_domain's statistics for load balancing.
 * @env: The load balancing environment.
 * @sds: variable to hold the statistics for this sched_domain.
 */

static inline void update_sd_lb_stats(struct lb_env *env, struct sd_lb_stats *sds)
{
	struct sched_group *sg = env->sd->groups;
	struct sg_lb_stats *local = &sds->local_stat;
	struct sg_lb_stats tmp_sgs;
	unsigned long sum_util = 0;
	bool sg_overloaded = 0, sg_overutilized = 0;

	do {
		struct sg_lb_stats *sgs = &tmp_sgs;
		int local_group;

		local_group = cpumask_test_cpu(env->dst_cpu, sched_group_span(sg));
		if (local_group) {
			sds->local = sg;
			sgs = local;

			if (env->idle != CPU_NEWLY_IDLE ||
			    time_after_eq(jiffies, sg->sgc->next_update))
				update_group_capacity(env->sd, env->dst_cpu);
		}

		update_sg_lb_stats(env, sds, sg, sgs, &sg_overloaded, &sg_overutilized);

		if (!local_group && update_sd_pick_busiest(env, sds, sg, sgs)) {
			sds->busiest = sg;
			sds->busiest_stat = *sgs;
		}

		/* Now, start updating sd_lb_stats */
		sds->total_load += sgs->group_load;
		sds->total_capacity += sgs->group_capacity;

		sum_util += sgs->group_util;
		sg = sg->next;
	} while (sg != env->sd->groups);

	/*
	 * Indicate that the child domain of the busiest group prefers tasks
	 * go to a child's sibling domains first. NB the flags of a sched group
	 * are those of the child domain.
	 */
	if (sds->busiest)
		sds->prefer_sibling = !!(sds->busiest->flags & SD_PREFER_SIBLING);


	if (env->sd->flags & SD_NUMA)
		env->fbq_type = fbq_classify_group(&sds->busiest_stat);

	if (!env->sd->parent) {
		/* update overload indicator if we are at root domain */
		set_rd_overloaded(env->dst_rq->rd, sg_overloaded);

		/* Update over-utilization (tipping point, U >= 0) indicator */
		set_rd_overutilized(env->dst_rq->rd, sg_overutilized);
	} else if (sg_overutilized) {
		set_rd_overutilized(env->dst_rq->rd, sg_overutilized);
	}

	update_idle_cpu_scan(env, sum_util);
}

/**
 * calculate_imbalance - Calculate the amount of imbalance present within the
 *			 groups of a given sched_domain during load balance.
 * @env: load balance environment
 * @sds: statistics of the sched_domain whose imbalance is to be calculated.
 */
static inline void calculate_imbalance(struct lb_env *env, struct sd_lb_stats *sds)
{
	struct sg_lb_stats *local, *busiest;

	local = &sds->local_stat;
	busiest = &sds->busiest_stat;

	if (busiest->group_type == group_misfit_task) {
		if (env->sd->flags & SD_ASYM_CPUCAPACITY) {
			/* Set imbalance to allow misfit tasks to be balanced. */
			env->migration_type = migrate_misfit;
			env->imbalance = 1;
		} else {
			/*
			 * Set load imbalance to allow moving task from cpu
			 * with reduced capacity.
			 */
			env->migration_type = migrate_load;
			env->imbalance = busiest->group_misfit_task_load;
		}
		return;
	}

	if (busiest->group_type == group_asym_packing) {
		/*
		 * In case of asym capacity, we will try to migrate all load to
		 * the preferred CPU.
		 */
		env->migration_type = migrate_task;
		env->imbalance = busiest->sum_h_nr_running;
		return;
	}

	if (busiest->group_type == group_smt_balance) {
		/* Reduce number of tasks sharing CPU capacity */
		env->migration_type = migrate_task;
		env->imbalance = 1;
		return;
	}

	if (busiest->group_type == group_imbalanced) {
		/*
		 * In the group_imb case we cannot rely on group-wide averages
		 * to ensure CPU-load equilibrium, try to move any task to fix
		 * the imbalance. The next load balance will take care of
		 * balancing back the system.
		 */
		env->migration_type = migrate_task;
		env->imbalance = 1;
		return;
	}

	/*
	 * Try to use spare capacity of local group without overloading it or
	 * emptying busiest.
	 */
	if (local->group_type == group_has_spare) {
		if ((busiest->group_type > group_fully_busy) &&
		    !(env->sd->flags & SD_SHARE_LLC)) {
			/*
			 * If busiest is overloaded, try to fill spare
			 * capacity. This might end up creating spare capacity
			 * in busiest or busiest still being overloaded but
			 * there is no simple way to directly compute the
			 * amount of load to migrate in order to balance the
			 * system.
			 */
			env->migration_type = migrate_util;
			env->imbalance = max(local->group_capacity, local->group_util) -
					 local->group_util;

			/*
			 * In some cases, the group's utilization is max or even
			 * higher than capacity because of migrations but the
			 * local CPU is (newly) idle. There is at least one
			 * waiting task in this overloaded busiest group. Let's
			 * try to pull it.
			 */
			if (env->idle && env->imbalance == 0) {
				env->migration_type = migrate_task;
				env->imbalance = 1;
			}

			return;
		}

		if (busiest->group_weight == 1 || sds->prefer_sibling) {
			/*
			 * When prefer sibling, evenly spread running tasks on
			 * groups.
			 */
			env->migration_type = migrate_task;
			env->imbalance = sibling_imbalance(env, sds, busiest, local);
		} else {

			/*
			 * If there is no overload, we just want to even the number of
			 * idle CPUs.
			 */
			env->migration_type = migrate_task;
			env->imbalance = max_t(long, 0,
					       (local->idle_cpus - busiest->idle_cpus));
		}

#ifdef CONFIG_NUMA
		/* Consider allowing a small imbalance between NUMA groups */
		if (env->sd->flags & SD_NUMA) {
			env->imbalance = adjust_numa_imbalance(env->imbalance,
							       local->sum_nr_running + 1,
							       env->sd->imb_numa_nr);
		}
#endif

		/* Number of tasks to move to restore balance */
		env->imbalance >>= 1;

		return;
	}

	/*
	 * Local is fully busy but has to take more load to relieve the
	 * busiest group
	 */
	if (local->group_type < group_overloaded) {
		/*
		 * Local will become overloaded so the avg_load metrics are
		 * finally needed.
		 */

		local->avg_load = (local->group_load * SCHED_CAPACITY_SCALE) /
				  local->group_capacity;

		/*
		 * If the local group is more loaded than the selected
		 * busiest group don't try to pull any tasks.
		 */
		if (local->avg_load >= busiest->avg_load) {
			env->imbalance = 0;
			return;
		}

		sds->avg_load = (sds->total_load * SCHED_CAPACITY_SCALE) /
				sds->total_capacity;

		/*
		 * If the local group is more loaded than the average system
		 * load, don't try to pull any tasks.
		 */
		if (local->avg_load >= sds->avg_load) {
			env->imbalance = 0;
			return;
		}

	}

	/*
	 * Both group are or will become overloaded and we're trying to get all
	 * the CPUs to the average_load, so we don't want to push ourselves
	 * above the average load, nor do we wish to reduce the max loaded CPU
	 * below the average load. At the same time, we also don't want to
	 * reduce the group load below the group capacity. Thus we look for
	 * the minimum possible imbalance.
	 */
	env->migration_type = migrate_load;
	env->imbalance = min(
		(busiest->avg_load - sds->avg_load) * busiest->group_capacity,
		(sds->avg_load - local->avg_load) * local->group_capacity
	) / SCHED_CAPACITY_SCALE;
}

/******* sched_balance_find_src_group() helpers end here *********************/

/*
 * Decision matrix according to the local and busiest group type:
 *
 * busiest \ local has_spare fully_busy misfit asym imbalanced overloaded
 * has_spare        nr_idle   balanced   N/A    N/A  balanced   balanced
 * fully_busy       nr_idle   nr_idle    N/A    N/A  balanced   balanced
 * misfit_task      force     N/A        N/A    N/A  N/A        N/A
 * asym_packing     force     force      N/A    N/A  force      force
 * imbalanced       force     force      N/A    N/A  force      force
 * overloaded       force     force      N/A    N/A  force      avg_load
 *
 * N/A :      Not Applicable because already filtered while updating
 *            statistics.
 * balanced : The system is balanced for these 2 groups.
 * force :    Calculate the imbalance as load migration is probably needed.
 * avg_load : Only if imbalance is significant enough.
 * nr_idle :  dst_cpu is not busy and the number of idle CPUs is quite
 *            different in groups.
 */

/**
 * sched_balance_find_src_group - Returns the busiest group within the sched_domain
 * if there is an imbalance.
 * @env: The load balancing environment.
 *
 * Also calculates the amount of runnable load which should be moved
 * to restore balance.
 *
 * Return:	- The busiest group if imbalance exists.
 */
static struct sched_group *sched_balance_find_src_group(struct lb_env *env)
{
	struct sg_lb_stats *local, *busiest;
	struct sd_lb_stats sds;

	init_sd_lb_stats(&sds);

	/*
	 * Compute the various statistics relevant for load balancing at
	 * this level.
	 */
	update_sd_lb_stats(env, &sds);

	/* There is no busy sibling group to pull tasks from */
	if (!sds.busiest)
		goto out_balanced;

	busiest = &sds.busiest_stat;

	/* Misfit tasks should be dealt with regardless of the avg load */
	if (busiest->group_type == group_misfit_task)
		goto force_balance;

	if (!is_rd_overutilized(env->dst_rq->rd) &&
	    rcu_dereference(env->dst_rq->rd->pd))
		goto out_balanced;

	/* ASYM feature bypasses nice load balance check */
	if (busiest->group_type == group_asym_packing)
		goto force_balance;

	/*
	 * If the busiest group is imbalanced the below checks don't
	 * work because they assume all things are equal, which typically
	 * isn't true due to cpus_ptr constraints and the like.
	 */
	if (busiest->group_type == group_imbalanced)
		goto force_balance;

	local = &sds.local_stat;
	/*
	 * If the local group is busier than the selected busiest group
	 * don't try and pull any tasks.
	 */
	if (local->group_type > busiest->group_type)
		goto out_balanced;

	/*
	 * When groups are overloaded, use the avg_load to ensure fairness
	 * between tasks.
	 */
	if (local->group_type == group_overloaded) {
		/*
		 * If the local group is more loaded than the selected
		 * busiest group don't try to pull any tasks.
		 */
		if (local->avg_load >= busiest->avg_load)
			goto out_balanced;

		/* XXX broken for overlapping NUMA groups */
		sds.avg_load = (sds.total_load * SCHED_CAPACITY_SCALE) /
				sds.total_capacity;

		/*
		 * Don't pull any tasks if this group is already above the
		 * domain average load.
		 */
		if (local->avg_load >= sds.avg_load)
			goto out_balanced;

		/*
		 * If the busiest group is more loaded, use imbalance_pct to be
		 * conservative.
		 */
		if (100 * busiest->avg_load <=
				env->sd->imbalance_pct * local->avg_load)
			goto out_balanced;
	}

	/*
	 * Try to move all excess tasks to a sibling domain of the busiest
	 * group's child domain.
	 */
	if (sds.prefer_sibling && local->group_type == group_has_spare &&
	    sibling_imbalance(env, &sds, busiest, local) > 1)
		goto force_balance;

	if (busiest->group_type != group_overloaded) {
		if (!env->idle) {
			/*
			 * If the busiest group is not overloaded (and as a
			 * result the local one too) but this CPU is already
			 * busy, let another idle CPU try to pull task.
			 */
			goto out_balanced;
		}

		if (busiest->group_type == group_smt_balance &&
		    smt_vs_nonsmt_groups(sds.local, sds.busiest)) {
			/* Let non SMT CPU pull from SMT CPU sharing with sibling */
			goto force_balance;
		}

		if (busiest->group_weight > 1 &&
		    local->idle_cpus <= (busiest->idle_cpus + 1)) {
			/*
			 * If the busiest group is not overloaded
			 * and there is no imbalance between this and busiest
			 * group wrt idle CPUs, it is balanced. The imbalance
			 * becomes significant if the diff is greater than 1
			 * otherwise we might end up to just move the imbalance
			 * on another group. Of course this applies only if
			 * there is more than 1 CPU per group.
			 */
			goto out_balanced;
		}

		if (busiest->sum_h_nr_running == 1) {
			/*
			 * busiest doesn't have any tasks waiting to run
			 */
			goto out_balanced;
		}
	}

force_balance:
	/* Looks like there is an imbalance. Compute it */
	calculate_imbalance(env, &sds);
	return env->imbalance ? sds.busiest : NULL;

out_balanced:
	env->imbalance = 0;
	return NULL;
}

/*
 * sched_balance_find_src_rq - find the busiest runqueue among the CPUs in the group.
 */
static struct rq *sched_balance_find_src_rq(struct lb_env *env,
				     struct sched_group *group)
{
	struct rq *busiest = NULL, *rq;
	unsigned long busiest_util = 0, busiest_load = 0, busiest_capacity = 1;
	unsigned int busiest_nr = 0;
	int i;

	for_each_cpu_and(i, sched_group_span(group), env->cpus) {
		unsigned long capacity, load, util;
		unsigned int nr_running;
		enum fbq_type rt;

		rq = cpu_rq(i);
		rt = fbq_classify_rq(rq);

		/*
		 * We classify groups/runqueues into three groups:
		 *  - regular: there are !numa tasks
		 *  - remote:  there are numa tasks that run on the 'wrong' node
		 *  - all:     there is no distinction
		 *
		 * In order to avoid migrating ideally placed numa tasks,
		 * ignore those when there's better options.
		 *
		 * If we ignore the actual busiest queue to migrate another
		 * task, the next balance pass can still reduce the busiest
		 * queue by moving tasks around inside the node.
		 *
		 * If we cannot move enough load due to this classification
		 * the next pass will adjust the group classification and
		 * allow migration of more tasks.
		 *
		 * Both cases only affect the total convergence complexity.
		 */
		if (rt > env->fbq_type)
			continue;

		nr_running = rq->cfs.h_nr_running;
		if (!nr_running)
			continue;

		capacity = capacity_of(i);

		/*
		 * For ASYM_CPUCAPACITY domains, don't pick a CPU that could
		 * eventually lead to active_balancing high->low capacity.
		 * Higher per-CPU capacity is considered better than balancing
		 * average load.
		 */
		if (env->sd->flags & SD_ASYM_CPUCAPACITY &&
		    !capacity_greater(capacity_of(env->dst_cpu), capacity) &&
		    nr_running == 1)
			continue;

		/*
		 * Make sure we only pull tasks from a CPU of lower priority
		 * when balancing between SMT siblings.
		 *
		 * If balancing between cores, let lower priority CPUs help
		 * SMT cores with more than one busy sibling.
		 */
		if (sched_asym(env->sd, i, env->dst_cpu) && nr_running == 1)
			continue;

		switch (env->migration_type) {
		case migrate_load:
			/*
			 * When comparing with load imbalance, use cpu_load()
			 * which is not scaled with the CPU capacity.
			 */
			load = cpu_load(rq);

			if (nr_running == 1 && load > env->imbalance &&
			    !check_cpu_capacity(rq, env->sd))
				break;

			/*
			 * For the load comparisons with the other CPUs,
			 * consider the cpu_load() scaled with the CPU
			 * capacity, so that the load can be moved away
			 * from the CPU that is potentially running at a
			 * lower capacity.
			 *
			 * Thus we're looking for max(load_i / capacity_i),
			 * crosswise multiplication to rid ourselves of the
			 * division works out to:
			 * load_i * capacity_j > load_j * capacity_i;
			 * where j is our previous maximum.
			 */
			if (load * busiest_capacity > busiest_load * capacity) {
				busiest_load = load;
				busiest_capacity = capacity;
				busiest = rq;
			}
			break;

		case migrate_util:
			util = cpu_util_cfs_boost(i);

			/*
			 * Don't try to pull utilization from a CPU with one
			 * running task. Whatever its utilization, we will fail
			 * detach the task.
			 */
			if (nr_running <= 1)
				continue;

			if (busiest_util < util) {
				busiest_util = util;
				busiest = rq;
			}
			break;

		case migrate_task:
			if (busiest_nr < nr_running) {
				busiest_nr = nr_running;
				busiest = rq;
			}
			break;

		case migrate_misfit:
			/*
			 * For ASYM_CPUCAPACITY domains with misfit tasks we
			 * simply seek the "biggest" misfit task.
			 */
			if (rq->misfit_task_load > busiest_load) {
				busiest_load = rq->misfit_task_load;
				busiest = rq;
			}

			break;

		}
	}

	return busiest;
}

/*
 * Max backoff if we encounter pinned tasks. Pretty arbitrary value, but
 * so long as it is large enough.
 */
#define MAX_PINNED_INTERVAL	512

static inline bool
asym_active_balance(struct lb_env *env)
{
	/*
	 * ASYM_PACKING needs to force migrate tasks from busy but lower
	 * priority CPUs in order to pack all tasks in the highest priority
	 * CPUs. When done between cores, do it only if the whole core if the
	 * whole core is idle.
	 *
	 * If @env::src_cpu is an SMT core with busy siblings, let
	 * the lower priority @env::dst_cpu help it. Do not follow
	 * CPU priority.
	 */
	return env->idle && sched_use_asym_prio(env->sd, env->dst_cpu) &&
	       (sched_asym_prefer(env->dst_cpu, env->src_cpu) ||
		!sched_use_asym_prio(env->sd, env->src_cpu));
}

static inline bool
imbalanced_active_balance(struct lb_env *env)
{
	struct sched_domain *sd = env->sd;

	/*
	 * The imbalanced case includes the case of pinned tasks preventing a fair
	 * distribution of the load on the system but also the even distribution of the
	 * threads on a system with spare capacity
	 */
	if ((env->migration_type == migrate_task) &&
	    (sd->nr_balance_failed > sd->cache_nice_tries+2))
		return 1;

	return 0;
}

static int need_active_balance(struct lb_env *env)
{
	struct sched_domain *sd = env->sd;

	if (asym_active_balance(env))
		return 1;

	if (imbalanced_active_balance(env))
		return 1;

	/*
	 * The dst_cpu is idle and the src_cpu CPU has only 1 CFS task.
	 * It's worth migrating the task if the src_cpu's capacity is reduced
	 * because of other sched_class or IRQs if more capacity stays
	 * available on dst_cpu.
	 */
	if (env->idle &&
	    (env->src_rq->cfs.h_nr_running == 1)) {
		if ((check_cpu_capacity(env->src_rq, sd)) &&
		    (capacity_of(env->src_cpu)*sd->imbalance_pct < capacity_of(env->dst_cpu)*100))
			return 1;
	}

	if (env->migration_type == migrate_misfit)
		return 1;

	return 0;
}

static int active_load_balance_cpu_stop(void *data);

static int should_we_balance(struct lb_env *env)
{
	struct cpumask *swb_cpus = this_cpu_cpumask_var_ptr(should_we_balance_tmpmask);
	struct sched_group *sg = env->sd->groups;
	int cpu, idle_smt = -1;

	/*
	 * Ensure the balancing environment is consistent; can happen
	 * when the softirq triggers 'during' hotplug.
	 */
	if (!cpumask_test_cpu(env->dst_cpu, env->cpus))
		return 0;

	/*
	 * In the newly idle case, we will allow all the CPUs
	 * to do the newly idle load balance.
	 *
	 * However, we bail out if we already have tasks or a wakeup pending,
	 * to optimize wakeup latency.
	 */
	if (env->idle == CPU_NEWLY_IDLE) {
		if (env->dst_rq->nr_running > 0 || env->dst_rq->ttwu_pending)
			return 0;
		return 1;
	}

	cpumask_copy(swb_cpus, group_balance_mask(sg));
	/* Try to find first idle CPU */
	for_each_cpu_and(cpu, swb_cpus, env->cpus) {
		if (!idle_cpu(cpu))
			continue;

		/*
		 * Don't balance to idle SMT in busy core right away when
		 * balancing cores, but remember the first idle SMT CPU for
		 * later consideration.  Find CPU on an idle core first.
		 */
		if (!(env->sd->flags & SD_SHARE_CPUCAPACITY) && !is_core_idle(cpu)) {
			if (idle_smt == -1)
				idle_smt = cpu;
			/*
			 * If the core is not idle, and first SMT sibling which is
			 * idle has been found, then its not needed to check other
			 * SMT siblings for idleness:
			 */
#ifdef CONFIG_SCHED_SMT
			cpumask_andnot(swb_cpus, swb_cpus, cpu_smt_mask(cpu));
#endif
			continue;
		}

		/*
		 * Are we the first idle core in a non-SMT domain or higher,
		 * or the first idle CPU in a SMT domain?
		 */
		return cpu == env->dst_cpu;
	}

	/* Are we the first idle CPU with busy siblings? */
	if (idle_smt != -1)
		return idle_smt == env->dst_cpu;

	/* Are we the first CPU of this group ? */
	return group_balance_cpu(sg) == env->dst_cpu;
}

/*
 * Check this_cpu to ensure it is balanced within domain. Attempt to move
 * tasks if there is an imbalance.
 */
static int sched_balance_rq(int this_cpu, struct rq *this_rq,
			struct sched_domain *sd, enum cpu_idle_type idle,
			int *continue_balancing)
{
	int ld_moved, cur_ld_moved, active_balance = 0;
	struct sched_domain *sd_parent = sd->parent;
	struct sched_group *group;
	struct rq *busiest;
	struct rq_flags rf;
	struct cpumask *cpus = this_cpu_cpumask_var_ptr(load_balance_mask);
	struct lb_env env = {
		.sd		= sd,
		.dst_cpu	= this_cpu,
		.dst_rq		= this_rq,
		.dst_grpmask    = group_balance_mask(sd->groups),
		.idle		= idle,
		.loop_break	= SCHED_NR_MIGRATE_BREAK,
		.cpus		= cpus,
		.fbq_type	= all,
		.tasks		= LIST_HEAD_INIT(env.tasks),
	};

	cpumask_and(cpus, sched_domain_span(sd), cpu_active_mask);

	schedstat_inc(sd->lb_count[idle]);

redo:
	if (!should_we_balance(&env)) {
		*continue_balancing = 0;
		goto out_balanced;
	}

	group = sched_balance_find_src_group(&env);
	if (!group) {
		schedstat_inc(sd->lb_nobusyg[idle]);
		goto out_balanced;
	}

	busiest = sched_balance_find_src_rq(&env, group);
	if (!busiest) {
		schedstat_inc(sd->lb_nobusyq[idle]);
		goto out_balanced;
	}

	WARN_ON_ONCE(busiest == env.dst_rq);

	schedstat_add(sd->lb_imbalance[idle], env.imbalance);

	env.src_cpu = busiest->cpu;
	env.src_rq = busiest;

	ld_moved = 0;
	/* Clear this flag as soon as we find a pullable task */
	env.flags |= LBF_ALL_PINNED;
	if (busiest->nr_running > 1) {
		/*
		 * Attempt to move tasks. If sched_balance_find_src_group has found
		 * an imbalance but busiest->nr_running <= 1, the group is
		 * still unbalanced. ld_moved simply stays zero, so it is
		 * correctly treated as an imbalance.
		 */
		env.loop_max  = min(sysctl_sched_nr_migrate, busiest->nr_running);

more_balance:
		rq_lock_irqsave(busiest, &rf);
		update_rq_clock(busiest);

		/*
		 * cur_ld_moved - load moved in current iteration
		 * ld_moved     - cumulative load moved across iterations
		 */
		cur_ld_moved = detach_tasks(&env);

		/*
		 * We've detached some tasks from busiest_rq. Every
		 * task is masked "TASK_ON_RQ_MIGRATING", so we can safely
		 * unlock busiest->lock, and we are able to be sure
		 * that nobody can manipulate the tasks in parallel.
		 * See task_rq_lock() family for the details.
		 */

		rq_unlock(busiest, &rf);

		if (cur_ld_moved) {
			attach_tasks(&env);
			ld_moved += cur_ld_moved;
		}

		local_irq_restore(rf.flags);

		if (env.flags & LBF_NEED_BREAK) {
			env.flags &= ~LBF_NEED_BREAK;
			goto more_balance;
		}

		/*
		 * Revisit (affine) tasks on src_cpu that couldn't be moved to
		 * us and move them to an alternate dst_cpu in our sched_group
		 * where they can run. The upper limit on how many times we
		 * iterate on same src_cpu is dependent on number of CPUs in our
		 * sched_group.
		 *
		 * This changes load balance semantics a bit on who can move
		 * load to a given_cpu. In addition to the given_cpu itself
		 * (or a ilb_cpu acting on its behalf where given_cpu is
		 * nohz-idle), we now have balance_cpu in a position to move
		 * load to given_cpu. In rare situations, this may cause
		 * conflicts (balance_cpu and given_cpu/ilb_cpu deciding
		 * _independently_ and at _same_ time to move some load to
		 * given_cpu) causing excess load to be moved to given_cpu.
		 * This however should not happen so much in practice and
		 * moreover subsequent load balance cycles should correct the
		 * excess load moved.
		 */
		if ((env.flags & LBF_DST_PINNED) && env.imbalance > 0) {

			/* Prevent to re-select dst_cpu via env's CPUs */
			__cpumask_clear_cpu(env.dst_cpu, env.cpus);

			env.dst_rq	 = cpu_rq(env.new_dst_cpu);
			env.dst_cpu	 = env.new_dst_cpu;
			env.flags	&= ~LBF_DST_PINNED;
			env.loop	 = 0;
			env.loop_break	 = SCHED_NR_MIGRATE_BREAK;

			/*
			 * Go back to "more_balance" rather than "redo" since we
			 * need to continue with same src_cpu.
			 */
			goto more_balance;
		}

		/*
		 * We failed to reach balance because of affinity.
		 */
		if (sd_parent) {
			int *group_imbalance = &sd_parent->groups->sgc->imbalance;

			if ((env.flags & LBF_SOME_PINNED) && env.imbalance > 0)
				*group_imbalance = 1;
		}

		/* All tasks on this runqueue were pinned by CPU affinity */
		if (unlikely(env.flags & LBF_ALL_PINNED)) {
			__cpumask_clear_cpu(cpu_of(busiest), cpus);
			/*
			 * Attempting to continue load balancing at the current
			 * sched_domain level only makes sense if there are
			 * active CPUs remaining as possible busiest CPUs to
			 * pull load from which are not contained within the
			 * destination group that is receiving any migrated
			 * load.
			 */
			if (!cpumask_subset(cpus, env.dst_grpmask)) {
				env.loop = 0;
				env.loop_break = SCHED_NR_MIGRATE_BREAK;
				goto redo;
			}
			goto out_all_pinned;
		}
	}

	if (!ld_moved) {
		schedstat_inc(sd->lb_failed[idle]);
		/*
		 * Increment the failure counter only on periodic balance.
		 * We do not want newidle balance, which can be very
		 * frequent, pollute the failure counter causing
		 * excessive cache_hot migrations and active balances.
		 *
		 * Similarly for migration_misfit which is not related to
		 * load/util migration, don't pollute nr_balance_failed.
		 */
		if (idle != CPU_NEWLY_IDLE &&
		    env.migration_type != migrate_misfit)
			sd->nr_balance_failed++;

		if (need_active_balance(&env)) {
			unsigned long flags;

			raw_spin_rq_lock_irqsave(busiest, flags);

			/*
			 * Don't kick the active_load_balance_cpu_stop,
			 * if the curr task on busiest CPU can't be
			 * moved to this_cpu:
			 */
			if (!cpumask_test_cpu(this_cpu, busiest->curr->cpus_ptr)) {
				raw_spin_rq_unlock_irqrestore(busiest, flags);
				goto out_one_pinned;
			}

			/* Record that we found at least one task that could run on this_cpu */
			env.flags &= ~LBF_ALL_PINNED;

			/*
			 * ->active_balance synchronizes accesses to
			 * ->active_balance_work.  Once set, it's cleared
			 * only after active load balance is finished.
			 */
			if (!busiest->active_balance) {
				busiest->active_balance = 1;
				busiest->push_cpu = this_cpu;
				active_balance = 1;
			}

			preempt_disable();
			raw_spin_rq_unlock_irqrestore(busiest, flags);
			if (active_balance) {
				stop_one_cpu_nowait(cpu_of(busiest),
					active_load_balance_cpu_stop, busiest,
					&busiest->active_balance_work);
			}
			preempt_enable();
		}
	} else {
		sd->nr_balance_failed = 0;
	}

	if (likely(!active_balance) || need_active_balance(&env)) {
		/* We were unbalanced, so reset the balancing interval */
		sd->balance_interval = sd->min_interval;
	}

	goto out;

out_balanced:
	/*
	 * We reach balance although we may have faced some affinity
	 * constraints. Clear the imbalance flag only if other tasks got
	 * a chance to move and fix the imbalance.
	 */
	if (sd_parent && !(env.flags & LBF_ALL_PINNED)) {
		int *group_imbalance = &sd_parent->groups->sgc->imbalance;

		if (*group_imbalance)
			*group_imbalance = 0;
	}

out_all_pinned:
	/*
	 * We reach balance because all tasks are pinned at this level so
	 * we can't migrate them. Let the imbalance flag set so parent level
	 * can try to migrate them.
	 */
	schedstat_inc(sd->lb_balanced[idle]);

	sd->nr_balance_failed = 0;

out_one_pinned:
	ld_moved = 0;

	/*
	 * sched_balance_newidle() disregards balance intervals, so we could
	 * repeatedly reach this code, which would lead to balance_interval
	 * skyrocketing in a short amount of time. Skip the balance_interval
	 * increase logic to avoid that.
	 *
	 * Similarly misfit migration which is not necessarily an indication of
	 * the system being busy and requires lb to backoff to let it settle
	 * down.
	 */
	if (env.idle == CPU_NEWLY_IDLE ||
	    env.migration_type == migrate_misfit)
		goto out;

	/* tune up the balancing interval */
	if ((env.flags & LBF_ALL_PINNED &&
	     sd->balance_interval < MAX_PINNED_INTERVAL) ||
	    sd->balance_interval < sd->max_interval)
		sd->balance_interval *= 2;
out:
	return ld_moved;
}

static inline unsigned long
get_sd_balance_interval(struct sched_domain *sd, int cpu_busy)
{
	unsigned long interval = sd->balance_interval;

	if (cpu_busy)
		interval *= sd->busy_factor;

	/* scale ms to jiffies */
	interval = msecs_to_jiffies(interval);

	/*
	 * Reduce likelihood of busy balancing at higher domains racing with
	 * balancing at lower domains by preventing their balancing periods
	 * from being multiples of each other.
	 */
	if (cpu_busy)
		interval -= 1;

	interval = clamp(interval, 1UL, max_load_balance_interval);

	return interval;
}

static inline void
update_next_balance(struct sched_domain *sd, unsigned long *next_balance)
{
	unsigned long interval, next;

	/* used by idle balance, so cpu_busy = 0 */
	interval = get_sd_balance_interval(sd, 0);
	next = sd->last_balance + interval;

	if (time_after(*next_balance, next))
		*next_balance = next;
}

/*
 * active_load_balance_cpu_stop is run by the CPU stopper. It pushes
 * running tasks off the busiest CPU onto idle CPUs. It requires at
 * least 1 task to be running on each physical CPU where possible, and
 * avoids physical / logical imbalances.
 */
static int active_load_balance_cpu_stop(void *data)
{
	struct rq *busiest_rq = data;
	int busiest_cpu = cpu_of(busiest_rq);
	int target_cpu = busiest_rq->push_cpu;
	struct rq *target_rq = cpu_rq(target_cpu);
	struct sched_domain *sd;
	struct task_struct *p = NULL;
	struct rq_flags rf;

	rq_lock_irq(busiest_rq, &rf);
	/*
	 * Between queueing the stop-work and running it is a hole in which
	 * CPUs can become inactive. We should not move tasks from or to
	 * inactive CPUs.
	 */
	if (!cpu_active(busiest_cpu) || !cpu_active(target_cpu))
		goto out_unlock;

	/* Make sure the requested CPU hasn't gone down in the meantime: */
	if (unlikely(busiest_cpu != smp_processor_id() ||
		     !busiest_rq->active_balance))
		goto out_unlock;

	/* Is there any task to move? */
	if (busiest_rq->nr_running <= 1)
		goto out_unlock;

	/*
	 * This condition is "impossible", if it occurs
	 * we need to fix it. Originally reported by
	 * Bjorn Helgaas on a 128-CPU setup.
	 */
	WARN_ON_ONCE(busiest_rq == target_rq);

	/* Search for an sd spanning us and the target CPU. */
	rcu_read_lock();
	for_each_domain(target_cpu, sd) {
		if (cpumask_test_cpu(busiest_cpu, sched_domain_span(sd)))
			break;
	}

	if (likely(sd)) {
		struct lb_env env = {
			.sd		= sd,
			.dst_cpu	= target_cpu,
			.dst_rq		= target_rq,
			.src_cpu	= busiest_rq->cpu,
			.src_rq		= busiest_rq,
			.idle		= CPU_IDLE,
			.flags		= LBF_ACTIVE_LB,
		};

		schedstat_inc(sd->alb_count);
		update_rq_clock(busiest_rq);

		p = detach_one_task(&env);
		if (p) {
			schedstat_inc(sd->alb_pushed);
			/* Active balancing done, reset the failure counter. */
			sd->nr_balance_failed = 0;
		} else {
			schedstat_inc(sd->alb_failed);
		}
	}
	rcu_read_unlock();
out_unlock:
	busiest_rq->active_balance = 0;
	rq_unlock(busiest_rq, &rf);

	if (p)
		attach_one_task(target_rq, p);

	local_irq_enable();

	return 0;
}

/*
 * This flag serializes load-balancing passes over large domains
 * (above the NODE topology level) - only one load-balancing instance
 * may run at a time, to reduce overhead on very large systems with
 * lots of CPUs and large NUMA distances.
 *
 * - Note that load-balancing passes triggered while another one
 *   is executing are skipped and not re-tried.
 *
 * - Also note that this does not serialize rebalance_domains()
 *   execution, as non-SD_SERIALIZE domains will still be
 *   load-balanced in parallel.
 */
static atomic_t sched_balance_running = ATOMIC_INIT(0);

/*
 * Scale the max sched_balance_rq interval with the number of CPUs in the system.
 * This trades load-balance latency on larger machines for less cross talk.
 */
void update_max_interval(void)
{
	max_load_balance_interval = HZ*num_online_cpus()/10;
}

static inline bool update_newidle_cost(struct sched_domain *sd, u64 cost)
{
	if (cost > sd->max_newidle_lb_cost) {
		/*
		 * Track max cost of a domain to make sure to not delay the
		 * next wakeup on the CPU.
		 */
		sd->max_newidle_lb_cost = cost;
		sd->last_decay_max_lb_cost = jiffies;
	} else if (time_after(jiffies, sd->last_decay_max_lb_cost + HZ)) {
		/*
		 * Decay the newidle max times by ~1% per second to ensure that
		 * it is not outdated and the current max cost is actually
		 * shorter.
		 */
		sd->max_newidle_lb_cost = (sd->max_newidle_lb_cost * 253) / 256;
		sd->last_decay_max_lb_cost = jiffies;

		return true;
	}

	return false;
}

/*
 * It checks each scheduling domain to see if it is due to be balanced,
 * and initiates a balancing operation if so.
 *
 * Balancing parameters are set up in init_sched_domains.
 */
static void sched_balance_domains(struct rq *rq, enum cpu_idle_type idle)
{
	int continue_balancing = 1;
	int cpu = rq->cpu;
	int busy = idle != CPU_IDLE && !sched_idle_cpu(cpu);
	unsigned long interval;
	struct sched_domain *sd;
	/* Earliest time when we have to do rebalance again */
	unsigned long next_balance = jiffies + 60*HZ;
	int update_next_balance = 0;
	int need_serialize, need_decay = 0;
	u64 max_cost = 0;

	rcu_read_lock();
	for_each_domain(cpu, sd) {
		/*
		 * Decay the newidle max times here because this is a regular
		 * visit to all the domains.
		 */
		need_decay = update_newidle_cost(sd, 0);
		max_cost += sd->max_newidle_lb_cost;

		/*
		 * Stop the load balance at this level. There is another
		 * CPU in our sched group which is doing load balancing more
		 * actively.
		 */
		if (!continue_balancing) {
			if (need_decay)
				continue;
			break;
		}

		interval = get_sd_balance_interval(sd, busy);

		need_serialize = sd->flags & SD_SERIALIZE;
		if (need_serialize) {
			if (atomic_cmpxchg_acquire(&sched_balance_running, 0, 1))
				goto out;
		}

		if (time_after_eq(jiffies, sd->last_balance + interval)) {
			if (sched_balance_rq(cpu, rq, sd, idle, &continue_balancing)) {
				/*
				 * The LBF_DST_PINNED logic could have changed
				 * env->dst_cpu, so we can't know our idle
				 * state even if we migrated tasks. Update it.
				 */
				idle = idle_cpu(cpu);
				busy = !idle && !sched_idle_cpu(cpu);
			}
			sd->last_balance = jiffies;
			interval = get_sd_balance_interval(sd, busy);
		}
		if (need_serialize)
			atomic_set_release(&sched_balance_running, 0);
out:
		if (time_after(next_balance, sd->last_balance + interval)) {
			next_balance = sd->last_balance + interval;
			update_next_balance = 1;
		}
	}
	if (need_decay) {
		/*
		 * Ensure the rq-wide value also decays but keep it at a
		 * reasonable floor to avoid funnies with rq->avg_idle.
		 */
		rq->max_idle_balance_cost =
			max((u64)sysctl_sched_migration_cost, max_cost);
	}
	rcu_read_unlock();

	/*
	 * next_balance will be updated only when there is a need.
	 * When the cpu is attached to null domain for ex, it will not be
	 * updated.
	 */
	if (likely(update_next_balance))
		rq->next_balance = next_balance;

}

static inline int on_null_domain(struct rq *rq)
{
	return unlikely(!rcu_dereference_sched(rq->sd));
}

#ifdef CONFIG_NO_HZ_COMMON
/*
 * NOHZ idle load balancing (ILB) details:
 *
 * - When one of the busy CPUs notices that there may be an idle rebalancing
 *   needed, they will kick the idle load balancer, which then does idle
 *   load balancing for all the idle CPUs.
 *
 * - HK_TYPE_MISC CPUs are used for this task, because HK_TYPE_SCHED is not set
 *   anywhere yet.
 */
static inline int find_new_ilb(void)
{
	const struct cpumask *hk_mask;
	int ilb_cpu;

	hk_mask = housekeeping_cpumask(HK_TYPE_MISC);

	for_each_cpu_and(ilb_cpu, nohz.idle_cpus_mask, hk_mask) {

		if (ilb_cpu == smp_processor_id())
			continue;

		if (idle_cpu(ilb_cpu))
			return ilb_cpu;
	}

	return -1;
}

/*
 * Kick a CPU to do the NOHZ balancing, if it is time for it, via a cross-CPU
 * SMP function call (IPI).
 *
 * We pick the first idle CPU in the HK_TYPE_MISC housekeeping set (if there is one).
 */
static void kick_ilb(unsigned int flags)
{
	int ilb_cpu;

	/*
	 * Increase nohz.next_balance only when if full ilb is triggered but
	 * not if we only update stats.
	 */
	if (flags & NOHZ_BALANCE_KICK)
		nohz.next_balance = jiffies+1;

	ilb_cpu = find_new_ilb();
	if (ilb_cpu < 0)
		return;

	/*
	 * Don't bother if no new NOHZ balance work items for ilb_cpu,
	 * i.e. all bits in flags are already set in ilb_cpu.
	 */
	if ((atomic_read(nohz_flags(ilb_cpu)) & flags) == flags)
		return;

	/*
	 * Access to rq::nohz_csd is serialized by NOHZ_KICK_MASK; he who sets
	 * the first flag owns it; cleared by nohz_csd_func().
	 */
	flags = atomic_fetch_or(flags, nohz_flags(ilb_cpu));
	if (flags & NOHZ_KICK_MASK)
		return;

	/*
	 * This way we generate an IPI on the target CPU which
	 * is idle, and the softirq performing NOHZ idle load balancing
	 * will be run before returning from the IPI.
	 */
	smp_call_function_single_async(ilb_cpu, &cpu_rq(ilb_cpu)->nohz_csd);
}

/*
 * Current decision point for kicking the idle load balancer in the presence
 * of idle CPUs in the system.
 */
static void nohz_balancer_kick(struct rq *rq)
{
	unsigned long now = jiffies;
	struct sched_domain_shared *sds;
	struct sched_domain *sd;
	int nr_busy, i, cpu = rq->cpu;
	unsigned int flags = 0;

	if (unlikely(rq->idle_balance))
		return;

	/*
	 * We may be recently in ticked or tickless idle mode. At the first
	 * busy tick after returning from idle, we will update the busy stats.
	 */
	nohz_balance_exit_idle(rq);

	/*
	 * None are in tickless mode and hence no need for NOHZ idle load
	 * balancing:
	 */
	if (likely(!atomic_read(&nohz.nr_cpus)))
		return;

	if (READ_ONCE(nohz.has_blocked) &&
	    time_after(now, READ_ONCE(nohz.next_blocked)))
		flags = NOHZ_STATS_KICK;

	if (time_before(now, nohz.next_balance))
		goto out;

	if (rq->nr_running >= 2) {
		flags = NOHZ_STATS_KICK | NOHZ_BALANCE_KICK;
		goto out;
	}

	rcu_read_lock();

	sd = rcu_dereference(rq->sd);
	if (sd) {
		/*
		 * If there's a runnable CFS task and the current CPU has reduced
		 * capacity, kick the ILB to see if there's a better CPU to run on:
		 */
		if (rq->cfs.h_nr_running >= 1 && check_cpu_capacity(rq, sd)) {
			flags = NOHZ_STATS_KICK | NOHZ_BALANCE_KICK;
			goto unlock;
		}
	}

	sd = rcu_dereference(per_cpu(sd_asym_packing, cpu));
	if (sd) {
		/*
		 * When ASYM_PACKING; see if there's a more preferred CPU
		 * currently idle; in which case, kick the ILB to move tasks
		 * around.
		 *
		 * When balancing between cores, all the SMT siblings of the
		 * preferred CPU must be idle.
		 */
		for_each_cpu_and(i, sched_domain_span(sd), nohz.idle_cpus_mask) {
			if (sched_asym(sd, i, cpu)) {
				flags = NOHZ_STATS_KICK | NOHZ_BALANCE_KICK;
				goto unlock;
			}
		}
	}

	sd = rcu_dereference(per_cpu(sd_asym_cpucapacity, cpu));
	if (sd) {
		/*
		 * When ASYM_CPUCAPACITY; see if there's a higher capacity CPU
		 * to run the misfit task on.
		 */
		if (check_misfit_status(rq)) {
			flags = NOHZ_STATS_KICK | NOHZ_BALANCE_KICK;
			goto unlock;
		}

		/*
		 * For asymmetric systems, we do not want to nicely balance
		 * cache use, instead we want to embrace asymmetry and only
		 * ensure tasks have enough CPU capacity.
		 *
		 * Skip the LLC logic because it's not relevant in that case.
		 */
		goto unlock;
	}

	sds = rcu_dereference(per_cpu(sd_llc_shared, cpu));
	if (sds) {
		/*
		 * If there is an imbalance between LLC domains (IOW we could
		 * increase the overall cache utilization), we need a less-loaded LLC
		 * domain to pull some load from. Likewise, we may need to spread
		 * load within the current LLC domain (e.g. packed SMT cores but
		 * other CPUs are idle). We can't really know from here how busy
		 * the others are - so just get a NOHZ balance going if it looks
		 * like this LLC domain has tasks we could move.
		 */
		nr_busy = atomic_read(&sds->nr_busy_cpus);
		if (nr_busy > 1) {
			flags = NOHZ_STATS_KICK | NOHZ_BALANCE_KICK;
			goto unlock;
		}
	}
unlock:
	rcu_read_unlock();
out:
	if (READ_ONCE(nohz.needs_update))
		flags |= NOHZ_NEXT_KICK;

	if (flags)
		kick_ilb(flags);
}

static void set_cpu_sd_state_busy(int cpu)
{
	struct sched_domain *sd;

	rcu_read_lock();
	sd = rcu_dereference(per_cpu(sd_llc, cpu));

	if (!sd || !sd->nohz_idle)
		goto unlock;
	sd->nohz_idle = 0;

	atomic_inc(&sd->shared->nr_busy_cpus);
unlock:
	rcu_read_unlock();
}

void nohz_balance_exit_idle(struct rq *rq)
{
	SCHED_WARN_ON(rq != this_rq());

	if (likely(!rq->nohz_tick_stopped))
		return;

	rq->nohz_tick_stopped = 0;
	cpumask_clear_cpu(rq->cpu, nohz.idle_cpus_mask);
	atomic_dec(&nohz.nr_cpus);

	set_cpu_sd_state_busy(rq->cpu);
}

static void set_cpu_sd_state_idle(int cpu)
{
	struct sched_domain *sd;

	rcu_read_lock();
	sd = rcu_dereference(per_cpu(sd_llc, cpu));

	if (!sd || sd->nohz_idle)
		goto unlock;
	sd->nohz_idle = 1;

	atomic_dec(&sd->shared->nr_busy_cpus);
unlock:
	rcu_read_unlock();
}

/*
 * This routine will record that the CPU is going idle with tick stopped.
 * This info will be used in performing idle load balancing in the future.
 */
void nohz_balance_enter_idle(int cpu)
{
	struct rq *rq = cpu_rq(cpu);

	SCHED_WARN_ON(cpu != smp_processor_id());

	/* If this CPU is going down, then nothing needs to be done: */
	if (!cpu_active(cpu))
		return;

	/* Spare idle load balancing on CPUs that don't want to be disturbed: */
	if (!housekeeping_cpu(cpu, HK_TYPE_SCHED))
		return;

	/*
	 * Can be set safely without rq->lock held
	 * If a clear happens, it will have evaluated last additions because
	 * rq->lock is held during the check and the clear
	 */
	rq->has_blocked_load = 1;

	/*
	 * The tick is still stopped but load could have been added in the
	 * meantime. We set the nohz.has_blocked flag to trig a check of the
	 * *_avg. The CPU is already part of nohz.idle_cpus_mask so the clear
	 * of nohz.has_blocked can only happen after checking the new load
	 */
	if (rq->nohz_tick_stopped)
		goto out;

	/* If we're a completely isolated CPU, we don't play: */
	if (on_null_domain(rq))
		return;

	rq->nohz_tick_stopped = 1;

	cpumask_set_cpu(cpu, nohz.idle_cpus_mask);
	atomic_inc(&nohz.nr_cpus);

	/*
	 * Ensures that if nohz_idle_balance() fails to observe our
	 * @idle_cpus_mask store, it must observe the @has_blocked
	 * and @needs_update stores.
	 */
	smp_mb__after_atomic();

	set_cpu_sd_state_idle(cpu);

	WRITE_ONCE(nohz.needs_update, 1);
out:
	/*
	 * Each time a cpu enter idle, we assume that it has blocked load and
	 * enable the periodic update of the load of idle CPUs
	 */
	WRITE_ONCE(nohz.has_blocked, 1);
}

static bool update_nohz_stats(struct rq *rq)
{
	unsigned int cpu = rq->cpu;

	if (!rq->has_blocked_load)
		return false;

	if (!cpumask_test_cpu(cpu, nohz.idle_cpus_mask))
		return false;

	if (!time_after(jiffies, READ_ONCE(rq->last_blocked_load_update_tick)))
		return true;

	sched_balance_update_blocked_averages(cpu);

	return rq->has_blocked_load;
}

/*
 * Internal function that runs load balance for all idle CPUs. The load balance
 * can be a simple update of blocked load or a complete load balance with
 * tasks movement depending of flags.
 */
static void _nohz_idle_balance(struct rq *this_rq, unsigned int flags)
{
	/* Earliest time when we have to do rebalance again */
	unsigned long now = jiffies;
	unsigned long next_balance = now + 60*HZ;
	bool has_blocked_load = false;
	int update_next_balance = 0;
	int this_cpu = this_rq->cpu;
	int balance_cpu;
	struct rq *rq;

	SCHED_WARN_ON((flags & NOHZ_KICK_MASK) == NOHZ_BALANCE_KICK);

	/*
	 * We assume there will be no idle load after this update and clear
	 * the has_blocked flag. If a cpu enters idle in the mean time, it will
	 * set the has_blocked flag and trigger another update of idle load.
	 * Because a cpu that becomes idle, is added to idle_cpus_mask before
	 * setting the flag, we are sure to not clear the state and not
	 * check the load of an idle cpu.
	 *
	 * Same applies to idle_cpus_mask vs needs_update.
	 */
	if (flags & NOHZ_STATS_KICK)
		WRITE_ONCE(nohz.has_blocked, 0);
	if (flags & NOHZ_NEXT_KICK)
		WRITE_ONCE(nohz.needs_update, 0);

	/*
	 * Ensures that if we miss the CPU, we must see the has_blocked
	 * store from nohz_balance_enter_idle().
	 */
	smp_mb();

	/*
	 * Start with the next CPU after this_cpu so we will end with this_cpu and let a
	 * chance for other idle cpu to pull load.
	 */
	for_each_cpu_wrap(balance_cpu,  nohz.idle_cpus_mask, this_cpu+1) {
		if (!idle_cpu(balance_cpu))
			continue;

		/*
		 * If this CPU gets work to do, stop the load balancing
		 * work being done for other CPUs. Next load
		 * balancing owner will pick it up.
		 */
		if (need_resched()) {
			if (flags & NOHZ_STATS_KICK)
				has_blocked_load = true;
			if (flags & NOHZ_NEXT_KICK)
				WRITE_ONCE(nohz.needs_update, 1);
			goto abort;
		}

		rq = cpu_rq(balance_cpu);

		if (flags & NOHZ_STATS_KICK)
			has_blocked_load |= update_nohz_stats(rq);

		/*
		 * If time for next balance is due,
		 * do the balance.
		 */
		if (time_after_eq(jiffies, rq->next_balance)) {
			struct rq_flags rf;

			rq_lock_irqsave(rq, &rf);
			update_rq_clock(rq);
			rq_unlock_irqrestore(rq, &rf);

			if (flags & NOHZ_BALANCE_KICK)
				sched_balance_domains(rq, CPU_IDLE);
		}

		if (time_after(next_balance, rq->next_balance)) {
			next_balance = rq->next_balance;
			update_next_balance = 1;
		}
	}

	/*
	 * next_balance will be updated only when there is a need.
	 * When the CPU is attached to null domain for ex, it will not be
	 * updated.
	 */
	if (likely(update_next_balance))
		nohz.next_balance = next_balance;

	if (flags & NOHZ_STATS_KICK)
		WRITE_ONCE(nohz.next_blocked,
			   now + msecs_to_jiffies(LOAD_AVG_PERIOD));

abort:
	/* There is still blocked load, enable periodic update */
	if (has_blocked_load)
		WRITE_ONCE(nohz.has_blocked, 1);
}

/*
 * In CONFIG_NO_HZ_COMMON case, the idle balance kickee will do the
 * rebalancing for all the CPUs for whom scheduler ticks are stopped.
 */
static bool nohz_idle_balance(struct rq *this_rq, enum cpu_idle_type idle)
{
	unsigned int flags = this_rq->nohz_idle_balance;

	if (!flags)
		return false;

	this_rq->nohz_idle_balance = 0;

	if (idle != CPU_IDLE)
		return false;

	_nohz_idle_balance(this_rq, flags);

	return true;
}

/*
 * Check if we need to directly run the ILB for updating blocked load before
 * entering idle state. Here we run ILB directly without issuing IPIs.
 *
 * Note that when this function is called, the tick may not yet be stopped on
 * this CPU yet. nohz.idle_cpus_mask is updated only when tick is stopped and
 * cleared on the next busy tick. In other words, nohz.idle_cpus_mask updates
 * don't align with CPUs enter/exit idle to avoid bottlenecks due to high idle
 * entry/exit rate (usec). So it is possible that _nohz_idle_balance() is
 * called from this function on (this) CPU that's not yet in the mask. That's
 * OK because the goal of nohz_run_idle_balance() is to run ILB only for
 * updating the blocked load of already idle CPUs without waking up one of
 * those idle CPUs and outside the preempt disable / IRQ off phase of the local
 * cpu about to enter idle, because it can take a long time.
 */
void nohz_run_idle_balance(int cpu)
{
	unsigned int flags;

	flags = atomic_fetch_andnot(NOHZ_NEWILB_KICK, nohz_flags(cpu));

	/*
	 * Update the blocked load only if no SCHED_SOFTIRQ is about to happen
	 * (i.e. NOHZ_STATS_KICK set) and will do the same.
	 */
	if ((flags == NOHZ_NEWILB_KICK) && !need_resched())
		_nohz_idle_balance(cpu_rq(cpu), NOHZ_STATS_KICK);
}

static void nohz_newidle_balance(struct rq *this_rq)
{
	int this_cpu = this_rq->cpu;

	/*
	 * This CPU doesn't want to be disturbed by scheduler
	 * housekeeping
	 */
	if (!housekeeping_cpu(this_cpu, HK_TYPE_SCHED))
		return;

	/* Will wake up very soon. No time for doing anything else*/
	if (this_rq->avg_idle < sysctl_sched_migration_cost)
		return;

	/* Don't need to update blocked load of idle CPUs*/
	if (!READ_ONCE(nohz.has_blocked) ||
	    time_before(jiffies, READ_ONCE(nohz.next_blocked)))
		return;

	/*
	 * Set the need to trigger ILB in order to update blocked load
	 * before entering idle state.
	 */
	atomic_or(NOHZ_NEWILB_KICK, nohz_flags(this_cpu));
}

#else /* !CONFIG_NO_HZ_COMMON */
static inline void nohz_balancer_kick(struct rq *rq) { }

static inline bool nohz_idle_balance(struct rq *this_rq, enum cpu_idle_type idle)
{
	return false;
}

static inline void nohz_newidle_balance(struct rq *this_rq) { }
#endif /* CONFIG_NO_HZ_COMMON */

/*
 * sched_balance_newidle is called by schedule() if this_cpu is about to become
 * idle. Attempts to pull tasks from other CPUs.
 *
 * Returns:
 *   < 0 - we released the lock and there are !fair tasks present
 *     0 - failed, no new tasks
 *   > 0 - success, new (fair) tasks present
 */
static int sched_balance_newidle(struct rq *this_rq, struct rq_flags *rf)
{
	unsigned long next_balance = jiffies + HZ;
	int this_cpu = this_rq->cpu;
	int continue_balancing = 1;
	u64 t0, t1, curr_cost = 0;
	struct sched_domain *sd;
	int pulled_task = 0;

	update_misfit_status(NULL, this_rq);

	/*
	 * There is a task waiting to run. No need to search for one.
	 * Return 0; the task will be enqueued when switching to idle.
	 */
	if (this_rq->ttwu_pending)
		return 0;

	/*
	 * We must set idle_stamp _before_ calling sched_balance_rq()
	 * for CPU_NEWLY_IDLE, such that we measure the this duration
	 * as idle time.
	 */
	this_rq->idle_stamp = rq_clock(this_rq);

	/*
	 * Do not pull tasks towards !active CPUs...
	 */
	if (!cpu_active(this_cpu))
		return 0;

	/*
	 * This is OK, because current is on_cpu, which avoids it being picked
	 * for load-balance and preemption/IRQs are still disabled avoiding
	 * further scheduler activity on it and we're being very careful to
	 * re-start the picking loop.
	 */
	rq_unpin_lock(this_rq, rf);

	rcu_read_lock();
	sd = rcu_dereference_check_sched_domain(this_rq->sd);

	if (!get_rd_overloaded(this_rq->rd) ||
	    (sd && this_rq->avg_idle < sd->max_newidle_lb_cost)) {

		if (sd)
			update_next_balance(sd, &next_balance);
		rcu_read_unlock();

		goto out;
	}
	rcu_read_unlock();

	raw_spin_rq_unlock(this_rq);

	t0 = sched_clock_cpu(this_cpu);
	sched_balance_update_blocked_averages(this_cpu);

	rcu_read_lock();
	for_each_domain(this_cpu, sd) {
		u64 domain_cost;

		update_next_balance(sd, &next_balance);

		if (this_rq->avg_idle < curr_cost + sd->max_newidle_lb_cost)
			break;

		if (sd->flags & SD_BALANCE_NEWIDLE) {

			pulled_task = sched_balance_rq(this_cpu, this_rq,
						   sd, CPU_NEWLY_IDLE,
						   &continue_balancing);

			t1 = sched_clock_cpu(this_cpu);
			domain_cost = t1 - t0;
			update_newidle_cost(sd, domain_cost);

			curr_cost += domain_cost;
			t0 = t1;
		}

		/*
		 * Stop searching for tasks to pull if there are
		 * now runnable tasks on this rq.
		 */
		if (pulled_task || !continue_balancing)
			break;
	}
	rcu_read_unlock();

	raw_spin_rq_lock(this_rq);

	if (curr_cost > this_rq->max_idle_balance_cost)
		this_rq->max_idle_balance_cost = curr_cost;

	/*
	 * While browsing the domains, we released the rq lock, a task could
	 * have been enqueued in the meantime. Since we're not going idle,
	 * pretend we pulled a task.
	 */
	if (this_rq->cfs.h_nr_running && !pulled_task)
		pulled_task = 1;

	/* Is there a task of a high priority class? */
	if (this_rq->nr_running != this_rq->cfs.h_nr_running)
		pulled_task = -1;

out:
	/* Move the next balance forward */
	if (time_after(this_rq->next_balance, next_balance))
		this_rq->next_balance = next_balance;

	if (pulled_task)
		this_rq->idle_stamp = 0;
	else
		nohz_newidle_balance(this_rq);

	rq_repin_lock(this_rq, rf);

	return pulled_task;
}

/*
 * This softirq handler is triggered via SCHED_SOFTIRQ from two places:
 *
 * - directly from the local scheduler_tick() for periodic load balancing
 *
 * - indirectly from a remote scheduler_tick() for NOHZ idle balancing
 *   through the SMP cross-call nohz_csd_func()
 */
static __latent_entropy void sched_balance_softirq(void)
{
	struct rq *this_rq = this_rq();
	enum cpu_idle_type idle = this_rq->idle_balance;
	/*
	 * If this CPU has a pending NOHZ_BALANCE_KICK, then do the
	 * balancing on behalf of the other idle CPUs whose ticks are
	 * stopped. Do nohz_idle_balance *before* sched_balance_domains to
	 * give the idle CPUs a chance to load balance. Else we may
	 * load balance only within the local sched_domain hierarchy
	 * and abort nohz_idle_balance altogether if we pull some load.
	 */
	if (nohz_idle_balance(this_rq, idle))
		return;

	/* normal load balance */
	sched_balance_update_blocked_averages(this_rq->cpu);
	sched_balance_domains(this_rq, idle);
}

/*
 * Trigger the SCHED_SOFTIRQ if it is time to do periodic load balancing.
 */
void sched_balance_trigger(struct rq *rq)
{
	/*
	 * Don't need to rebalance while attached to NULL domain or
	 * runqueue CPU is not active
	 */
	if (unlikely(on_null_domain(rq) || !cpu_active(cpu_of(rq))))
		return;

	if (time_after_eq(jiffies, rq->next_balance))
		raise_softirq(SCHED_SOFTIRQ);

	nohz_balancer_kick(rq);
}

static void rq_online_fair(struct rq *rq)
{
	update_sysctl();

	update_runtime_enabled(rq);
}

static void rq_offline_fair(struct rq *rq)
{
	update_sysctl();

	/* Ensure any throttled groups are reachable by pick_next_task */
	unthrottle_offline_cfs_rqs(rq);

	/* Ensure that we remove rq contribution to group share: */
	clear_tg_offline_cfs_rqs(rq);
}

#endif /* CONFIG_SMP */

#ifdef CONFIG_SCHED_CORE
static inline bool
__entity_slice_used(struct sched_entity *se, int min_nr_tasks)
{
	u64 rtime = se->sum_exec_runtime - se->prev_sum_exec_runtime;
	u64 slice = se->slice;

	return (rtime * min_nr_tasks > slice);
}

#define MIN_NR_TASKS_DURING_FORCEIDLE	2
static inline void task_tick_core(struct rq *rq, struct task_struct *curr)
{
	if (!sched_core_enabled(rq))
		return;

	/*
	 * If runqueue has only one task which used up its slice and
	 * if the sibling is forced idle, then trigger schedule to
	 * give forced idle task a chance.
	 *
	 * sched_slice() considers only this active rq and it gets the
	 * whole slice. But during force idle, we have siblings acting
	 * like a single runqueue and hence we need to consider runnable
	 * tasks on this CPU and the forced idle CPU. Ideally, we should
	 * go through the forced idle rq, but that would be a perf hit.
	 * We can assume that the forced idle CPU has at least
	 * MIN_NR_TASKS_DURING_FORCEIDLE - 1 tasks and use that to check
	 * if we need to give up the CPU.
	 */
	if (rq->core->core_forceidle_count && rq->cfs.nr_running == 1 &&
	    __entity_slice_used(&curr->se, MIN_NR_TASKS_DURING_FORCEIDLE))
		resched_curr(rq);
}

/*
 * se_fi_update - Update the cfs_rq->min_vruntime_fi in a CFS hierarchy if needed.
 */
static void se_fi_update(const struct sched_entity *se, unsigned int fi_seq,
			 bool forceidle)
{
	for_each_sched_entity(se) {
		struct cfs_rq *cfs_rq = cfs_rq_of(se);

		if (forceidle) {
			if (cfs_rq->forceidle_seq == fi_seq)
				break;
			cfs_rq->forceidle_seq = fi_seq;
		}

		cfs_rq->min_vruntime_fi = cfs_rq->min_vruntime;
	}
}

void task_vruntime_update(struct rq *rq, struct task_struct *p, bool in_fi)
{
	struct sched_entity *se = &p->se;

	if (p->sched_class != &fair_sched_class)
		return;

	se_fi_update(se, rq->core->core_forceidle_seq, in_fi);
}

bool cfs_prio_less(const struct task_struct *a, const struct task_struct *b,
			bool in_fi)
{
	struct rq *rq = task_rq(a);
	const struct sched_entity *sea = &a->se;
	const struct sched_entity *seb = &b->se;
	struct cfs_rq *cfs_rqa;
	struct cfs_rq *cfs_rqb;
	s64 delta;

	SCHED_WARN_ON(task_rq(b)->core != rq->core);

#ifdef CONFIG_FAIR_GROUP_SCHED
	/*
	 * Find an se in the hierarchy for tasks a and b, such that the se's
	 * are immediate siblings.
	 */
	while (sea->cfs_rq->tg != seb->cfs_rq->tg) {
		int sea_depth = sea->depth;
		int seb_depth = seb->depth;

		if (sea_depth >= seb_depth)
			sea = parent_entity(sea);
		if (sea_depth <= seb_depth)
			seb = parent_entity(seb);
	}

	se_fi_update(sea, rq->core->core_forceidle_seq, in_fi);
	se_fi_update(seb, rq->core->core_forceidle_seq, in_fi);

	cfs_rqa = sea->cfs_rq;
	cfs_rqb = seb->cfs_rq;
#else
	cfs_rqa = &task_rq(a)->cfs;
	cfs_rqb = &task_rq(b)->cfs;
#endif

	/*
	 * Find delta after normalizing se's vruntime with its cfs_rq's
	 * min_vruntime_fi, which would have been updated in prior calls
	 * to se_fi_update().
	 */
	delta = (s64)(sea->vruntime - seb->vruntime) +
		(s64)(cfs_rqb->min_vruntime_fi - cfs_rqa->min_vruntime_fi);

	return delta > 0;
}

static int task_is_throttled_fair(struct task_struct *p, int cpu)
{
	struct cfs_rq *cfs_rq;

#ifdef CONFIG_FAIR_GROUP_SCHED
	cfs_rq = task_group(p)->cfs_rq[cpu];
#else
	cfs_rq = &cpu_rq(cpu)->cfs;
#endif
	return throttled_hierarchy(cfs_rq);
}
#else
static inline void task_tick_core(struct rq *rq, struct task_struct *curr) {}
#endif

/*
 * scheduler tick hitting a task of our scheduling class.
 *
 * NOTE: This function can be called remotely by the tick offload that
 * goes along full dynticks. Therefore no local assumption can be made
 * and everything must be accessed through the @rq and @curr passed in
 * parameters.
 */
static void task_tick_fair(struct rq *rq, struct task_struct *curr, int queued)
{
	struct cfs_rq *cfs_rq;
	struct sched_entity *se = &curr->se;

	for_each_sched_entity(se) {
		cfs_rq = cfs_rq_of(se);
		entity_tick(cfs_rq, se, queued);
	}

	if (static_branch_unlikely(&sched_numa_balancing))
		task_tick_numa(rq, curr);

	update_misfit_status(curr, rq);
	check_update_overutilized_status(task_rq(curr));

	task_tick_core(rq, curr);
}

/*
 * called on fork with the child task as argument from the parent's context
 *  - child not yet on the tasklist
 *  - preemption disabled
 */
static void task_fork_fair(struct task_struct *p)
{
	set_task_max_allowed_capacity(p);
}

/*
 * Priority of the task has changed. Check to see if we preempt
 * the current task.
 */
static void
prio_changed_fair(struct rq *rq, struct task_struct *p, int oldprio)
{
	if (!task_on_rq_queued(p))
		return;

	if (rq->cfs.nr_running == 1)
		return;

	/*
	 * Reschedule if we are currently running on this runqueue and
	 * our priority decreased, or if we are not currently running on
	 * this runqueue and our priority is higher than the current's
	 */
	if (task_current(rq, p)) {
		if (p->prio > oldprio)
			resched_curr(rq);
	} else
		wakeup_preempt(rq, p, 0);
}

#ifdef CONFIG_FAIR_GROUP_SCHED
/*
 * Propagate the changes of the sched_entity across the tg tree to make it
 * visible to the root
 */
static void propagate_entity_cfs_rq(struct sched_entity *se)
{
	struct cfs_rq *cfs_rq = cfs_rq_of(se);

	if (cfs_rq_throttled(cfs_rq))
		return;

	if (!throttled_hierarchy(cfs_rq))
		list_add_leaf_cfs_rq(cfs_rq);

	/* Start to propagate at parent */
	se = se->parent;

	for_each_sched_entity(se) {
		cfs_rq = cfs_rq_of(se);

		update_load_avg(cfs_rq, se, UPDATE_TG);

		if (cfs_rq_throttled(cfs_rq))
			break;

		if (!throttled_hierarchy(cfs_rq))
			list_add_leaf_cfs_rq(cfs_rq);
	}
}
#else
static void propagate_entity_cfs_rq(struct sched_entity *se) { }
#endif

static void detach_entity_cfs_rq(struct sched_entity *se)
{
	struct cfs_rq *cfs_rq = cfs_rq_of(se);

#ifdef CONFIG_SMP
	/*
	 * In case the task sched_avg hasn't been attached:
	 * - A forked task which hasn't been woken up by wake_up_new_task().
	 * - A task which has been woken up by try_to_wake_up() but is
	 *   waiting for actually being woken up by sched_ttwu_pending().
	 */
	if (!se->avg.last_update_time)
		return;
#endif

	/* Catch up with the cfs_rq and remove our load when we leave */
	update_load_avg(cfs_rq, se, 0);
	detach_entity_load_avg(cfs_rq, se);
	update_tg_load_avg(cfs_rq);
	propagate_entity_cfs_rq(se);
}

static void attach_entity_cfs_rq(struct sched_entity *se)
{
	struct cfs_rq *cfs_rq = cfs_rq_of(se);

	/* Synchronize entity with its cfs_rq */
	update_load_avg(cfs_rq, se, sched_feat(ATTACH_AGE_LOAD) ? 0 : SKIP_AGE_LOAD);
	attach_entity_load_avg(cfs_rq, se);
	update_tg_load_avg(cfs_rq);
	propagate_entity_cfs_rq(se);
}

static void detach_task_cfs_rq(struct task_struct *p)
{
	struct sched_entity *se = &p->se;

	detach_entity_cfs_rq(se);
}

static void attach_task_cfs_rq(struct task_struct *p)
{
	struct sched_entity *se = &p->se;

	attach_entity_cfs_rq(se);
}

static void switched_from_fair(struct rq *rq, struct task_struct *p)
{
	detach_task_cfs_rq(p);
	/*
	 * Since this is called after changing class, this is a little weird
	 * and we cannot use DEQUEUE_DELAYED.
	 */
	if (p->se.sched_delayed) {
		/* First, dequeue it from its new class' structures */
		dequeue_task(rq, p, DEQUEUE_NOCLOCK | DEQUEUE_SLEEP);
		/*
		 * Now, clean up the fair_sched_class side of things
		 * related to sched_delayed being true and that wasn't done
		 * due to the generic dequeue not using DEQUEUE_DELAYED.
		 */
		finish_delayed_dequeue_entity(&p->se);
		p->se.rel_deadline = 0;
		__block_task(rq, p);
	}
}

static void switched_to_fair(struct rq *rq, struct task_struct *p)
{
	SCHED_WARN_ON(p->se.sched_delayed);

	attach_task_cfs_rq(p);

	set_task_max_allowed_capacity(p);

	if (task_on_rq_queued(p)) {
		/*
		 * We were most likely switched from sched_rt, so
		 * kick off the schedule if running, otherwise just see
		 * if we can still preempt the current task.
		 */
		if (task_current(rq, p))
			resched_curr(rq);
		else
			wakeup_preempt(rq, p, 0);
	}
}

static void __set_next_task_fair(struct rq *rq, struct task_struct *p, bool first)
{
	struct sched_entity *se = &p->se;

#ifdef CONFIG_SMP
	if (task_on_rq_queued(p)) {
		/*
		 * Move the next running task to the front of the list, so our
		 * cfs_tasks list becomes MRU one.
		 */
		list_move(&se->group_node, &rq->cfs_tasks);
	}
#endif
	if (!first)
		return;

	SCHED_WARN_ON(se->sched_delayed);

	if (hrtick_enabled_fair(rq))
		hrtick_start_fair(rq, p);

	update_misfit_status(p, rq);
	sched_fair_update_stop_tick(rq, p);
}

/*
 * Account for a task changing its policy or group.
 *
 * This routine is mostly called to set cfs_rq->curr field when a task
 * migrates between groups/classes.
 */
static void set_next_task_fair(struct rq *rq, struct task_struct *p, bool first)
{
	struct sched_entity *se = &p->se;

	for_each_sched_entity(se) {
		struct cfs_rq *cfs_rq = cfs_rq_of(se);

		set_next_entity(cfs_rq, se);
		/* ensure bandwidth has been allocated on our new cfs_rq */
		account_cfs_rq_runtime(cfs_rq, 0);
	}

	__set_next_task_fair(rq, p, first);
}

void init_cfs_rq(struct cfs_rq *cfs_rq)
{
	cfs_rq->tasks_timeline = RB_ROOT_CACHED;
	cfs_rq->min_vruntime = (u64)(-(1LL << 20));
#ifdef CONFIG_SMP
	raw_spin_lock_init(&cfs_rq->removed.lock);
#endif
}

#ifdef CONFIG_FAIR_GROUP_SCHED
static void task_change_group_fair(struct task_struct *p)
{
	/*
	 * We couldn't detach or attach a forked task which
	 * hasn't been woken up by wake_up_new_task().
	 */
	if (READ_ONCE(p->__state) == TASK_NEW)
		return;

	detach_task_cfs_rq(p);

#ifdef CONFIG_SMP
	/* Tell se's cfs_rq has been changed -- migrated */
	p->se.avg.last_update_time = 0;
#endif
	set_task_rq(p, task_cpu(p));
	attach_task_cfs_rq(p);
}

void free_fair_sched_group(struct task_group *tg)
{
	int i;

	for_each_possible_cpu(i) {
		if (tg->cfs_rq)
			kfree(tg->cfs_rq[i]);
		if (tg->se)
			kfree(tg->se[i]);
	}

	kfree(tg->cfs_rq);
	kfree(tg->se);
}

int alloc_fair_sched_group(struct task_group *tg, struct task_group *parent)
{
	struct sched_entity *se;
	struct cfs_rq *cfs_rq;
	int i;

	tg->cfs_rq = kcalloc(nr_cpu_ids, sizeof(cfs_rq), GFP_KERNEL);
	if (!tg->cfs_rq)
		goto err;
	tg->se = kcalloc(nr_cpu_ids, sizeof(se), GFP_KERNEL);
	if (!tg->se)
		goto err;

	tg->shares = NICE_0_LOAD;

	init_cfs_bandwidth(tg_cfs_bandwidth(tg), tg_cfs_bandwidth(parent));

	for_each_possible_cpu(i) {
		cfs_rq = kzalloc_node(sizeof(struct cfs_rq),
				      GFP_KERNEL, cpu_to_node(i));
		if (!cfs_rq)
			goto err;

		se = kzalloc_node(sizeof(struct sched_entity_stats),
				  GFP_KERNEL, cpu_to_node(i));
		if (!se)
			goto err_free_rq;

		init_cfs_rq(cfs_rq);
		init_tg_cfs_entry(tg, cfs_rq, se, i, parent->se[i]);
		init_entity_runnable_average(se);
	}

	return 1;

err_free_rq:
	kfree(cfs_rq);
err:
	return 0;
}

void online_fair_sched_group(struct task_group *tg)
{
	struct sched_entity *se;
	struct rq_flags rf;
	struct rq *rq;
	int i;

	for_each_possible_cpu(i) {
		rq = cpu_rq(i);
		se = tg->se[i];
		rq_lock_irq(rq, &rf);
		update_rq_clock(rq);
		attach_entity_cfs_rq(se);
		sync_throttle(tg, i);
		rq_unlock_irq(rq, &rf);
	}
}

void unregister_fair_sched_group(struct task_group *tg)
{
	int cpu;

	destroy_cfs_bandwidth(tg_cfs_bandwidth(tg));

	for_each_possible_cpu(cpu) {
		struct cfs_rq *cfs_rq = tg->cfs_rq[cpu];
		struct sched_entity *se = tg->se[cpu];
		struct rq *rq = cpu_rq(cpu);

		if (se) {
			if (se->sched_delayed) {
				guard(rq_lock_irqsave)(rq);
				if (se->sched_delayed) {
					update_rq_clock(rq);
					dequeue_entities(rq, se, DEQUEUE_SLEEP | DEQUEUE_DELAYED);
				}
				list_del_leaf_cfs_rq(cfs_rq);
			}
			remove_entity_load_avg(se);
		}

		/*
		 * Only empty task groups can be destroyed; so we can speculatively
		 * check on_list without danger of it being re-added.
		 */
		if (cfs_rq->on_list) {
			guard(rq_lock_irqsave)(rq);
			list_del_leaf_cfs_rq(cfs_rq);
		}
	}
}

void init_tg_cfs_entry(struct task_group *tg, struct cfs_rq *cfs_rq,
			struct sched_entity *se, int cpu,
			struct sched_entity *parent)
{
	struct rq *rq = cpu_rq(cpu);

	cfs_rq->tg = tg;
	cfs_rq->rq = rq;
	init_cfs_rq_runtime(cfs_rq);

	tg->cfs_rq[cpu] = cfs_rq;
	tg->se[cpu] = se;

	/* se could be NULL for root_task_group */
	if (!se)
		return;

	if (!parent) {
		se->cfs_rq = &rq->cfs;
		se->depth = 0;
	} else {
		se->cfs_rq = parent->my_q;
		se->depth = parent->depth + 1;
	}

	se->my_q = cfs_rq;
	/* guarantee group entities always have weight */
	update_load_set(&se->load, NICE_0_LOAD);
	se->parent = parent;
}

static DEFINE_MUTEX(shares_mutex);

static int __sched_group_set_shares(struct task_group *tg, unsigned long shares)
{
	int i;

	lockdep_assert_held(&shares_mutex);

	/*
	 * We can't change the weight of the root cgroup.
	 */
	if (!tg->se[0])
		return -EINVAL;

	shares = clamp(shares, scale_load(MIN_SHARES), scale_load(MAX_SHARES));

	if (tg->shares == shares)
		return 0;

	tg->shares = shares;
	for_each_possible_cpu(i) {
		struct rq *rq = cpu_rq(i);
		struct sched_entity *se = tg->se[i];
		struct rq_flags rf;

		/* Propagate contribution to hierarchy */
		rq_lock_irqsave(rq, &rf);
		update_rq_clock(rq);
		for_each_sched_entity(se) {
			update_load_avg(cfs_rq_of(se), se, UPDATE_TG);
			update_cfs_group(se);
		}
		rq_unlock_irqrestore(rq, &rf);
	}

	return 0;
}

int sched_group_set_shares(struct task_group *tg, unsigned long shares)
{
	int ret;

	mutex_lock(&shares_mutex);
	if (tg_is_idle(tg))
		ret = -EINVAL;
	else
		ret = __sched_group_set_shares(tg, shares);
	mutex_unlock(&shares_mutex);

	return ret;
}

int sched_group_set_idle(struct task_group *tg, long idle)
{
	int i;

	if (tg == &root_task_group)
		return -EINVAL;

	if (idle < 0 || idle > 1)
		return -EINVAL;

	mutex_lock(&shares_mutex);

	if (tg->idle == idle) {
		mutex_unlock(&shares_mutex);
		return 0;
	}

	tg->idle = idle;

	for_each_possible_cpu(i) {
		struct rq *rq = cpu_rq(i);
		struct sched_entity *se = tg->se[i];
		struct cfs_rq *parent_cfs_rq, *grp_cfs_rq = tg->cfs_rq[i];
		bool was_idle = cfs_rq_is_idle(grp_cfs_rq);
		long idle_task_delta;
		struct rq_flags rf;

		rq_lock_irqsave(rq, &rf);

		grp_cfs_rq->idle = idle;
		if (WARN_ON_ONCE(was_idle == cfs_rq_is_idle(grp_cfs_rq)))
			goto next_cpu;

		if (se->on_rq) {
			parent_cfs_rq = cfs_rq_of(se);
			if (cfs_rq_is_idle(grp_cfs_rq))
				parent_cfs_rq->idle_nr_running++;
			else
				parent_cfs_rq->idle_nr_running--;
		}

		idle_task_delta = grp_cfs_rq->h_nr_running -
				  grp_cfs_rq->idle_h_nr_running;
		if (!cfs_rq_is_idle(grp_cfs_rq))
			idle_task_delta *= -1;

		for_each_sched_entity(se) {
			struct cfs_rq *cfs_rq = cfs_rq_of(se);

			if (!se->on_rq)
				break;

			cfs_rq->idle_h_nr_running += idle_task_delta;

			/* Already accounted at parent level and above. */
			if (cfs_rq_is_idle(cfs_rq))
				break;
		}

next_cpu:
		rq_unlock_irqrestore(rq, &rf);
	}

	/* Idle groups have minimum weight. */
	if (tg_is_idle(tg))
		__sched_group_set_shares(tg, scale_load(WEIGHT_IDLEPRIO));
	else
		__sched_group_set_shares(tg, NICE_0_LOAD);

	mutex_unlock(&shares_mutex);
	return 0;
}

#endif /* CONFIG_FAIR_GROUP_SCHED */


static unsigned int get_rr_interval_fair(struct rq *rq, struct task_struct *task)
{
	struct sched_entity *se = &task->se;
	unsigned int rr_interval = 0;

	/*
	 * Time slice is 0 for SCHED_OTHER tasks that are on an otherwise
	 * idle runqueue:
	 */
	if (rq->cfs.load.weight)
		rr_interval = NS_TO_JIFFIES(se->slice);

	return rr_interval;
}

/*
 * All the scheduling class methods:
 */
DEFINE_SCHED_CLASS(fair) = {

	.enqueue_task		= enqueue_task_fair,
	.dequeue_task		= dequeue_task_fair,
	.yield_task		= yield_task_fair,
	.yield_to_task		= yield_to_task_fair,

	.wakeup_preempt		= check_preempt_wakeup_fair,

	.pick_task		= pick_task_fair,
	.pick_next_task		= __pick_next_task_fair,
	.put_prev_task		= put_prev_task_fair,
	.set_next_task          = set_next_task_fair,

#ifdef CONFIG_SMP
	.balance		= balance_fair,
	.select_task_rq		= select_task_rq_fair,
	.migrate_task_rq	= migrate_task_rq_fair,

	.rq_online		= rq_online_fair,
	.rq_offline		= rq_offline_fair,

	.task_dead		= task_dead_fair,
	.set_cpus_allowed	= set_cpus_allowed_fair,
#endif

	.task_tick		= task_tick_fair,
	.task_fork		= task_fork_fair,

	.reweight_task		= reweight_task_fair,
	.prio_changed		= prio_changed_fair,
	.switched_from		= switched_from_fair,
	.switched_to		= switched_to_fair,

	.get_rr_interval	= get_rr_interval_fair,

	.update_curr		= update_curr_fair,

#ifdef CONFIG_FAIR_GROUP_SCHED
	.task_change_group	= task_change_group_fair,
#endif

#ifdef CONFIG_SCHED_CORE
	.task_is_throttled	= task_is_throttled_fair,
#endif

#ifdef CONFIG_UCLAMP_TASK
	.uclamp_enabled		= 1,
#endif
};

#ifdef CONFIG_SCHED_DEBUG
void print_cfs_stats(struct seq_file *m, int cpu)
{
	struct cfs_rq *cfs_rq, *pos;

	rcu_read_lock();
	for_each_leaf_cfs_rq_safe(cpu_rq(cpu), cfs_rq, pos)
		print_cfs_rq(m, cpu, cfs_rq);
	rcu_read_unlock();
}

#ifdef CONFIG_NUMA_BALANCING
void show_numa_stats(struct task_struct *p, struct seq_file *m)
{
	int node;
	unsigned long tsf = 0, tpf = 0, gsf = 0, gpf = 0;
	struct numa_group *ng;

	rcu_read_lock();
	ng = rcu_dereference(p->numa_group);
	for_each_online_node(node) {
		if (p->numa_faults) {
			tsf = p->numa_faults[task_faults_idx(NUMA_MEM, node, 0)];
			tpf = p->numa_faults[task_faults_idx(NUMA_MEM, node, 1)];
		}
		if (ng) {
			gsf = ng->faults[task_faults_idx(NUMA_MEM, node, 0)],
			gpf = ng->faults[task_faults_idx(NUMA_MEM, node, 1)];
		}
		print_numa_stats(m, node, tsf, tpf, gsf, gpf);
	}
	rcu_read_unlock();
}
#endif /* CONFIG_NUMA_BALANCING */
#endif /* CONFIG_SCHED_DEBUG */

__init void init_sched_fair_class(void)
{
#ifdef CONFIG_SMP
	int i;

	for_each_possible_cpu(i) {
		zalloc_cpumask_var_node(&per_cpu(load_balance_mask, i), GFP_KERNEL, cpu_to_node(i));
		zalloc_cpumask_var_node(&per_cpu(select_rq_mask,    i), GFP_KERNEL, cpu_to_node(i));
		zalloc_cpumask_var_node(&per_cpu(should_we_balance_tmpmask, i),
					GFP_KERNEL, cpu_to_node(i));

#ifdef CONFIG_CFS_BANDWIDTH
		INIT_CSD(&cpu_rq(i)->cfsb_csd, __cfsb_csd_unthrottle, cpu_rq(i));
		INIT_LIST_HEAD(&cpu_rq(i)->cfsb_csd_list);
#endif
	}

	open_softirq(SCHED_SOFTIRQ, sched_balance_softirq);

#ifdef CONFIG_NO_HZ_COMMON
	nohz.next_balance = jiffies;
	nohz.next_blocked = jiffies;
	zalloc_cpumask_var(&nohz.idle_cpus_mask, GFP_NOWAIT);
#endif
#endif /* SMP */

}<|MERGE_RESOLUTION|>--- conflicted
+++ resolved
@@ -1247,11 +1247,7 @@
 
 	account_cfs_rq_runtime(cfs_rq, delta_exec);
 
-<<<<<<< HEAD
-	if (rq->nr_running == 1)
-=======
 	if (cfs_rq->nr_running == 1)
->>>>>>> 8ee0f23e
 		return;
 
 	if (resched || did_preempt_short(cfs_rq, curr)) {
@@ -5480,15 +5476,9 @@
 dequeue_entity(struct cfs_rq *cfs_rq, struct sched_entity *se, int flags)
 {
 	bool sleep = flags & DEQUEUE_SLEEP;
-<<<<<<< HEAD
 
 	update_curr(cfs_rq);
 
-=======
-
-	update_curr(cfs_rq);
-
->>>>>>> 8ee0f23e
 	if (flags & DEQUEUE_DELAYED) {
 		SCHED_WARN_ON(!se->sched_delayed);
 	} else {
@@ -6068,19 +6058,13 @@
 	for_each_sched_entity(se) {
 		struct cfs_rq *qcfs_rq = cfs_rq_of(se);
 
-<<<<<<< HEAD
-		if (se->on_rq) {
-			SCHED_WARN_ON(se->sched_delayed);
-=======
 		/* Handle any unfinished DELAY_DEQUEUE business first. */
 		if (se->sched_delayed) {
 			int flags = DEQUEUE_SLEEP | DEQUEUE_DELAYED;
 
 			dequeue_entity(qcfs_rq, se, flags);
 		} else if (se->on_rq)
->>>>>>> 8ee0f23e
 			break;
-		}
 		enqueue_entity(qcfs_rq, se, ENQUEUE_WAKEUP);
 
 		if (cfs_rq_is_idle(group_cfs_rq(se)))
@@ -8972,21 +8956,12 @@
 }
 
 static struct task_struct *__pick_next_task_fair(struct rq *rq, struct task_struct *prev)
-<<<<<<< HEAD
 {
 	return pick_next_task_fair(rq, prev, NULL);
 }
 
 static bool fair_server_has_tasks(struct sched_dl_entity *dl_se)
 {
-=======
-{
-	return pick_next_task_fair(rq, prev, NULL);
-}
-
-static bool fair_server_has_tasks(struct sched_dl_entity *dl_se)
-{
->>>>>>> 8ee0f23e
 	return !!dl_se->rq->cfs.nr_running;
 }
 
@@ -13202,22 +13177,6 @@
 static void switched_from_fair(struct rq *rq, struct task_struct *p)
 {
 	detach_task_cfs_rq(p);
-	/*
-	 * Since this is called after changing class, this is a little weird
-	 * and we cannot use DEQUEUE_DELAYED.
-	 */
-	if (p->se.sched_delayed) {
-		/* First, dequeue it from its new class' structures */
-		dequeue_task(rq, p, DEQUEUE_NOCLOCK | DEQUEUE_SLEEP);
-		/*
-		 * Now, clean up the fair_sched_class side of things
-		 * related to sched_delayed being true and that wasn't done
-		 * due to the generic dequeue not using DEQUEUE_DELAYED.
-		 */
-		finish_delayed_dequeue_entity(&p->se);
-		p->se.rel_deadline = 0;
-		__block_task(rq, p);
-	}
 }
 
 static void switched_to_fair(struct rq *rq, struct task_struct *p)
