/* SPDX-License-Identifier: GPL-2.0 */
#ifndef __ASM_POINTER_AUTH_H
#define __ASM_POINTER_AUTH_H

#include <linux/bitops.h>
#include <linux/prctl.h>
#include <linux/random.h>

#include <asm/cpufeature.h>
#include <asm/memory.h>
#include <asm/sysreg.h>

#define PR_PAC_ENABLED_KEYS_MASK                                               \
	(PR_PAC_APIAKEY | PR_PAC_APIBKEY | PR_PAC_APDAKEY | PR_PAC_APDBKEY)

#ifdef CONFIG_ARM64_PTR_AUTH
/*
 * Each key is a 128-bit quantity which is split across a pair of 64-bit
 * registers (Lo and Hi).
 */
struct ptrauth_key {
	unsigned long lo, hi;
};

/*
 * We give each process its own keys, which are shared by all threads. The keys
 * are inherited upon fork(), and reinitialised upon exec*().
 */
struct ptrauth_keys_user {
	struct ptrauth_key apia;
	struct ptrauth_key apib;
	struct ptrauth_key apda;
	struct ptrauth_key apdb;
	struct ptrauth_key apga;
};

#define __ptrauth_key_install_nosync(k, v)			\
do {								\
	struct ptrauth_key __pki_v = (v);			\
	write_sysreg_s(__pki_v.lo, SYS_ ## k ## KEYLO_EL1);	\
	write_sysreg_s(__pki_v.hi, SYS_ ## k ## KEYHI_EL1);	\
} while (0)

#ifdef CONFIG_ARM64_PTR_AUTH_KERNEL

struct ptrauth_keys_kernel {
	struct ptrauth_key apia;
};

static __always_inline void ptrauth_keys_init_kernel(struct ptrauth_keys_kernel *keys)
{
	if (system_supports_address_auth())
		get_random_bytes(&keys->apia, sizeof(keys->apia));
}

static __always_inline void ptrauth_keys_switch_kernel(struct ptrauth_keys_kernel *keys)
{
	if (!system_supports_address_auth())
		return;

	__ptrauth_key_install_nosync(APIA, keys->apia);
	isb();
}

#endif /* CONFIG_ARM64_PTR_AUTH_KERNEL */

static inline void ptrauth_keys_install_user(struct ptrauth_keys_user *keys)
{
	if (system_supports_address_auth()) {
		__ptrauth_key_install_nosync(APIB, keys->apib);
		__ptrauth_key_install_nosync(APDA, keys->apda);
		__ptrauth_key_install_nosync(APDB, keys->apdb);
	}

	if (system_supports_generic_auth())
		__ptrauth_key_install_nosync(APGA, keys->apga);
}

static inline void ptrauth_keys_init_user(struct ptrauth_keys_user *keys)
{
	if (system_supports_address_auth()) {
		get_random_bytes(&keys->apia, sizeof(keys->apia));
		get_random_bytes(&keys->apib, sizeof(keys->apib));
		get_random_bytes(&keys->apda, sizeof(keys->apda));
		get_random_bytes(&keys->apdb, sizeof(keys->apdb));
	}

	if (system_supports_generic_auth())
		get_random_bytes(&keys->apga, sizeof(keys->apga));

	ptrauth_keys_install_user(keys);
}

extern int ptrauth_prctl_reset_keys(struct task_struct *tsk, unsigned long arg);

extern int ptrauth_set_enabled_keys(struct task_struct *tsk, unsigned long keys,
				    unsigned long enabled);
extern int ptrauth_get_enabled_keys(struct task_struct *tsk);

static inline unsigned long ptrauth_strip_insn_pac(unsigned long ptr)
{
	return ptrauth_clear_pac(ptr);
}

static __always_inline void ptrauth_enable(void)
{
	if (!system_supports_address_auth())
		return;
	sysreg_clear_set(sctlr_el1, 0, (SCTLR_ELx_ENIA | SCTLR_ELx_ENIB |
					SCTLR_ELx_ENDA | SCTLR_ELx_ENDB));
	isb();
}

#define ptrauth_suspend_exit()                                                 \
	ptrauth_keys_install_user(&current->thread.keys_user)

#define ptrauth_thread_init_user()                                             \
	do {                                                                   \
		ptrauth_keys_init_user(&current->thread.keys_user);            \
									       \
		/* enable all keys */                                          \
		if (system_supports_address_auth())                            \
			ptrauth_set_enabled_keys(current,                      \
						 PR_PAC_ENABLED_KEYS_MASK,     \
						 PR_PAC_ENABLED_KEYS_MASK);    \
	} while (0)

#define ptrauth_thread_switch_user(tsk)                                        \
	ptrauth_keys_install_user(&(tsk)->thread.keys_user)

#else /* CONFIG_ARM64_PTR_AUTH */
#define ptrauth_enable()
#define ptrauth_prctl_reset_keys(tsk, arg)	(-EINVAL)
#define ptrauth_set_enabled_keys(tsk, keys, enabled)	(-EINVAL)
#define ptrauth_get_enabled_keys(tsk)	(-EINVAL)
#define ptrauth_strip_insn_pac(lr)	(lr)
#define ptrauth_suspend_exit()
#define ptrauth_thread_init_user()
#define ptrauth_thread_switch_user(tsk)
#endif /* CONFIG_ARM64_PTR_AUTH */

#ifdef CONFIG_ARM64_PTR_AUTH_KERNEL
#define ptrauth_thread_init_kernel(tsk)					\
	ptrauth_keys_init_kernel(&(tsk)->thread.keys_kernel)
#define ptrauth_thread_switch_kernel(tsk)				\
	ptrauth_keys_switch_kernel(&(tsk)->thread.keys_kernel)
#else
#define ptrauth_thread_init_kernel(tsk)
#define ptrauth_thread_switch_kernel(tsk)
#endif /* CONFIG_ARM64_PTR_AUTH_KERNEL */
<<<<<<< HEAD

#define PR_PAC_ENABLED_KEYS_MASK                                               \
	(PR_PAC_APIAKEY | PR_PAC_APIBKEY | PR_PAC_APDAKEY | PR_PAC_APDBKEY)
=======
>>>>>>> 65266a7c

#endif /* __ASM_POINTER_AUTH_H */<|MERGE_RESOLUTION|>--- conflicted
+++ resolved
@@ -148,11 +148,5 @@
 #define ptrauth_thread_init_kernel(tsk)
 #define ptrauth_thread_switch_kernel(tsk)
 #endif /* CONFIG_ARM64_PTR_AUTH_KERNEL */
-<<<<<<< HEAD
-
-#define PR_PAC_ENABLED_KEYS_MASK                                               \
-	(PR_PAC_APIAKEY | PR_PAC_APIBKEY | PR_PAC_APDAKEY | PR_PAC_APDBKEY)
-=======
->>>>>>> 65266a7c
 
 #endif /* __ASM_POINTER_AUTH_H */