# SPDX-License-Identifier: GPL-2.0

netfs-y := \
	buffered_read.o \
	buffered_write.o \
	direct_read.o \
	direct_write.o \
	io.o \
	iterator.o \
	locking.o \
	main.o \
	misc.o \
	objects.o \
<<<<<<< HEAD
	output.o
=======
	write_collect.o \
	write_issue.o
>>>>>>> 0c383648

netfs-$(CONFIG_NETFS_STATS) += stats.o

netfs-$(CONFIG_FSCACHE) += \
	fscache_cache.o \
	fscache_cookie.o \
	fscache_io.o \
	fscache_main.o \
	fscache_volume.o

ifeq ($(CONFIG_PROC_FS),y)
netfs-$(CONFIG_FSCACHE) += fscache_proc.o
endif
netfs-$(CONFIG_FSCACHE_STATS) += fscache_stats.o

obj-$(CONFIG_NETFS_SUPPORT) += netfs.o<|MERGE_RESOLUTION|>--- conflicted
+++ resolved
@@ -11,12 +11,8 @@
 	main.o \
 	misc.o \
 	objects.o \
-<<<<<<< HEAD
-	output.o
-=======
 	write_collect.o \
 	write_issue.o
->>>>>>> 0c383648
 
 netfs-$(CONFIG_NETFS_STATS) += stats.o
 
