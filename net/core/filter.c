--- conflicted
+++ resolved
@@ -86,12 +86,9 @@
 #include <net/xdp_sock_drv.h>
 
 #include "dev.h"
-<<<<<<< HEAD
-=======
 
 /* Keep the struct bpf_fib_lookup small so that it fits into a cacheline */
 static_assert(sizeof(struct bpf_fib_lookup) == 64, "struct bpf_fib_lookup size check");
->>>>>>> 0c383648
 
 static const struct bpf_func_proto *
 bpf_sk_base_func_proto(enum bpf_func_id func_id, const struct bpf_prog *prog);
@@ -6145,11 +6142,7 @@
 
 #define BPF_FIB_LOOKUP_MASK (BPF_FIB_LOOKUP_DIRECT | BPF_FIB_LOOKUP_OUTPUT | \
 			     BPF_FIB_LOOKUP_SKIP_NEIGH | BPF_FIB_LOOKUP_TBID | \
-<<<<<<< HEAD
-			     BPF_FIB_LOOKUP_SRC)
-=======
 			     BPF_FIB_LOOKUP_SRC | BPF_FIB_LOOKUP_MARK)
->>>>>>> 0c383648
 
 BPF_CALL_4(bpf_xdp_fib_lookup, struct xdp_buff *, ctx,
 	   struct bpf_fib_lookup *, params, int, plen, u32, flags)
