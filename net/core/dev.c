--- conflicted
+++ resolved
@@ -2578,11 +2578,7 @@
 	if (skb->encapsulation)
 		features &= dev->hw_enc_features;
 
-<<<<<<< HEAD
 	if (!skb_vlan_tag_present(skb)) {
-=======
-	if (!vlan_tx_tag_present(skb)) {
->>>>>>> 59343cd7
 		if (unlikely(protocol == htons(ETH_P_8021Q) ||
 			     protocol == htons(ETH_P_8021AD))) {
 			struct vlan_ethhdr *veh = (struct vlan_ethhdr *)skb->data;
